/// <reference path="../ext/ext-core-debug.js"/>
/// <reference path="../Simplate.js"/>
/// <reference path="../sdata/SDataResourceCollectionRequest.js"/>
/// <reference path="../sdata/SDataService.js"/>
/// <reference path="View.js"/>

Ext.namespace('Sage.Platform.Mobile');
Ext.namespace('Sage.Platform.Mobile.Controls');

<<<<<<< HEAD
(function() {
    Sage.Platform.Mobile.Edit = Ext.extend(Sage.Platform.Mobile.View, {
        viewTemplate: new Simplate([
            '<div id="{%= id %}" title="{%= title %}" class="panel" effect="flip">',
            '{%! $.loadingTemplate %}',
            '<div class="panel-content"></div>',
            '</div>'
        ]),
        loadingTemplate: new Simplate([
            '<fieldset class="loading">',
            '<div class="row"><div class="loading-indicator">{%= loadingText %}</div></div>',
            '</fieldset>'        
        ]),
        sectionBeginTemplate: new Simplate([
            '<h2>{%= $.title %}</h2>',
            '{% if ($.list) { %}<ul>{% } else { %}<fieldset>{% } %}'
        ]),
        sectionEndTemplate: new Simplate([
            '{% if ($.list) { %}</ul>{% } else { %}</fieldset>{% } %}'
        ]),
        propertyTemplate: new Simplate([
            '<div class="row row-edit">',
            '<label>{%= $.label %}</label>',
            '{%! $.field %}', /* apply sub-template */
            '</div>'
        ]),
        saveText: 'Save',
        titleText: 'Edit',
        detailsText: 'Details',
        loadingText: 'loading...',
        placeContentAt: '.panel-content',
        constructor: function(o) {
            Sage.Platform.Mobile.Edit.superclass.constructor.call(this);

            Ext.apply(this, o, {
                id: 'generic_edit',
                title: this.titleText,
                expose: false,
                tools: {
                    tbar: [{
                        name: 'edit',
                        title: this.saveText,
                        cls: 'button',
                        fn: this.save,
                        scope: this
                    }]
                },
                fields: {}
            });
        },
        init: function() {
            Sage.Platform.Mobile.Edit.superclass.init.call(this);
=======
// todo: move to separate files
Sage.Platform.Mobile.Controls.Field = function(o) {
    Ext.apply(this, o, {
    });
};

Sage.Platform.Mobile.Controls.Field.prototype = {
    selector: 'input[name="{0}"]',
    apply: function(external) {
        return this.template.apply(this);
    },
    bind: function(container) {
        this.el = container.child(String.format(this.selector, this.name));
    },
    isDirty: function() {
        return true;
    },
    validate: function(value) {
        if (typeof this.validator === 'undefined')
            return false;

        if (this.validator instanceof RegExp)
            var definition = {
                test: this.validator
            };
        else if (typeof this.validator === 'function')
            var definition = {
                fn: this.validator
            };
        else
            var definition = this.validator;

        var value = typeof value === 'undefined'
            ? this.getValue()
            : value;

        if (typeof definition.fn === 'function')
        {
            return definition.fn.call(definition.scope || this, value, this.editor);
        }
        else if (definition.test instanceof RegExp)
        {
            if (!definition.test.test(value))
            {
                var message = typeof definition.message === 'function'
                    ? definition.message.call(definition.scope || this, value)
                    : String.format(definition.message, value);

                return message || true;
            }
        }

        return false;
    }
};

Sage.Platform.Mobile.Controls.TextField = Ext.extend(Sage.Platform.Mobile.Controls.Field, {
    template: new Simplate([
        '<input type="text" name="{%= name %}" class="field-text" {% if ($.readonly) { %} readonly {% } %}>',
    ]),
    bind: function(container) {
        Sage.Platform.Mobile.Controls.TextField.superclass.bind.apply(this, arguments);

        if (this.validInputOnly)
        {
            this.el.on('keypress', this.onKeyPress, this);
        }
        else
        {
            switch (this.validationTrigger)
            {
                case 'keyup':
                    this.el.on('keyup', this.onValidationTrigger, this);
                    break;
                case 'blur':
                    this.el.on('blur', this.onValidationTrigger, this);
                    break;
            }
        }
    },
    onKeyPress: function(evt, el, o) {
        if (this.validInputOnly)
        {
            var v = this.getValue() + String.fromCharCode(evt.getCharCode());
            if (this.validate(v))
            {
                evt.stopEvent();
                return;
            }
        }
    },
    onValidationTrigger: function(evt, el, o) {
        if (this.validate())
            this.el.addClass('field-error');
        else
            this.el.removeClass('field-error');
    },
    getValue: function() {
        return this.el.getValue();
    },
    setValue: function(val) {
        this.value = val;

        this.el.dom.value = val;
    },
    clearValue: function() {
        this.setValue('');
    },
    isDirty: function() {
        return (this.value != this.getValue());
    }
});

Sage.Platform.Mobile.Controls.HiddenField = Ext.extend(Sage.Platform.Mobile.Controls.TextField, {
    template: new Simplate([
        '<input type="hidden" class="field-text" name="{%= name %}">',
    ]),
    bind: function() {
        //Call Field's bind. We don't want event handlers for this. 
        Sage.Platform.Mobile.Controls.Field.prototype.bind.apply(this, arguments);
    },
    //Always return true, so that hidden value is passed always.
    isDirty: function() {
        return true;
    }
});

Sage.Platform.Mobile.Controls.PhoneField = Ext.extend(Sage.Platform.Mobile.Controls.TextField, {
    template: new Simplate([
        '<input type="text" name="{%= name %}" class="field-phone">',
    ]),
    /*
        {0}: original value
        {1}: cleaned value
        {2}: entire match (against clean value)
        {3..n}: match groups (against clean value)
    */
    formatters: [{
        test: /^\+.*/,
        format: '{0}'
    },{
        test: /^(\d{3})(\d{3,4})$/,
        format: '{3}-{4}'
    },{
        test: /^(\d{3})(\d{3})(\d{2,})(.*)$/,
        format: '({3})-{4}-{5}{6}'
    }],
    getValue: function() {
        var value = this.el.getValue();

        if (/^\+/.test(value)) return value;

        return value.replace(/[^0-9x]/ig, "");
    },
    setValue: function(val) {
        this.value = val;

        this.el.dom.value = this.formatNumberForDisplay(val);
    },
    formatNumberForDisplay: function(number, clean) {
        if (typeof clean === 'undefined')
            var clean = number;

        for (var i = 0; i < this.formatters.length; i++)
        {
            var formatter = this.formatters[i];
            var match;
            if ((match = formatter.test.exec(clean)))
                return String.format.apply(String, [formatter.format, number, clean].concat(match));
        }

        return number;
    },
    bind: function(container) {
        Sage.Platform.Mobile.Controls.TextField.superclass.bind.apply(this, arguments);

        this.el.on('keyup', this.onKeyUp, this);
    },
    onKeyUp: function(evt, el, o) {
        this.el.dom.value = this.formatNumberForDisplay(this.el.dom.value, this.getValue());
    }
});

Sage.Platform.Mobile.Controls.BooleanField = Ext.extend(Sage.Platform.Mobile.Controls.Field, {
    selector: 'div[name="{0}"]',
    template: new Simplate([
        '<div name="{%= name %}" class="field-boolean toggle" toggled="{%= !!$.checked %}">',
        '<span class="thumb"></span>',
        '<span class="toggleOn">{%= $.onText %}</span>',
        '<span class="toggleOff">{%= $.offText %}</span>',
        '</div>'
    ]),
    onText: 'ON',
    offText: 'OFF',
    constructor: function(o) {
        Sage.Platform.Mobile.Controls.BooleanField.superclass.constructor.apply(this, arguments);
    },
    bind: function(container) {
        Sage.Platform.Mobile.Controls.BooleanField.superclass.bind.apply(this, arguments);

        this.el.on('click', this.onClick, this, {stopEvent: true});
    },
    onClick: function(evt, el, o) {
        this.el.dom.setAttribute('toggled', this.el.getAttribute('toggled') !== 'true');
    },
    getValue: function() {
        return this.el.getAttribute('toggled') === 'true';
    },
    setValue: function(val) {
        if (val == "true") val = true;
        if (val == "false") val = false;

        this.value = !!val;
        var checked = this.value ? 'true' : 'false';
        this.el.dom.setAttribute('toggled', checked);
    },
    clearValue: function() {
        this.setValue(!!this.checked);
    },
    isDirty: function() {
        return (this.value != this.getValue());
    }
});

Sage.Platform.Mobile.Controls.LookupField = Ext.extend(Sage.Platform.Mobile.Controls.Field, {
    selector: 'div[name="{0}"]',
    template: new Simplate([
        '<div name="{%= name %}" class="field-lookup">',
        '<a href="#{%= view %}"><span></span></a>',
        '</div>'
    ]),
    emptyText: 'empty',
    keyProperty: '$key',
    textProperty: '$descriptor',
    bind: function(container) {
        Sage.Platform.Mobile.Controls.LookupField.superclass.bind.apply(this, arguments);

        this.el.on('click', this.onClick, this, {stopEvent: true});
    },
    getViewOptions: function() {
        var options = {
            selectionOnly: true,
            singleSelect: true,
            tools: {
                tbar: [{
                    name: 'select',
                    title: 'Select',
                    cls: 'button',
                    fn: this.select,
                    scope: this
                }]
            }
        };
        if (this.where) options.where = this.where;
        //If its a function, pass the editor along
        if (this.where && typeof this.where == 'function')
        {
            options.where = this.where(this.editor);
        }
        //TODO: Need to find a way to figure out a Simplate Object
        //If its a simplate, we will evaluate it with current entry.
        else if (this.where && typeof this.where == 'object' && this.where.apply) 
        {
            options.where = this.where.apply(this.editor.entry);
        }

        return options;
    },
    onClick: function(evt, el, o) {
        // todo: limit the clicks to a specific element?
        var el = Ext.get(el);

        var link = el;
        if (link.is('a') || (link = link.up('a')))
        {
            evt.stopEvent();

            var id = link.dom.hash.substring(1),
                view = App.getView(id);
            if (view)
            {
                if (this.title) view.setTitle(this.title);
                view.show(this.getViewOptions());
            }
            return;
        }
    },
    select: function() {
        // todo: should there be a better way?
        var view = App.getActiveView();
        if (view && view.selectionModel)
        {
            var selections = view.selectionModel.getSelections();
>>>>>>> 4a92a4fb

            this.processLayout(this.layout, {title: this.detailsText});

            for (var name in this.fields) this.fields[name].bind(this.el);
        },
        createRequest: function() {
            var request = new Sage.SData.Client.SDataSingleResourceRequest(this.getService());

            if (this.entry && this.entry['$key'])
                request.setResourceSelector(String.format("'{0}'", this.entry['$key']));

            return request;
        },
        createTemplateRequest: function() {
            var request = new Sage.SData.Client.SDataTemplateResourceRequest(this.getService());

<<<<<<< HEAD
            if (this.resourceKind)
                request.setResourceKind(this.resourceKind);

            return request;
        },
        processLayout: function(layout, options)
=======
        return false;
    },
    getValue: function() {
        if (this.keyProperty)
        {
            var value = {};
            Sage.Platform.Mobile.Utility.setValue(value, this.keyProperty, this.selected.key);
        }
        else
        {
            var value = this.selected.key;
        }
        return value;
    },
    extractKey: function(val) {
        return this.keyProperty
            ? Sage.Platform.Mobile.Utility.getValue(val, this.keyProperty)
            : val;
    },
    extractText: function(val, key) {
        var key = key || this.extractKey(val), textValue,
            text = this.textProperty
                ? Sage.Platform.Mobile.Utility.getValue(val, this.textProperty)
                : key;

        textValue = this.textProperty ? text : val;
        if (this.textTemplate && textValue)
            text = this.textTemplate.apply(textValue);

        return (text || this.emptyText);
    },
    setValue: function(val) {
        if (val)
>>>>>>> 4a92a4fb
        {
            var sections = [];
            var content = [];

            content.push(this.sectionBeginTemplate.apply(options));

            for (var i = 0; i < layout.length; i++)
            {
                var current = layout[i];

                if (current['as'])
                {
                    sections.push(current);
                    continue;
                }
                else
                {
                    var ctor = Sage.Platform.Mobile.Controls.FieldManager.get(current['type']);
                    var field = this.fields[current['name']] = new ctor(Ext.apply({
                        editor: this
                    }, current));

                    content.push(this.propertyTemplate.apply({
                        label: current['label'],
                        field: field
                    }));
                }
            }

            content.push(this.sectionEndTemplate.apply(options));

            Ext.DomHelper.append(this.el.child(this.placeContentAt) || this.el, content.join(''));

            for (var i = 0; i < sections.length; i++)
            {
                var current = sections[i];

                this.processLayout(current['as'], current['options']);
            }
        },
        requestFailure: function(response, o) {

        },
        requestData: function() {
            var request = this.createRequest();
            if (request)
                request.read({
                    success: this.processEntry,
                    failure: this.requestFailure,
                    scope: this
                });
        },
        requestTemplateFailure: function() {

        },
        requestTemplateData: function() {
            var request = this.createTemplateRequest();
            if (request)
                request.read({
                    success: this.processTemplateEntry,
                    failure: this.requestTemplateFailure,
                    scope: this
                });
        },
        processEntry: function(entry) {
            // not currently used
        },
        processTemplateEntry: function(entry) {
            this.setValues(entry || {});
            this.el.removeClass('panel-loading');
        },
        clearValues: function() {
            for (var name in this.fields)
            {
                this.fields[name].clearValue();
            }
        },
        setValues: function(o) {
            for (var name in this.fields)
            {
                var value = Sage.Platform.Mobile.Utility.getValue(o, name);

                this.fields[name].setValue(value);
            }
        },
        getValues: function() {
            var o = {};
            var empty = true;

            for (var name in this.fields)
            {
                if (this.fields[name].isDirty())
                {
                    var value = this.fields[name].getValue();

                    Sage.Platform.Mobile.Utility.setValue(o, name, value);

                    empty = false;
                }
            }
            return empty ? false : o;
        },
        validate: function() {
            this.errors = [];

<<<<<<< HEAD
            for (var name in this.fields)
=======
            ReUI.back();
        }
    }
});

Sage.Platform.Mobile.Controls.AddressField = Ext.extend(Sage.Platform.Mobile.Controls.Field, {
    selector: 'div[name="{0}"]',
    template: new Simplate([
        '<div name="{%= name %}" class="field-address">',
        '<a href="#{%= view %}"><span></span></a>',
        '</div>'
    ]),
    emptyText: 'empty',
    bind: function(container) {
        Sage.Platform.Mobile.Controls.AddressField.superclass.bind.apply(this, arguments);

        this.el.on('click', this.onClick, this, {stopEvent: true});
    },
    onClick: function(evt, el, o) {
        // todo: limit the clicks to a specific element?
        var el = Ext.get(el), entry;

        var link = el;
        if (link.is('a') || (link = link.up('a')))
        {
            evt.stopEvent();

            var id = link.dom.hash.substring(1),
                view = App.getView(id);
            if (view)
>>>>>>> 4a92a4fb
            {
                var result;
                if (false !== (result = this.fields[name].validate()))
                {
                    this.fields[name].el.addClass('field-error');

                    this.errors.push({
                        name: name,
                        message: result
                    });
                }
                else
                {
                    this.fields[name].el.removeClass('field-error');
                }
            }
<<<<<<< HEAD

            return this.errors.length > 0
                ? this.errors
                : false;
        },
        createEntryForUpdate: function(values) {
            return Ext.apply(values, {
                '$key': this.entry['$key'],
                '$etag': this.entry['$etag'],
                '$name': this.entry['$name']
            });
        },
        createEntryForInsert: function(values) {
            return Ext.apply(values, {
                '$name': this.entityName
            });
        },
        isFormDisabled: function() {
            return this.busy;
        },
        disableForm: function() {
            this.busy = true;
            this.el.addClass('view-busy');
            if (App.bars.tbar && App.bars.tbar.el)
                App.bars.tbar.el.addClass('toolbar-busy');
        },
        enableForm: function() {
            this.busy = false;
            this.el.removeClass('view-busy');
            if (App.bars.tbar && App.bars.tbar.el)
                App.bars.tbar.el.removeClass('toolbar-busy');
        },
        insert: function() {
            this.disableForm();
=======
        }
    },
    done: function() {
        var view = App.getActiveView(),
            text = '';

        if (view)
        {
            this.finalValue = view.getValues();
        }

        if (this.finalValue)
        {
            Ext.apply(this.value, this.finalValue[this.name]); 
            text = this.renderer(this.value);
            this.el.select('a > span').item(0).dom.innerHTML = text;
        }
        ReUI.back();
    },
    //TODO: Must not return true for preset values.
    isDirty: function() {
        return this.getValue() !== false;
    },
    getValue: function() {
        if (this.finalValue && this.finalValue[this.name]) return this.finalValue[this.name];
        if (this.value && this.value["$resources"]) return false;
        if (this.value) return this.value;
        return false;
    },
    setValue: function(val) {
        var text = '';
        if (val)
        {
            this.value = Ext.decode(Ext.encode(val));
            text = this.renderer(this.value);
        }
        else
        {
            this.value = this.finalValue = false;
            text = this.emptyText;
        }

        this.el.select('a > span').item(0).dom.innerHTML = text; // todo: temporary
    },
    clearValue: function() {
        this.setValue({});
    }
 });

Sage.Platform.Mobile.Controls.registered = {
    'text': Sage.Platform.Mobile.Controls.TextField,
    'hidden': Sage.Platform.Mobile.Controls.HiddenField,
    'phone': Sage.Platform.Mobile.Controls.PhoneField,
    'boolean': Sage.Platform.Mobile.Controls.BooleanField,
    'lookup': Sage.Platform.Mobile.Controls.LookupField,
    'pickup': Sage.Platform.Mobile.Controls.PickupField,
    'select': Sage.Platform.Mobile.Controls.SelectField,
    'address': Sage.Platform.Mobile.Controls.AddressField
};

Sage.Platform.Mobile.Edit = Ext.extend(Sage.Platform.Mobile.View, {
    viewTemplate: new Simplate([
        '<div id="{%= id %}" title="{%= title %}" class="panel" effect="flip">',
        '<fieldset class="loading">',
        '<div class="row"><div class="loading-indicator">{%= loadingText %}</div></div>',
        '</fieldset>',
        '<div class="panel-content"></div>',
        '</div>'
    ]),
    sectionBeginTemplate: new Simplate([
        '<h2>{%= $.title %}</h2>',
        '{% if ($.list) { %}<ul>{% } else { %}<fieldset>{% } %}'
    ]),
    sectionEndTemplate: new Simplate([
        '{% if ($.list) { %}</ul>{% } else { %}</fieldset>{% } %}'
    ]),
    propertyTemplate: new Simplate([
        '<div class="row row-edit">',
        '<label>{%= $.label %}</label>',
        '{%! $.field %}', /* apply sub-template */
        '</div>'
    ]),
    hiddenPropertyTemplate: new Simplate([
        '{%! $.field %}' /* apply sub-template */
    ]),
    saveText: 'Save',
    titleText: 'Edit',
    detailsText: 'Details',
    loadingText: 'loading...',
    placeContentAt: '.panel-content',
    constructor: function(o) {
        Sage.Platform.Mobile.Edit.superclass.constructor.call(this);

        Ext.apply(this, o, {
            id: 'generic_edit',
            title: this.titleText,
            expose: false,
            tools: {
                tbar: [{
                    name: 'edit',
                    title: this.saveText,
                    cls: 'button',
                    fn: this.save,
                    scope: this
                }]
            },
            fields: {}
        });
    },
    init: function() {
        Sage.Platform.Mobile.Edit.superclass.init.call(this);

        this.processLayout(this.layout, {title: this.detailsText});

        for (var name in this.fields) this.fields[name].bind(this.el);
    },
    createRequest: function() {
        var request = new Sage.SData.Client.SDataSingleResourceRequest(this.getService());

        if (this.entry && this.entry['$key'])
            request.setResourceSelector(String.format("'{0}'", this.entry['$key']));

        return request;
    },
    createTemplateRequest: function() {
        var request = new Sage.SData.Client.SDataTemplateResourceRequest(this.getService());

        if (this.resourceKind)
            request.setResourceKind(this.resourceKind);

        return request;
    },
    processLayout: function(layout, options)
    {
        var sections = [];
        var content = [];

        content.push(this.sectionBeginTemplate.apply(options));

        for (var i = 0; i < layout.length; i++)
        {
            var current = layout[i];
>>>>>>> 4a92a4fb

            var values = this.getValues();
            if (values)
            {
                var entry = this.createEntryForInsert(values);

                var request = this.createRequest();
                if (request)
                    request.create(entry, {
                        success: function(created) {
                            this.enableForm();

                            App.fireEvent('refresh', {
                                resourceKind: this.resourceKind
                            });

                            ReUI.back();
                        },
                        failure: function(response, o) {
                            this.enableForm();
                        },
                        scope: this
                    });
            }
            else
            {
<<<<<<< HEAD
                ReUI.back();
            }
        },
        update: function() {
            var values = this.getValues();
            if (values)
=======
                var ctor = Sage.Platform.Mobile.Controls.registered[current['type']];
                var field = this.fields[current['name']] = new ctor(Ext.apply({
                    editor: this
                }, current));

                if (current['type'] == 'hidden')
                {
                    content.push(this.hiddenPropertyTemplate.apply({
                        field: field
                    }));
                }
                else
                {
                    content.push(this.propertyTemplate.apply({
                        label: current['label'],
                        field: field
                    }));
                }
            }
        }

        content.push(this.sectionEndTemplate.apply(options));

        Ext.DomHelper.append(this.el.child(this.placeContentAt) || this.el, content.join(''));

        for (var i = 0; i < sections.length; i++)
        {
            var current = sections[i];

            this.processLayout(current['as'], current['options']);
        }
    },
    requestFailure: function(response, o) {

    },
    requestData: function() {
        var request = this.createRequest();
        if (request)
            request.read({
                success: this.processEntry,
                failure: this.requestFailure,
                scope: this
            });
    },
    requestTemplateFailure: function() {

    },
    requestTemplateData: function() {
        var request = this.createTemplateRequest();
        if (request)
            request.read({
                success: this.processTemplateEntry,
                failure: this.requestTemplateFailure,
                scope: this
            });
    },
    processEntry: function(entry) {
        // not currently used
    },
    processTemplateEntry: function(entry) {
        this.setValues(entry || {});
        this.el.removeClass('panel-loading');
    },
    clearValues: function() {
        for (var name in this.fields)
        {
            this.fields[name].clearValue();
        }
    },
    setValues: function(o) {
        for (var name in this.fields)
        {
            var value = Sage.Platform.Mobile.Utility.getValue(o, name);

            this.fields[name].setValue(value);
        }
    },
    getValues: function() {
        var o = {};
        var empty = true;

        for (var name in this.fields)
        {
            if (this.fields[name].forceValue === true || this.fields[name].isDirty())
>>>>>>> 4a92a4fb
            {
                this.disableForm();

                var entry = this.createEntryForUpdate(values);

                var request = this.createRequest();
                if (request)
                    request.update(entry, {
                        success: function(modified) {
                            this.enableForm();

                            App.fireEvent('refresh', {
                                resourceKind: this.resourceKind,
                                key: modified['$key'],
                                data: {
                                    '$descriptor': modified['$descriptor']
                                }
                            });

                            ReUI.back();
                        },
                        failure: function(response, o) {
                            this.enableForm();
                        },
                        scope: this
                    });
            }
            else
            {
                ReUI.back();
            }
        },
        save: function() {
            if (this.isFormDisabled())  return;

            if (this.validate() !== false)
            {
                this.el.addClass('form-error');
                return;
            }
            else
            {
                this.el.removeClass('form-error');
            }

            if (this.inserting)
                this.insert();
            else
                this.update();
        },
        getContext: function() {
            return Ext.apply(Sage.Platform.Mobile.Edit.superclass.getContext.call(this), {
                resourceKind: this.resourceKind,
                insert: this.options.insert,
                key: this.options.insert ? false : this.options.entry['$key']
            });
        },
        beforeTransitionTo: function() {
            Sage.Platform.Mobile.Edit.superclass.beforeTransitionTo.call(this);

            if (this.refreshRequired)
            {
                if (this.options.insert === true)
                    this.el.addClass('panel-loading');
                else
                    this.el.removeClass('panel-loading');
            }
        },
        refresh: function() {
            this.entry = false;
            this.inserting = (this.options.insert === true);

            this.clearValues();

            if (this.inserting)
            {
                this.requestTemplateData();
            }
            else
            {
                this.entry = this.options.entry;
                this.setValues(this.options.entry || {});
            }
        },
        transitionTo: function() {
            Sage.Platform.Mobile.Edit.superclass.transitionTo.call(this);
        }
    });
})();<|MERGE_RESOLUTION|>--- conflicted
+++ resolved
@@ -7,7 +7,6 @@
 Ext.namespace('Sage.Platform.Mobile');
 Ext.namespace('Sage.Platform.Mobile.Controls');
 
-<<<<<<< HEAD
 (function() {
     Sage.Platform.Mobile.Edit = Ext.extend(Sage.Platform.Mobile.View, {
         viewTemplate: new Simplate([
@@ -60,301 +59,6 @@
         },
         init: function() {
             Sage.Platform.Mobile.Edit.superclass.init.call(this);
-=======
-// todo: move to separate files
-Sage.Platform.Mobile.Controls.Field = function(o) {
-    Ext.apply(this, o, {
-    });
-};
-
-Sage.Platform.Mobile.Controls.Field.prototype = {
-    selector: 'input[name="{0}"]',
-    apply: function(external) {
-        return this.template.apply(this);
-    },
-    bind: function(container) {
-        this.el = container.child(String.format(this.selector, this.name));
-    },
-    isDirty: function() {
-        return true;
-    },
-    validate: function(value) {
-        if (typeof this.validator === 'undefined')
-            return false;
-
-        if (this.validator instanceof RegExp)
-            var definition = {
-                test: this.validator
-            };
-        else if (typeof this.validator === 'function')
-            var definition = {
-                fn: this.validator
-            };
-        else
-            var definition = this.validator;
-
-        var value = typeof value === 'undefined'
-            ? this.getValue()
-            : value;
-
-        if (typeof definition.fn === 'function')
-        {
-            return definition.fn.call(definition.scope || this, value, this.editor);
-        }
-        else if (definition.test instanceof RegExp)
-        {
-            if (!definition.test.test(value))
-            {
-                var message = typeof definition.message === 'function'
-                    ? definition.message.call(definition.scope || this, value)
-                    : String.format(definition.message, value);
-
-                return message || true;
-            }
-        }
-
-        return false;
-    }
-};
-
-Sage.Platform.Mobile.Controls.TextField = Ext.extend(Sage.Platform.Mobile.Controls.Field, {
-    template: new Simplate([
-        '<input type="text" name="{%= name %}" class="field-text" {% if ($.readonly) { %} readonly {% } %}>',
-    ]),
-    bind: function(container) {
-        Sage.Platform.Mobile.Controls.TextField.superclass.bind.apply(this, arguments);
-
-        if (this.validInputOnly)
-        {
-            this.el.on('keypress', this.onKeyPress, this);
-        }
-        else
-        {
-            switch (this.validationTrigger)
-            {
-                case 'keyup':
-                    this.el.on('keyup', this.onValidationTrigger, this);
-                    break;
-                case 'blur':
-                    this.el.on('blur', this.onValidationTrigger, this);
-                    break;
-            }
-        }
-    },
-    onKeyPress: function(evt, el, o) {
-        if (this.validInputOnly)
-        {
-            var v = this.getValue() + String.fromCharCode(evt.getCharCode());
-            if (this.validate(v))
-            {
-                evt.stopEvent();
-                return;
-            }
-        }
-    },
-    onValidationTrigger: function(evt, el, o) {
-        if (this.validate())
-            this.el.addClass('field-error');
-        else
-            this.el.removeClass('field-error');
-    },
-    getValue: function() {
-        return this.el.getValue();
-    },
-    setValue: function(val) {
-        this.value = val;
-
-        this.el.dom.value = val;
-    },
-    clearValue: function() {
-        this.setValue('');
-    },
-    isDirty: function() {
-        return (this.value != this.getValue());
-    }
-});
-
-Sage.Platform.Mobile.Controls.HiddenField = Ext.extend(Sage.Platform.Mobile.Controls.TextField, {
-    template: new Simplate([
-        '<input type="hidden" class="field-text" name="{%= name %}">',
-    ]),
-    bind: function() {
-        //Call Field's bind. We don't want event handlers for this. 
-        Sage.Platform.Mobile.Controls.Field.prototype.bind.apply(this, arguments);
-    },
-    //Always return true, so that hidden value is passed always.
-    isDirty: function() {
-        return true;
-    }
-});
-
-Sage.Platform.Mobile.Controls.PhoneField = Ext.extend(Sage.Platform.Mobile.Controls.TextField, {
-    template: new Simplate([
-        '<input type="text" name="{%= name %}" class="field-phone">',
-    ]),
-    /*
-        {0}: original value
-        {1}: cleaned value
-        {2}: entire match (against clean value)
-        {3..n}: match groups (against clean value)
-    */
-    formatters: [{
-        test: /^\+.*/,
-        format: '{0}'
-    },{
-        test: /^(\d{3})(\d{3,4})$/,
-        format: '{3}-{4}'
-    },{
-        test: /^(\d{3})(\d{3})(\d{2,})(.*)$/,
-        format: '({3})-{4}-{5}{6}'
-    }],
-    getValue: function() {
-        var value = this.el.getValue();
-
-        if (/^\+/.test(value)) return value;
-
-        return value.replace(/[^0-9x]/ig, "");
-    },
-    setValue: function(val) {
-        this.value = val;
-
-        this.el.dom.value = this.formatNumberForDisplay(val);
-    },
-    formatNumberForDisplay: function(number, clean) {
-        if (typeof clean === 'undefined')
-            var clean = number;
-
-        for (var i = 0; i < this.formatters.length; i++)
-        {
-            var formatter = this.formatters[i];
-            var match;
-            if ((match = formatter.test.exec(clean)))
-                return String.format.apply(String, [formatter.format, number, clean].concat(match));
-        }
-
-        return number;
-    },
-    bind: function(container) {
-        Sage.Platform.Mobile.Controls.TextField.superclass.bind.apply(this, arguments);
-
-        this.el.on('keyup', this.onKeyUp, this);
-    },
-    onKeyUp: function(evt, el, o) {
-        this.el.dom.value = this.formatNumberForDisplay(this.el.dom.value, this.getValue());
-    }
-});
-
-Sage.Platform.Mobile.Controls.BooleanField = Ext.extend(Sage.Platform.Mobile.Controls.Field, {
-    selector: 'div[name="{0}"]',
-    template: new Simplate([
-        '<div name="{%= name %}" class="field-boolean toggle" toggled="{%= !!$.checked %}">',
-        '<span class="thumb"></span>',
-        '<span class="toggleOn">{%= $.onText %}</span>',
-        '<span class="toggleOff">{%= $.offText %}</span>',
-        '</div>'
-    ]),
-    onText: 'ON',
-    offText: 'OFF',
-    constructor: function(o) {
-        Sage.Platform.Mobile.Controls.BooleanField.superclass.constructor.apply(this, arguments);
-    },
-    bind: function(container) {
-        Sage.Platform.Mobile.Controls.BooleanField.superclass.bind.apply(this, arguments);
-
-        this.el.on('click', this.onClick, this, {stopEvent: true});
-    },
-    onClick: function(evt, el, o) {
-        this.el.dom.setAttribute('toggled', this.el.getAttribute('toggled') !== 'true');
-    },
-    getValue: function() {
-        return this.el.getAttribute('toggled') === 'true';
-    },
-    setValue: function(val) {
-        if (val == "true") val = true;
-        if (val == "false") val = false;
-
-        this.value = !!val;
-        var checked = this.value ? 'true' : 'false';
-        this.el.dom.setAttribute('toggled', checked);
-    },
-    clearValue: function() {
-        this.setValue(!!this.checked);
-    },
-    isDirty: function() {
-        return (this.value != this.getValue());
-    }
-});
-
-Sage.Platform.Mobile.Controls.LookupField = Ext.extend(Sage.Platform.Mobile.Controls.Field, {
-    selector: 'div[name="{0}"]',
-    template: new Simplate([
-        '<div name="{%= name %}" class="field-lookup">',
-        '<a href="#{%= view %}"><span></span></a>',
-        '</div>'
-    ]),
-    emptyText: 'empty',
-    keyProperty: '$key',
-    textProperty: '$descriptor',
-    bind: function(container) {
-        Sage.Platform.Mobile.Controls.LookupField.superclass.bind.apply(this, arguments);
-
-        this.el.on('click', this.onClick, this, {stopEvent: true});
-    },
-    getViewOptions: function() {
-        var options = {
-            selectionOnly: true,
-            singleSelect: true,
-            tools: {
-                tbar: [{
-                    name: 'select',
-                    title: 'Select',
-                    cls: 'button',
-                    fn: this.select,
-                    scope: this
-                }]
-            }
-        };
-        if (this.where) options.where = this.where;
-        //If its a function, pass the editor along
-        if (this.where && typeof this.where == 'function')
-        {
-            options.where = this.where(this.editor);
-        }
-        //TODO: Need to find a way to figure out a Simplate Object
-        //If its a simplate, we will evaluate it with current entry.
-        else if (this.where && typeof this.where == 'object' && this.where.apply) 
-        {
-            options.where = this.where.apply(this.editor.entry);
-        }
-
-        return options;
-    },
-    onClick: function(evt, el, o) {
-        // todo: limit the clicks to a specific element?
-        var el = Ext.get(el);
-
-        var link = el;
-        if (link.is('a') || (link = link.up('a')))
-        {
-            evt.stopEvent();
-
-            var id = link.dom.hash.substring(1),
-                view = App.getView(id);
-            if (view)
-            {
-                if (this.title) view.setTitle(this.title);
-                view.show(this.getViewOptions());
-            }
-            return;
-        }
-    },
-    select: function() {
-        // todo: should there be a better way?
-        var view = App.getActiveView();
-        if (view && view.selectionModel)
-        {
-            var selections = view.selectionModel.getSelections();
->>>>>>> 4a92a4fb
 
             this.processLayout(this.layout, {title: this.detailsText});
 
@@ -371,48 +75,12 @@
         createTemplateRequest: function() {
             var request = new Sage.SData.Client.SDataTemplateResourceRequest(this.getService());
 
-<<<<<<< HEAD
             if (this.resourceKind)
                 request.setResourceKind(this.resourceKind);
 
             return request;
         },
         processLayout: function(layout, options)
-=======
-        return false;
-    },
-    getValue: function() {
-        if (this.keyProperty)
-        {
-            var value = {};
-            Sage.Platform.Mobile.Utility.setValue(value, this.keyProperty, this.selected.key);
-        }
-        else
-        {
-            var value = this.selected.key;
-        }
-        return value;
-    },
-    extractKey: function(val) {
-        return this.keyProperty
-            ? Sage.Platform.Mobile.Utility.getValue(val, this.keyProperty)
-            : val;
-    },
-    extractText: function(val, key) {
-        var key = key || this.extractKey(val), textValue,
-            text = this.textProperty
-                ? Sage.Platform.Mobile.Utility.getValue(val, this.textProperty)
-                : key;
-
-        textValue = this.textProperty ? text : val;
-        if (this.textTemplate && textValue)
-            text = this.textTemplate.apply(textValue);
-
-        return (text || this.emptyText);
-    },
-    setValue: function(val) {
-        if (val)
->>>>>>> 4a92a4fb
         {
             var sections = [];
             var content = [];
@@ -430,12 +98,13 @@
                 }
                 else
                 {
-                    var ctor = Sage.Platform.Mobile.Controls.FieldManager.get(current['type']);
-                    var field = this.fields[current['name']] = new ctor(Ext.apply({
-                        editor: this
-                    }, current));
-
-                    content.push(this.propertyTemplate.apply({
+                    var ctor = Sage.Platform.Mobile.Controls.FieldManager.get(current['type']),
+                        field = this.fields[current['name']] = new ctor(Ext.apply({
+                            editor: this
+                        }, current)),
+                        template = field.propertyTemplate || this.propertyTemplate;
+
+                    content.push(template.apply({
                         label: current['label'],
                         field: field
                     }));
@@ -504,7 +173,7 @@
 
             for (var name in this.fields)
             {
-                if (this.fields[name].isDirty())
+                if (this.fields[name].alwaysUseValue || this.fields[name].isDirty())
                 {
                     var value = this.fields[name].getValue();
 
@@ -518,40 +187,7 @@
         validate: function() {
             this.errors = [];
 
-<<<<<<< HEAD
             for (var name in this.fields)
-=======
-            ReUI.back();
-        }
-    }
-});
-
-Sage.Platform.Mobile.Controls.AddressField = Ext.extend(Sage.Platform.Mobile.Controls.Field, {
-    selector: 'div[name="{0}"]',
-    template: new Simplate([
-        '<div name="{%= name %}" class="field-address">',
-        '<a href="#{%= view %}"><span></span></a>',
-        '</div>'
-    ]),
-    emptyText: 'empty',
-    bind: function(container) {
-        Sage.Platform.Mobile.Controls.AddressField.superclass.bind.apply(this, arguments);
-
-        this.el.on('click', this.onClick, this, {stopEvent: true});
-    },
-    onClick: function(evt, el, o) {
-        // todo: limit the clicks to a specific element?
-        var el = Ext.get(el), entry;
-
-        var link = el;
-        if (link.is('a') || (link = link.up('a')))
-        {
-            evt.stopEvent();
-
-            var id = link.dom.hash.substring(1),
-                view = App.getView(id);
-            if (view)
->>>>>>> 4a92a4fb
             {
                 var result;
                 if (false !== (result = this.fields[name].validate()))
@@ -568,7 +204,6 @@
                     this.fields[name].el.removeClass('field-error');
                 }
             }
-<<<<<<< HEAD
 
             return this.errors.length > 0
                 ? this.errors
@@ -603,150 +238,6 @@
         },
         insert: function() {
             this.disableForm();
-=======
-        }
-    },
-    done: function() {
-        var view = App.getActiveView(),
-            text = '';
-
-        if (view)
-        {
-            this.finalValue = view.getValues();
-        }
-
-        if (this.finalValue)
-        {
-            Ext.apply(this.value, this.finalValue[this.name]); 
-            text = this.renderer(this.value);
-            this.el.select('a > span').item(0).dom.innerHTML = text;
-        }
-        ReUI.back();
-    },
-    //TODO: Must not return true for preset values.
-    isDirty: function() {
-        return this.getValue() !== false;
-    },
-    getValue: function() {
-        if (this.finalValue && this.finalValue[this.name]) return this.finalValue[this.name];
-        if (this.value && this.value["$resources"]) return false;
-        if (this.value) return this.value;
-        return false;
-    },
-    setValue: function(val) {
-        var text = '';
-        if (val)
-        {
-            this.value = Ext.decode(Ext.encode(val));
-            text = this.renderer(this.value);
-        }
-        else
-        {
-            this.value = this.finalValue = false;
-            text = this.emptyText;
-        }
-
-        this.el.select('a > span').item(0).dom.innerHTML = text; // todo: temporary
-    },
-    clearValue: function() {
-        this.setValue({});
-    }
- });
-
-Sage.Platform.Mobile.Controls.registered = {
-    'text': Sage.Platform.Mobile.Controls.TextField,
-    'hidden': Sage.Platform.Mobile.Controls.HiddenField,
-    'phone': Sage.Platform.Mobile.Controls.PhoneField,
-    'boolean': Sage.Platform.Mobile.Controls.BooleanField,
-    'lookup': Sage.Platform.Mobile.Controls.LookupField,
-    'pickup': Sage.Platform.Mobile.Controls.PickupField,
-    'select': Sage.Platform.Mobile.Controls.SelectField,
-    'address': Sage.Platform.Mobile.Controls.AddressField
-};
-
-Sage.Platform.Mobile.Edit = Ext.extend(Sage.Platform.Mobile.View, {
-    viewTemplate: new Simplate([
-        '<div id="{%= id %}" title="{%= title %}" class="panel" effect="flip">',
-        '<fieldset class="loading">',
-        '<div class="row"><div class="loading-indicator">{%= loadingText %}</div></div>',
-        '</fieldset>',
-        '<div class="panel-content"></div>',
-        '</div>'
-    ]),
-    sectionBeginTemplate: new Simplate([
-        '<h2>{%= $.title %}</h2>',
-        '{% if ($.list) { %}<ul>{% } else { %}<fieldset>{% } %}'
-    ]),
-    sectionEndTemplate: new Simplate([
-        '{% if ($.list) { %}</ul>{% } else { %}</fieldset>{% } %}'
-    ]),
-    propertyTemplate: new Simplate([
-        '<div class="row row-edit">',
-        '<label>{%= $.label %}</label>',
-        '{%! $.field %}', /* apply sub-template */
-        '</div>'
-    ]),
-    hiddenPropertyTemplate: new Simplate([
-        '{%! $.field %}' /* apply sub-template */
-    ]),
-    saveText: 'Save',
-    titleText: 'Edit',
-    detailsText: 'Details',
-    loadingText: 'loading...',
-    placeContentAt: '.panel-content',
-    constructor: function(o) {
-        Sage.Platform.Mobile.Edit.superclass.constructor.call(this);
-
-        Ext.apply(this, o, {
-            id: 'generic_edit',
-            title: this.titleText,
-            expose: false,
-            tools: {
-                tbar: [{
-                    name: 'edit',
-                    title: this.saveText,
-                    cls: 'button',
-                    fn: this.save,
-                    scope: this
-                }]
-            },
-            fields: {}
-        });
-    },
-    init: function() {
-        Sage.Platform.Mobile.Edit.superclass.init.call(this);
-
-        this.processLayout(this.layout, {title: this.detailsText});
-
-        for (var name in this.fields) this.fields[name].bind(this.el);
-    },
-    createRequest: function() {
-        var request = new Sage.SData.Client.SDataSingleResourceRequest(this.getService());
-
-        if (this.entry && this.entry['$key'])
-            request.setResourceSelector(String.format("'{0}'", this.entry['$key']));
-
-        return request;
-    },
-    createTemplateRequest: function() {
-        var request = new Sage.SData.Client.SDataTemplateResourceRequest(this.getService());
-
-        if (this.resourceKind)
-            request.setResourceKind(this.resourceKind);
-
-        return request;
-    },
-    processLayout: function(layout, options)
-    {
-        var sections = [];
-        var content = [];
-
-        content.push(this.sectionBeginTemplate.apply(options));
-
-        for (var i = 0; i < layout.length; i++)
-        {
-            var current = layout[i];
->>>>>>> 4a92a4fb
 
             var values = this.getValues();
             if (values)
@@ -773,99 +264,12 @@
             }
             else
             {
-<<<<<<< HEAD
                 ReUI.back();
             }
         },
         update: function() {
             var values = this.getValues();
             if (values)
-=======
-                var ctor = Sage.Platform.Mobile.Controls.registered[current['type']];
-                var field = this.fields[current['name']] = new ctor(Ext.apply({
-                    editor: this
-                }, current));
-
-                if (current['type'] == 'hidden')
-                {
-                    content.push(this.hiddenPropertyTemplate.apply({
-                        field: field
-                    }));
-                }
-                else
-                {
-                    content.push(this.propertyTemplate.apply({
-                        label: current['label'],
-                        field: field
-                    }));
-                }
-            }
-        }
-
-        content.push(this.sectionEndTemplate.apply(options));
-
-        Ext.DomHelper.append(this.el.child(this.placeContentAt) || this.el, content.join(''));
-
-        for (var i = 0; i < sections.length; i++)
-        {
-            var current = sections[i];
-
-            this.processLayout(current['as'], current['options']);
-        }
-    },
-    requestFailure: function(response, o) {
-
-    },
-    requestData: function() {
-        var request = this.createRequest();
-        if (request)
-            request.read({
-                success: this.processEntry,
-                failure: this.requestFailure,
-                scope: this
-            });
-    },
-    requestTemplateFailure: function() {
-
-    },
-    requestTemplateData: function() {
-        var request = this.createTemplateRequest();
-        if (request)
-            request.read({
-                success: this.processTemplateEntry,
-                failure: this.requestTemplateFailure,
-                scope: this
-            });
-    },
-    processEntry: function(entry) {
-        // not currently used
-    },
-    processTemplateEntry: function(entry) {
-        this.setValues(entry || {});
-        this.el.removeClass('panel-loading');
-    },
-    clearValues: function() {
-        for (var name in this.fields)
-        {
-            this.fields[name].clearValue();
-        }
-    },
-    setValues: function(o) {
-        for (var name in this.fields)
-        {
-            var value = Sage.Platform.Mobile.Utility.getValue(o, name);
-
-            this.fields[name].setValue(value);
-        }
-    },
-    getValues: function() {
-        var o = {};
-        var empty = true;
-
-        for (var name in this.fields)
-        {
-            if (this.fields[name].forceValue === true || this.fields[name].isDirty())
->>>>>>> 4a92a4fb
             {
                 this.disableForm();
 
