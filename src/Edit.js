/* Copyright (c) 2010, Sage Software, Inc. All rights reserved.
 *
 * Licensed under the Apache License, Version 2.0 (the "License");
 * you may not use this file except in compliance with the License.
 * You may obtain a copy of the License at
 *
 *     http://www.apache.org/licenses/LICENSE-2.0
 *
 * Unless required by applicable law or agreed to in writing, software
 * distributed under the License is distributed on an "AS IS" BASIS,
 * WITHOUT WARRANTIES OR CONDITIONS OF ANY KIND, either express or implied.
 * See the License for the specific language governing permissions and
 * limitations under the License.
 */

/**
 * @class Sage.Platform.Mobile.Edit
 *
 * Edit extends _EditBase and mixes in _SDataEditMixin to provide backwards compatibility for consumers.
 *
 * @alternateClassName Edit
 * @extends Sage.Platform.Mobile._EditBase
 * @mixins Sage.Platform.Mobile._EditBase
 * @mixins Sage.Platform.Mobile._SDataEditMixin
 * @requires Sage.Platform.Mobile._EditBase
 * @requires Sage.Platform.Mobile._SDataEditMixin
 */
define('Sage/Platform/Mobile/Edit', [
    'dojo/_base/declare',
    './_EditBase',
    './_SDataEditMixin'
], function(
    declare,
    _EditBase,
    _SDataEditMixin
) {

<<<<<<< HEAD
    return declare('Sage.Platform.Mobile.Edit', [View], {
        /**
         * @property {Object}
         * Creates a setter map to html nodes, namely:
         *
         * * validationContent => validationContentNode's innerHTML
         *
         */
        attributeMap: {
            validationContent: {
                node: 'validationContentNode',
                type: 'innerHTML'
            }
        },
        /**
         * @property {Simplate}
         * The template used to render the view's main DOM element when the view is initialized.
         * This template includes loadingTemplate and validationSummaryTemplate.
         *
         * The default template uses the following properties:
         *
         *      name                description
         *      ----------------------------------------------------------------
         *      id                   main container div id
         *      title                main container div title attr
         *      cls                  additional class string added to the main container div
         *      resourceKind         set to data-resource-kind
         *
         */
        widgetTemplate: new Simplate([
            '<div id="{%= $.id %}" title="{%: $.titleText %}" class="overthrow edit panel {%= $.cls %}" {% if ($.resourceKind) { %}data-resource-kind="{%= $.resourceKind %}"{% } %}>',            
            '{%! $.loadingTemplate %}',
            '{%! $.validationSummaryTemplate %}',
            '<div class="panel-content" data-dojo-attach-point="contentNode"></div>',
            '</div>'
        ]),
        /**
         * @property {Simplate}
         * HTML shown when data is being loaded.
         *
         * `$` => the view instance
         */
        loadingTemplate: new Simplate([
            '<fieldset class="panel-loading-indicator">',
            '<div class="row"><div>{%: $.loadingText %}</div></div>',
            '</fieldset>'        
        ]),
        /**
         * @property {Simplate}
         * HTML for the validation summary area, this div is shown/hidden as needed.
         *
         * `$` => the view instance
         */
        validationSummaryTemplate: new Simplate([
            '<div class="panel-validation-summary">',
            '<h2>{%: $.validationSummaryText %}</h2>',
            '<ul data-dojo-attach-point="validationContentNode">',
            '</ul>',
            '</div>'
        ]),
        /**
         * @property {Simplate}
         * HTML shown when data is being loaded.
         *
         * * `$` => validation error object
         * * `$$` => field instance that the error is on
         */
        validationSummaryItemTemplate: new Simplate([
            '<li>',
            '<a href="#{%= $.name %}">',
            '<h3>{%: $.message %}</h3>',
            '<h4>{%: $$.label %}</h4>',
            '</a>',
            '</li>'
        ]),
        /**
         * @property {Simplate}
         * HTML that starts a new section including the collapsible header
         *
         * `$` => the view instance
         */
        sectionBeginTemplate: new Simplate([
            '<h2 data-action="toggleSection" class="{% if ($.collapsed || $.options.collapsed) { %}collapsed{% } %}">',
            '{%: ($.title || $.options.title) %}<button class="collapsed-indicator" aria-label="{%: $$.toggleCollapseText %}"></button>',
            '</h2>',
            '<fieldset class="{%= ($.cls || $.options.cls) %}">'
        ]),
        /**
         * @property {Simplate}
         * HTML that ends a section
         *
         * `$` => the view instance
         */
        sectionEndTemplate: new Simplate([
            '</fieldset>'
        ]),
        /**
         * @property {Simplate}
         * HTML created for each property (field row).
         *
         * * `$` => the field row object defined in {@link #createLayout createLayout}.
         * * `$$` => the view instance
         */
        propertyTemplate: new Simplate([
            '<a name="{%= $.name || $.property %}"></a>',
            '<div class="row row-edit {%= $.cls %}{% if ($.readonly) { %}row-readonly{% } %}" data-field="{%= $.name || $.property %}" data-field-type="{%= $.type %}">',
            '</div>'
        ]),

        /**
         * @property {String}
         * Sets the ReUI transition effect for when this view comes into view
         */
        transitionEffect: 'slide',
        /**
         * @cfg {String}
         * The unique identifier of the view
         */
        id: 'generic_edit',
        /**
         * @property {Object}
         * The layout definition that constructs the detail view with sections and rows
         */
        layout: null,
        /**
         * @cfg {Boolean}
         * Enables the use of the customization engine on this view instance
         */
        enableCustomizations: true,
        /**
         * @property {String}
         * The customization identifier for this class. When a customization is registered it is passed
         * a path/identifier which is then matched to this property.
         */
        customizationSet: 'edit',
        /**
         * @cfg {Boolean}
         * Controls if the view should be exposed
         */
        expose: false,
        /**
         * @cfg {String/Object}
         * May be used for verifying the view is accessible for creating entries
         */
        insertSecurity: false,
        /**
         * @cfg {String/Object}
         * May be used for verifying the view is accessible for editing entries
         */
        updateSecurity: false,

        /**
         * @deprecated
         */
        saveText: 'Save',
        /**
         * @cfg {String}
         * Default title text shown in the top toolbar
         */
        titleText: 'Edit',
        /**
         * @property {String}
         * ARIA label text for a collapsible section header
         */
        toggleCollapseText: 'toggle collapse',
        /**
         * @cfg {String}
         * The text placed in the header when there are validation errors
         */
        validationSummaryText: 'Validation Summary',
        /**
         * @property {String}
         * Default text used in the section header
         */
        detailsText: 'Details',
        /**
         * @property {String}
         * Text shown while the view is loading.
         */
        loadingText: 'loading...',
        /**
         * @property {String}
         * Text alerted to user when any server error occurs.
         */
        requestErrorText: 'A server error occured while requesting data.',
        /**
         * @property {Object}
         * Collection of the fields in the layout where the key is the `name` of the field.
         */
        fields: null,
        /**
         * @property {Object}
         * The saved SData response.
         */
        entry: null,
        /**
         * @property {Object}
         * The saved template SData response.
         */
        templateEntry: null,
        /**
         * @property {Boolean}
         * Flags if the view is in "insert" (create) mode, or if it is in "update" (edit) mode.
         */
        inserting: null,

        /**
         * Extends constructor to initialze `this.fields` to {}
         * @param o
         */
        constructor: function(o) {
            this.fields = {};
        },
        /**
         * When the app is started this fires, the Edit view renders its layout immediately, then
         * renders each field instance.
         *
         * On refresh it will clear the values, but leave the layout intact.
         *
         */
        startup: function() {
            this.inherited(arguments);
            
            this.processLayout(this._createCustomizedLayout(this.createLayout()));

            query('div[data-field]', this.contentNode).forEach(function(node) {
                var name = domAttr.get(node, 'data-field'),
                    field = this.fields[name];
                if (field)
                    field.renderTo(node);
            }, this);
        },
        // Override the Views registerDefaultRoute to include the entity id in the route
        registerDefaultRoute: function() {
            var router = App.router;
            router.register(['_', this.id, ';:key'].join(''), lang.hitch(this, this.onDefaultRoute));
        },
        onDefaultRoute: function(evt) {
            var primary = App.getPrimaryActiveView();
            if (primary && primary.id === this.id) {
                return;
            }

            if (evt.params.key) {
                this.show({
                    descriptor: '',
                    key: evt.params.key
                });
            } 
        },
        /**
         * Extends init to also init the fields in `this.fields`.
         */
        init: function() {
            this.inherited(arguments);

            for (var name in this.fields)
                this.fields[name].init();
        },
        /**
         * Sets and returns the toolbar item layout definition, this method should be overriden in the view
         * so that you may define the views toolbar items.
         *
         * By default it adds a save button bound to `this.save()` and cancel that fires `ReUI.back()`
         *
         * @return {Object} this.tools
         * @template
         */
        createToolLayout: function() {
            var tbar = [{
                    id: 'save',
                    action: 'save',
                    security: this.options && this.options.insert
                        ? this.insertSecurity
                        : this.updateSecurity
            }];

            if (!App.isOnFirstView()) {
                tbar.push({
                    id: 'cancel',
                    side: 'left',
                    fn: ReUI.back,
                    scope: ReUI
                });
            }

            return this.tools || (this.tools = {
                'tbar': tbar
            });
        },
        /**
         * Handler for a fields on show event.
         *
         * Removes the row-hidden css class.
         *
         * @param {_Field} field Field instance that is being shown
         */
        _onShowField: function(field) {
            domClass.remove(field.containerNode, 'row-hidden');
        },
        /**
         * Handler for a fields on hide event.
         *
         * Adds the row-hidden css class.
         *
         * @param {_Field} field Field instance that is being hidden
         */
        _onHideField: function(field) {
            domClass.add(field.containerNode, 'row-hidden');
        },
        /**
         * Handler for a fields on enable event.
         *
         * Removes the row-disabled css class.
         *
         * @param {_Field} field Field instance that is being enabled
         */
        _onEnableField: function(field) {
            domClass.remove(field.containerNode, 'row-disabled');
        },
        /**
         * Handler for a fields on disable event.
         *
         * Adds the row-disabled css class.
         *
         * @param {_Field} field Field instance that is being disabled
         */
        _onDisableField: function(field) {
            domClass.add(field.containerNode, 'row-disabled');
        },
        /**
         * Extends invokeAction to first look for the specified function name on the field instance
         * first before passing it to the view.
         * @param {String} name Name of the function to invoke
         * @param {Object} parameters Parameters of the function to be passed
         * @param {Event} evt The original click/tap event
         * @param {HTMLElement} node The node that initiated the event
         * @return {Function} Either calls the fields action or returns the inherited version which looks at the view for the action
         */
        invokeAction: function(name, parameters, evt, node) {
            var fieldNode = node && query(node, this.contentNode).parents('[data-field]'),
                field = this.fields[fieldNode.length > 0 && domAttr.get(fieldNode[0], 'data-field')];

            if (field && typeof field[name] === 'function')
                return field[name].apply(field, [parameters, evt, node]);

            return this.inherited(arguments);
        },
        /**
         * Determines if a field has defined on it the supplied name as a function
         * @param {String} name Name of the function to test for
         * @param {Event} evt The original click/tap event
         * @param {HTMLElement} node The node that initiated the event
         * @return {Boolean} If the field has the named function defined
         */
        hasAction: function(name, evt, node) {
            var fieldNode = node && query(node, this.contentNode).parents('[data-field]'),
                field = fieldNode && this.fields[fieldNode.length > 0 && domAttr.get(fieldNode[0], 'data-field')];

            if (field && typeof field[name] === 'function')
                return true;

            return this.inherited(arguments);
        },
        /**
         * Toggles the collapsed state of the section.
         * @param {Object} params Collection of `data-` attributes from the source node.
         */
        toggleSection: function(params) {
            var node = dom.byId(params.$source);
            if (node)
                domClass.toggle(node, 'collapsed');
        },
        /**
         * Creates Sage.SData.Client.SDataSingleResourceRequest instance and sets a number of known properties.
         *
         * List of properties used `this.property/this.options.property`:
         *
         * `entry['$key']/key`, `contractName`, `resourceKind`, `querySelect`, `queryInclude`, and `queryOrderBy`
         *
         * @return {Object} Sage.SData.Client.SDataSingleResourceRequest instance.
         */
        createRequest: function() {
            var request = new Sage.SData.Client.SDataSingleResourceRequest(this.getService());

            var key = (this.entry && this.entry['$key']) || this.options.key;
            if (key)
                request.setResourceSelector(string.substitute("'${0}'", [key]));

            if (this.contractName)
                request.setContractName(this.contractName);

            if (this.resourceKind)
                request.setResourceKind(this.resourceKind);

            if (this.querySelect)
                request.setQueryArg(Sage.SData.Client.SDataUri.QueryArgNames.Select, this.querySelect.join(','));

            if (this.queryInclude)
                request.setQueryArg(Sage.SData.Client.SDataUri.QueryArgNames.Include, this.queryInclude.join(','));

            if (this.queryOrderBy)
                request.setQueryArg(Sage.SData.Client.SDataUri.QueryArgNames.OrderBy, this.queryOrderBy);

            return request;
        },
        /**
         * Creates Sage.SData.Client.SDataTemplateResourceRequest instance and sets a number of known properties.
         *
         * List of properties used `this.property/this.options.property`:
         *
         * `resourceKind`, `querySelect`, `queryInclude`
         *
         * @return {Object} Sage.SData.Client.SDataTemplateResourceRequest instance.
         */
        createTemplateRequest: function() {
            var request = new Sage.SData.Client.SDataTemplateResourceRequest(this.getService());

            if (this.resourceKind)
                request.setResourceKind(this.resourceKind);

            if (this.querySelect)
                request.setQueryArg(Sage.SData.Client.SDataUri.QueryArgNames.Select, this.querySelect.join(','));

            if (this.queryInclude)
                request.setQueryArg(Sage.SData.Client.SDataUri.QueryArgNames.Include, this.queryInclude.join(','));

            return request;
        },
        /**
         * Returns the view key
         * @return {String} View key
         */
        getTag: function() {
            var tag = this.options && this.options.entry && this.options.entry.$key;
            if (!tag) {
                tag = this.options && this.options.key;
            }

            return tag;
        },
        /**
         * Sets and returns the Edit view layout by following a standard for section and field:
         *
         * The `this.layout` itself is an array of section objects where a section object is defined as such:
         *
         *     {
         *        name: 'String', // Required. unique name for identification/customization purposes
         *        title: 'String', // Required. Text shown in the section header
         *        children: [], // Array of child row objects
         *     }
         *
         * A child row object has:
         *
         *     {
         *        name: 'String', // Required. unique name for identification/customization purposes
         *        property: 'String', // Optional. The SData property of the current entity to bind to
         *        label: 'String', // Optional. Text shown in the label to the left of the property
         *        type: 'String', // Required. The field type as registered with the FieldManager.
         *        // Examples of type: 'text', 'decimal', 'date', 'lookup', 'select', 'duration'
         *        'default': value // Optional. If defined the value will be set as the default "unmodified" value (not dirty).
         *     }
         *
         * All further properties are set by their respective type, please see the individual field for
         * its configurable options.
         *
         * @return {Object[]} Edit layout definition
         */
        createLayout: function() {
            return this.layout || [];
        },
        processLayout: function(layout)
        {
            var rows = (layout['children'] || layout['as'] || layout),
                options = layout['options'] || (layout['options'] = {
                    title: this.detailsText
                }),
                sectionQueue = [],
                sectionStarted = false,
                content = [],
                current;
            
            for (var i = 0; i < rows.length; i++)
            {
                current = rows[i];

                if (current['children'] || current['as'])
                {
                    if (sectionStarted)
                        sectionQueue.push(current);
                    else
                        this.processLayout(current);

                    continue;
                }

                if (!sectionStarted)
                {
                    sectionStarted = true;
                    content.push(this.sectionBeginTemplate.apply(layout, this));
                }                    

                var ctor = FieldManager.get(current['type']),
                    field = this.fields[current['name'] || current['property']] = new ctor(lang.mixin({
                        owner: this
                    }, current)),
                    template = field.propertyTemplate || this.propertyTemplate;


                this.connect(field, 'onShow', this._onShowField);
                this.connect(field, 'onHide', this._onHideField);
                this.connect(field, 'onEnable', this._onEnableField);
                this.connect(field, 'onDisable', this._onDisableField);

                content.push(template.apply(field, this));
            }

            content.push(this.sectionEndTemplate.apply(layout, this));

            domConstruct.place(content.join(''), this.contentNode, 'last');

            for (i = 0; i < sectionQueue.length; i++)
            {
                current = sectionQueue[i];

                this.processLayout(current);
            }
        },
        /**
         * Handler when an error occurs while request data from the SData endpoint.
         * @param {Object} response The response object.
         * @param {Object} o The options that were passed when creating the Ajax request.
         */
        onRequestDataFailure: function(response, o) {
            alert(string.substitute(this.requestErrorText, [response, o]));
            ErrorManager.addError(response, o, this.options, 'failure');
        },
        /**
         * Handler when a request to SData is successful, calls processEntry
         * @param {Object} entry The SData response
         */
        onRequestDataSuccess: function(entry) {
            this.processEntry(entry);

            if (this.options.changes)
            {
                this.changes = this.options.changes;
                this.setValues(this.changes);
            }
        },
        /**
         * Initiates the SData request.
         */
        requestData: function() {
            var request = this.createRequest();
            if (request)
                request.read({
                    success: this.onRequestDataSuccess,
                    failure: this.onRequestDataFailure,
                    scope: this
                });
        },
        /**
         * Handler when an error occurs while request data from the SData endpoint.
         * @param {Object} response The response object.
         * @param {Object} o The options that were passed when creating the Ajax request.
         */
        onRequestTemplateFailure: function(response, o) {
            alert(string.substitute(this.requestErrorText, [response, o]));
            ErrorManager.addError(response, o, this.options, 'failure');
        },
        /**
         * Handler when a request to SData is successful, calls processTemplateEntry
         * @param {Object} entry The SData response
         */
        onRequestTemplateSuccess: function(entry) {
            this.processTemplateEntry(entry);
        },
        /**
         * Initiates the SData request for the template (default values).
         */
        requestTemplate: function() {
            var request = this.createTemplateRequest();
            if (request)
                request.read({
                    success: this.onRequestTemplateSuccess,
                    failure: this.onRequestTemplateFailure,
                    scope: this
                });
        },
        /**
         * Loops a given entry testing for SData date strings and converts them to javascript Date objects
         * @param {Object} entry SData entry
         * @return {Object} Entry with actual Date objects
         */
        convertEntry: function(entry) {
            // todo: should we create a deep copy?
            // todo: do a deep conversion?

            for (var n in entry)
            {
                if (convert.isDateString(entry[n]))
                    entry[n] = convert.toDateFromString(entry[n]);
            }

            return entry;
        },
        /**
         * Does the reverse of {@link #convertEntry convertEntry} in that it loops the payload being
         * sent back to SData and converts Date objects into SData date strings
         * @param {Object} values Payload
         * @return {Object} Entry with string dates
         */
        convertValues: function(values) {
            // todo: do a deep conversion?

            for (var n in values)
            {
                if (values[n] instanceof Date)
                    values[n] = this.getService().isJsonEnabled()
                        ? convert.toJsonStringFromDate(values[n])
                        : convert.toIsoStringFromDate(values[n]);
            }

            return values;
        },
        /**
         * Handles the SData response by converting the date strings and storing the fixed extry to
         * `this.entry` and applies the values.
         * @param entry
         */
        processEntry: function(entry) {
            this.entry = this.convertEntry(entry || {});

            if (!this.options.descriptor) {
                App.setPrimaryTitle(this.entry.$descriptor);
            }

            this.setValues(this.entry, true);

            domClass.remove(this.domNode, 'panel-loading');
        },
        /**
         * ApplyContext is called during {@link #processTemplateEntry processTemplateEntry} and is
         * intended as a hook for when you are inserting a new entry (not editing) and wish to apply
         * values from context, ie, from a view in the history.
         *
         * The cycle of a template values is (first to last, last being the one that overwrites all)
         *
         * 1\. Set the values of the template SData response
         * 2\. Set any field defaults (the fields `default` property)
         * 3\. ApplyContext is called
         * 4\. If `this.options.entry` is defined, apply those values
         *
         * @param templateEntry
         */
        applyContext: function(templateEntry) {
        },
        /**
         * Loops all the fields looking for any with the `default` property set, if set apply that
         * value as the initial value of the field. If the value is a function, its expanded then applied.
         */
        applyFieldDefaults: function(){
            for (var name in this.fields)
            {
                var field = this.fields[name],
                    defaultValue = field['default'];

                if (typeof defaultValue === 'undefined') continue;

                field.setValue(this.expandExpression(defaultValue, field));
            }
        },
        /**
         * Processes the returned SData template entry by saving it to `this.templateEntry` and applies
         * the default values to fields by:
         *
         * The cycle of a template values is (first to last, last being the one that overwrites all)
         *
         * 1\. Set the values of the template SData response
         * 2\. Set any field defaults (the fields `default` property)
         * 3\. ApplyContext is called
         * 4\. If `this.options.entry` is defined, apply those values
         *
         * @param {Object} templateEntry SData template entry
         */
        processTemplateEntry: function(templateEntry) {
            this.templateEntry = this.convertEntry(templateEntry || {});

            this.setValues(this.templateEntry, true);
            this.applyFieldDefaults();
            this.applyContext(this.templateEntry);

            // if an entry has been passed through options, apply it here, now that the template has been applied.
            // in this case, since we are doing an insert (only time template is used), the entry is applied as modified data.
            if (this.options.entry)
            {
                this.entry = this.convertEntry(this.options.entry);
                this.setValues(this.entry);
            }

            domClass.remove(this.domNode, 'panel-loading');
        },
        /**
         * Loops all fields and calls its `clearValue()`.
         */
        clearValues: function() {
            for (var name in this.fields)
            {
                this.fields[name].clearValue();
            }
        },
        /**
         * Sets the given values by looping the fields and checking if the field property matches
         * a key in the passed values object (after considering a fields `applyTo`).
         *
         * The value set is then passed the initial state, true for default/unmodified/clean and false
         * for dirty or altered.
         *
         * @param {Object} values SData entry, or collection of key/values where key matches a fields property attribute
         * @param {Boolean} initial Initial state of the value, true for clean, false for dirty
         */
        setValues: function(values, initial) {
            var noValue = {},
                field,
                value;

            for (var name in this.fields)
            {
                field = this.fields[name];

                // for now, explicitly hidden fields (via. the field.hide() method) are not included
                if (field.isHidden()) continue;

                if (field.applyTo !== false)
                {
                    value = utility.getValue(values, field.applyTo, noValue);
                }
                else
                {
                    value = utility.getValue(values, field.property || name, noValue);
                }

                // fyi: uses the fact that ({} !== {})
                if (value !== noValue) field.setValue(value, initial);
            }
        },
        /**
         * Retrieves the value from every field, skipping the ones excluded, and merges them into a
         * single payload with the key being the fields `property` attribute, taking into consideration `applyTo` if defined.
         *
         * If all is passed as true, it also grabs hidden and unmodified (clean) values.
         *
         * @param {Boolean} all True to also include hidden and unmodified values.
         * @return {Object} A single object payload with all the values.
         */
        getValues: function(all) {
            var o = {},
                empty = true,
                field,
                value,
                target,
                include,
                exclude;

            for (var name in this.fields)
            {
                field = this.fields[name];
                value = field.getValue();

                include = this.expandExpression(field.include, value, field, this);
                exclude = this.expandExpression(field.exclude, value, field, this);

                /**
                 * include:
                 *   true: always include value
                 *   false: always exclude value
                 * exclude:
                 *   true: always exclude value
                 *   false: default handling
                 */
                if (include !== undefined && !include) continue;
                if (exclude !== undefined && exclude) continue;

                // for now, explicitly hidden fields (via. the field.hide() method) are not included
                if (all || ((field.alwaysUseValue || field.isDirty() || include) && !field.isHidden()))
                {
                    if (field.applyTo !== false)
                    {
                        target = utility.getValue(o, field.applyTo);
                        lang.mixin(target, value);
                    }
                    else
                    {
                        utility.setValue(o, field.property || name, value);
                    }

                    empty = false;
                }
            }
            return empty ? false : o;
        },
        /**
         * Loops and gathers the validation errors returned from each field and adds them to the
         * validation summary area. If no errors, removes the validation summary.
         * @return {Boolean/Object[]} Returns the array of errors if present or false for no errors.
         */
        validate: function() {
            this.errors = [];

            for (var name in this.fields)
            {
                var field = this.fields[name],
                    result;

                if (!field.isHidden() && false !== (result = field.validate()))
                {
                    domClass.add(field.containerNode, 'row-error');

                    this.errors.push({
                        name: name,
                        message: result
                    });
                }
                else
                {
                    domClass.remove(field.containerNode, 'row-error');
                }
            }

            return this.errors.length > 0
                ? this.errors
                : false;
        },
        /**
         * Gathers the values for the entry to send back to SData and returns the appropriate
         * create for inserting or updating.
         * @return {Object} SData entry/payload
         */
        createEntry: function() {
            var values = this.getValues();

            return this.inserting
                ? this.createEntryForInsert(values)
                : this.createEntryForUpdate(values);
        },
        /**
         * Takes the values object and adds in $key, $etag and $name
         * @param {Object} values
         * @return {Object} Object with added properties
         */
        createEntryForUpdate: function(values) {
            values = this.convertValues(values);

            return lang.mixin(values, {
                '$key': this.entry['$key'],
                '$etag': this.entry['$etag'],
                '$name': this.entry['$name']
            });
        },
        /**
         * Takes the values object and adds in $name
         * @param {Object} values
         * @return {Object} Object with added properties
         */
        createEntryForInsert: function(values) {
            values = this.convertValues(values);
            
            return lang.mixin(values, {
                '$name': this.entityName
            });
        },
        /**
         * Determines if the form is currently busy/disabled
         * @return {Boolean}
         */
        isFormDisabled: function() {
            return this.busy;
        },
        /**
         * Disables the form by setting busy to true and disabling the toolbar.
         */
        disable: function() {
            this.busy = true;

            if (App.bars.tbar) {
                App.bars.tbar.disableTool('save');
            }

            domClass.add(this.domNode, 'busy');
        },
        /**
         * Enables the form by setting busy to false and enabling the toolbar
         */
        enable: function() {
            this.busy = false;

            if (App.bars.tbar) {
                App.bars.tbar.enableTool('save');
            }

            domClass.remove(this.domNode, 'busy');
        },
        /**
         * Called by save() when performing an insert (create).
         * Gathers the values, creates the payload for insert, creates the sdata request and
         * calls `create`.
         */
        insert: function() {
            this.disable();

            var values = this.getValues();
            if (values)
            {
                var entry = this.createEntryForInsert(values);

                var request = this.createRequest();
                if (request)
                    request.create(entry, {
                        success: this.onInsertSuccess,
                        failure: this.onInsertFailure,
                        scope: this
                    });
            }
            else
            {
                ReUI.back();
            }
        },
        /**
         * Handler for when insert() is successfull, publishes the global `/app/refresh` event which
         * forces other views listening for this resourceKind to refresh.
         *
         * Finishes up by calling {@link #onInsertComplete onInsertComplete}.
         *
         * @param entry
         */
        onInsertSuccess: function(entry) {
            this.enable();

            connect.publish('/app/refresh', [{
                resourceKind: this.resourceKind,
                key: entry['$key'],
                data: entry
            }]);

            this.onInsertCompleted(entry);
        },
        /**
         * Handler for when instert() fails, enables the form and passes the results to the default
         * error handler which alerts the user of an error.
         * @param response
         * @param o
         */
        onInsertFailure: function(response, o) {
            this.enable();
            this.onRequestFailure(response, o);
        },
        /**
         * Handler for insert complete, checks for `this.options.returnTo` else it simply goes back.
         * @param entry
         */
        onInsertCompleted: function(entry) {
            if (this.options && this.options.returnTo)
            {
                var returnTo = this.options.returnTo,
                    view = App.getView(returnTo);
                if (view)
                    view.show();
                else
                    window.location.hash = returnTo;
            }
            else
            {
                ReUI.back();
            }
        },
        /**
         * Handler when an error occurs while request data from the SData endpoint.
         * @param {Object} response The response object.
         * @param {Object} o The options that were passed when creating the Ajax request.
         */
        onRequestFailure: function(response, o) {
            alert(string.substitute(this.requestErrorText, [response, o]));
            ErrorManager.addError(response, o, this.options, 'failure');
        },
        /**
         * Called by save() when performing an update (edit).
         * Gathers the values, creates the payload for update, creates the sdata request and
         * calls `update`.
         */
        update: function() {
            var values = this.getValues();
            if (values)
            {
                this.disable();

                var entry = this.createEntryForUpdate(values);

                var request = this.createRequest();
                if (request)
                    request.update(entry, {
                        success: this.onUpdateSuccess,
                        failure: this.onUpdateFailure,
                        scope: this
                    });
            }
            else
            {
                this.onUpdateCompleted(false);
            }
        },
        /**
         * Handler for when update() is successfull, publishes the global `/app/refresh` event which
         * forces other views listening for this resourceKind to refresh.
         *
         * Finishes up by calling {@link #onUpdateCompleted onUpdateCompleted}.
         *
         * @param entry
         */
        onUpdateSuccess: function(entry) {
            this.enable();

            connect.publish('/app/refresh', [{
                resourceKind: this.resourceKind,
                key: entry['$key'],
                data: entry
            }]);

            this.onUpdateCompleted(entry);
        },
        /**
         * Handler when an error occurs while request data from the SData endpoint.
         * @param {Object} response The response object.
         * @param {Object} o The options that were passed when creating the Ajax request.
         */
        onUpdateFailure: function(response, o) {
            this.enable();
            this.onRequestFailure(response, o);
        },
        /**
         * Handler for update complete, checks for `this.options.returnTo` else it simply goes back.
         * @param entry
         */
        onUpdateCompleted: function(entry) {
            if (this.options && this.options.returnTo)
            {
                var returnTo = this.options.returnTo,
                    view = App.getView(returnTo);
                if (view)
                    view.show();
                else
                    window.location.hash = returnTo;
            }
            else
            {
                ReUI.back();
            }
        },
        /**
         * Creates the markup by applying the `validationSummaryItemTemplate` to each item in `this.errors`
         * then sets the combined result into the summary validation node and sets the styling to visible
         */
        showValidationSummary: function() {
            var content = [];                        

            for (var i = 0; i < this.errors.length; i++)
                content.push(this.validationSummaryItemTemplate.apply(this.errors[i], this.fields[this.errors[i].name]));

            this.set('validationContent', content.join(''));
            domClass.add(this.domNode, 'panel-form-error');
        },
        /**
         * Removes the summary validation visible styling and empties its contents of error markup
         */
        hideValidationSummary: function() {
            domClass.remove(this.domNode, 'panel-form-error');
            this.set('validationContent', '');
        },
        /**
         * Handler for the save toolbar action.
         *
         * First validates the forms, showing errors and stoping saving if found.
         * Then calls either {@link #insert insert} or {@link #update update} based upon `this.inserting`.
         *
         */
        save: function() {
            if (this.isFormDisabled())  return;

            this.hideValidationSummary();

            if (this.validate() !== false)
            {
                this.showValidationSummary();
                return;
            }

            if (this.inserting)
                this.insert();
            else
                this.update();
        },
        /**
         * Extends the getContext function to also include the `resourceKind` of the view, `insert`
         * state and `key` of the entry (false if inserting)
         */
        getContext: function() {
            var context = lang.mixin(this.inherited(arguments), {
                resourceKind: this.resourceKind,
                insert: this.options.insert,
                key: this.options.insert ? false : this.options.key ? this.options.key : this.options.entry && this.options.entry['$key']
            });

            return context;
        },
        /**
         * Wrapper for detecting security for update mode or insert mode
         * @param {String} access Can be either "update" or "insert"
         */
        getSecurity: function(access) {
            var lookup = {
                'update': this.updateSecurity,
                'insert': this.insertSecurity
            };

            return lookup[access];
        },
        /**
         * Extends beforeTransitionTo to add the loading styling if refresh is needed
         */
        beforeTransitionTo: function() {
            if (this.refreshRequired)
            {
                if (this.options.insert === true || this.options.key)
                    domClass.add(this.domNode, 'panel-loading');
                else
                    domClass.remove(this.domNode, 'panel-loading');
            }

            this.inherited(arguments);
        },
        /**
         * Empties the activate method which prevents detection of refresh from transititioning.
         *
         * External navigation (browser back/forward) never refreshes the edit view as it's always a terminal loop.
         * i.e. you never move "forward" from an edit view; you navigate to child editors, from which you always return.
         */
        activate: function() {
        },
        /**
         * Extends refreshRequiredFor to return false if we already have the key the options is passing
         * @param {Object} options Navigation options from previous view
         */
        refreshRequiredFor: function(options) {
            if (this.options)
            {
                if (options)
                {
                    if (this.options.key && this.options.key === options['key'])
                        return false;
                }
                return true;
            }
            else
                return this.inherited(arguments);
        },
        /**
         * Refresh first clears out any variables set to previous data such as `this.entry` and `this.changing`.
         *
         * The mode of the Edit view is set and determined via `this.options.insert`, and the views values are cleared.
         *
         * Lastly it makes the appropiate data request:
         *
         * 1\. If we are inserting and passed a `template`, process the template. No request.
         * 2\. If we are inserting and not passed a `template`, request a template from SData.
         * 3\. If we are not inserting and passed an `entry`, process the `entry` and process `changes`.
         * 4\. If we are not inserting and not passed an `entry`, but were passed a `key`, request the keys detail and use that as an entry.
         *
         */
        refresh: function() {
            this.entry = false;
            this.changes = false;
            this.inserting = (this.options.insert === true);

            domClass.remove(this.domNode, 'panel-form-error');

            this.clearValues();

            if (this.inserting)
            {
                if (this.options.template)
                    this.processTemplateEntry(this.options.template);
                else
                    this.requestTemplate();
            }
            else
            {
                // apply entry as non-modified data
                if (this.options.entry)
                {
                    this.processEntry(this.options.entry);

                    // apply changes as modified data, since we want this to feed-back through
                    if (this.options.changes)
                    {
                        this.changes = this.options.changes;
                        this.setValues(this.changes);
                    }
                }
                else
                {
                    // if key is passed request that keys entity and process
                    if (this.options.key)
                        this.requestData();
                }
            }
        }
=======
    return declare('Sage.Platform.Mobile.Edit', [_EditBase, _SDataEditMixin], {
>>>>>>> 35c9fd9d
    });
});<|MERGE_RESOLUTION|>--- conflicted
+++ resolved
@@ -35,1226 +35,6 @@
     _SDataEditMixin
 ) {
 
-<<<<<<< HEAD
-    return declare('Sage.Platform.Mobile.Edit', [View], {
-        /**
-         * @property {Object}
-         * Creates a setter map to html nodes, namely:
-         *
-         * * validationContent => validationContentNode's innerHTML
-         *
-         */
-        attributeMap: {
-            validationContent: {
-                node: 'validationContentNode',
-                type: 'innerHTML'
-            }
-        },
-        /**
-         * @property {Simplate}
-         * The template used to render the view's main DOM element when the view is initialized.
-         * This template includes loadingTemplate and validationSummaryTemplate.
-         *
-         * The default template uses the following properties:
-         *
-         *      name                description
-         *      ----------------------------------------------------------------
-         *      id                   main container div id
-         *      title                main container div title attr
-         *      cls                  additional class string added to the main container div
-         *      resourceKind         set to data-resource-kind
-         *
-         */
-        widgetTemplate: new Simplate([
-            '<div id="{%= $.id %}" title="{%: $.titleText %}" class="overthrow edit panel {%= $.cls %}" {% if ($.resourceKind) { %}data-resource-kind="{%= $.resourceKind %}"{% } %}>',            
-            '{%! $.loadingTemplate %}',
-            '{%! $.validationSummaryTemplate %}',
-            '<div class="panel-content" data-dojo-attach-point="contentNode"></div>',
-            '</div>'
-        ]),
-        /**
-         * @property {Simplate}
-         * HTML shown when data is being loaded.
-         *
-         * `$` => the view instance
-         */
-        loadingTemplate: new Simplate([
-            '<fieldset class="panel-loading-indicator">',
-            '<div class="row"><div>{%: $.loadingText %}</div></div>',
-            '</fieldset>'        
-        ]),
-        /**
-         * @property {Simplate}
-         * HTML for the validation summary area, this div is shown/hidden as needed.
-         *
-         * `$` => the view instance
-         */
-        validationSummaryTemplate: new Simplate([
-            '<div class="panel-validation-summary">',
-            '<h2>{%: $.validationSummaryText %}</h2>',
-            '<ul data-dojo-attach-point="validationContentNode">',
-            '</ul>',
-            '</div>'
-        ]),
-        /**
-         * @property {Simplate}
-         * HTML shown when data is being loaded.
-         *
-         * * `$` => validation error object
-         * * `$$` => field instance that the error is on
-         */
-        validationSummaryItemTemplate: new Simplate([
-            '<li>',
-            '<a href="#{%= $.name %}">',
-            '<h3>{%: $.message %}</h3>',
-            '<h4>{%: $$.label %}</h4>',
-            '</a>',
-            '</li>'
-        ]),
-        /**
-         * @property {Simplate}
-         * HTML that starts a new section including the collapsible header
-         *
-         * `$` => the view instance
-         */
-        sectionBeginTemplate: new Simplate([
-            '<h2 data-action="toggleSection" class="{% if ($.collapsed || $.options.collapsed) { %}collapsed{% } %}">',
-            '{%: ($.title || $.options.title) %}<button class="collapsed-indicator" aria-label="{%: $$.toggleCollapseText %}"></button>',
-            '</h2>',
-            '<fieldset class="{%= ($.cls || $.options.cls) %}">'
-        ]),
-        /**
-         * @property {Simplate}
-         * HTML that ends a section
-         *
-         * `$` => the view instance
-         */
-        sectionEndTemplate: new Simplate([
-            '</fieldset>'
-        ]),
-        /**
-         * @property {Simplate}
-         * HTML created for each property (field row).
-         *
-         * * `$` => the field row object defined in {@link #createLayout createLayout}.
-         * * `$$` => the view instance
-         */
-        propertyTemplate: new Simplate([
-            '<a name="{%= $.name || $.property %}"></a>',
-            '<div class="row row-edit {%= $.cls %}{% if ($.readonly) { %}row-readonly{% } %}" data-field="{%= $.name || $.property %}" data-field-type="{%= $.type %}">',
-            '</div>'
-        ]),
-
-        /**
-         * @property {String}
-         * Sets the ReUI transition effect for when this view comes into view
-         */
-        transitionEffect: 'slide',
-        /**
-         * @cfg {String}
-         * The unique identifier of the view
-         */
-        id: 'generic_edit',
-        /**
-         * @property {Object}
-         * The layout definition that constructs the detail view with sections and rows
-         */
-        layout: null,
-        /**
-         * @cfg {Boolean}
-         * Enables the use of the customization engine on this view instance
-         */
-        enableCustomizations: true,
-        /**
-         * @property {String}
-         * The customization identifier for this class. When a customization is registered it is passed
-         * a path/identifier which is then matched to this property.
-         */
-        customizationSet: 'edit',
-        /**
-         * @cfg {Boolean}
-         * Controls if the view should be exposed
-         */
-        expose: false,
-        /**
-         * @cfg {String/Object}
-         * May be used for verifying the view is accessible for creating entries
-         */
-        insertSecurity: false,
-        /**
-         * @cfg {String/Object}
-         * May be used for verifying the view is accessible for editing entries
-         */
-        updateSecurity: false,
-
-        /**
-         * @deprecated
-         */
-        saveText: 'Save',
-        /**
-         * @cfg {String}
-         * Default title text shown in the top toolbar
-         */
-        titleText: 'Edit',
-        /**
-         * @property {String}
-         * ARIA label text for a collapsible section header
-         */
-        toggleCollapseText: 'toggle collapse',
-        /**
-         * @cfg {String}
-         * The text placed in the header when there are validation errors
-         */
-        validationSummaryText: 'Validation Summary',
-        /**
-         * @property {String}
-         * Default text used in the section header
-         */
-        detailsText: 'Details',
-        /**
-         * @property {String}
-         * Text shown while the view is loading.
-         */
-        loadingText: 'loading...',
-        /**
-         * @property {String}
-         * Text alerted to user when any server error occurs.
-         */
-        requestErrorText: 'A server error occured while requesting data.',
-        /**
-         * @property {Object}
-         * Collection of the fields in the layout where the key is the `name` of the field.
-         */
-        fields: null,
-        /**
-         * @property {Object}
-         * The saved SData response.
-         */
-        entry: null,
-        /**
-         * @property {Object}
-         * The saved template SData response.
-         */
-        templateEntry: null,
-        /**
-         * @property {Boolean}
-         * Flags if the view is in "insert" (create) mode, or if it is in "update" (edit) mode.
-         */
-        inserting: null,
-
-        /**
-         * Extends constructor to initialze `this.fields` to {}
-         * @param o
-         */
-        constructor: function(o) {
-            this.fields = {};
-        },
-        /**
-         * When the app is started this fires, the Edit view renders its layout immediately, then
-         * renders each field instance.
-         *
-         * On refresh it will clear the values, but leave the layout intact.
-         *
-         */
-        startup: function() {
-            this.inherited(arguments);
-            
-            this.processLayout(this._createCustomizedLayout(this.createLayout()));
-
-            query('div[data-field]', this.contentNode).forEach(function(node) {
-                var name = domAttr.get(node, 'data-field'),
-                    field = this.fields[name];
-                if (field)
-                    field.renderTo(node);
-            }, this);
-        },
-        // Override the Views registerDefaultRoute to include the entity id in the route
-        registerDefaultRoute: function() {
-            var router = App.router;
-            router.register(['_', this.id, ';:key'].join(''), lang.hitch(this, this.onDefaultRoute));
-        },
-        onDefaultRoute: function(evt) {
-            var primary = App.getPrimaryActiveView();
-            if (primary && primary.id === this.id) {
-                return;
-            }
-
-            if (evt.params.key) {
-                this.show({
-                    descriptor: '',
-                    key: evt.params.key
-                });
-            } 
-        },
-        /**
-         * Extends init to also init the fields in `this.fields`.
-         */
-        init: function() {
-            this.inherited(arguments);
-
-            for (var name in this.fields)
-                this.fields[name].init();
-        },
-        /**
-         * Sets and returns the toolbar item layout definition, this method should be overriden in the view
-         * so that you may define the views toolbar items.
-         *
-         * By default it adds a save button bound to `this.save()` and cancel that fires `ReUI.back()`
-         *
-         * @return {Object} this.tools
-         * @template
-         */
-        createToolLayout: function() {
-            var tbar = [{
-                    id: 'save',
-                    action: 'save',
-                    security: this.options && this.options.insert
-                        ? this.insertSecurity
-                        : this.updateSecurity
-            }];
-
-            if (!App.isOnFirstView()) {
-                tbar.push({
-                    id: 'cancel',
-                    side: 'left',
-                    fn: ReUI.back,
-                    scope: ReUI
-                });
-            }
-
-            return this.tools || (this.tools = {
-                'tbar': tbar
-            });
-        },
-        /**
-         * Handler for a fields on show event.
-         *
-         * Removes the row-hidden css class.
-         *
-         * @param {_Field} field Field instance that is being shown
-         */
-        _onShowField: function(field) {
-            domClass.remove(field.containerNode, 'row-hidden');
-        },
-        /**
-         * Handler for a fields on hide event.
-         *
-         * Adds the row-hidden css class.
-         *
-         * @param {_Field} field Field instance that is being hidden
-         */
-        _onHideField: function(field) {
-            domClass.add(field.containerNode, 'row-hidden');
-        },
-        /**
-         * Handler for a fields on enable event.
-         *
-         * Removes the row-disabled css class.
-         *
-         * @param {_Field} field Field instance that is being enabled
-         */
-        _onEnableField: function(field) {
-            domClass.remove(field.containerNode, 'row-disabled');
-        },
-        /**
-         * Handler for a fields on disable event.
-         *
-         * Adds the row-disabled css class.
-         *
-         * @param {_Field} field Field instance that is being disabled
-         */
-        _onDisableField: function(field) {
-            domClass.add(field.containerNode, 'row-disabled');
-        },
-        /**
-         * Extends invokeAction to first look for the specified function name on the field instance
-         * first before passing it to the view.
-         * @param {String} name Name of the function to invoke
-         * @param {Object} parameters Parameters of the function to be passed
-         * @param {Event} evt The original click/tap event
-         * @param {HTMLElement} node The node that initiated the event
-         * @return {Function} Either calls the fields action or returns the inherited version which looks at the view for the action
-         */
-        invokeAction: function(name, parameters, evt, node) {
-            var fieldNode = node && query(node, this.contentNode).parents('[data-field]'),
-                field = this.fields[fieldNode.length > 0 && domAttr.get(fieldNode[0], 'data-field')];
-
-            if (field && typeof field[name] === 'function')
-                return field[name].apply(field, [parameters, evt, node]);
-
-            return this.inherited(arguments);
-        },
-        /**
-         * Determines if a field has defined on it the supplied name as a function
-         * @param {String} name Name of the function to test for
-         * @param {Event} evt The original click/tap event
-         * @param {HTMLElement} node The node that initiated the event
-         * @return {Boolean} If the field has the named function defined
-         */
-        hasAction: function(name, evt, node) {
-            var fieldNode = node && query(node, this.contentNode).parents('[data-field]'),
-                field = fieldNode && this.fields[fieldNode.length > 0 && domAttr.get(fieldNode[0], 'data-field')];
-
-            if (field && typeof field[name] === 'function')
-                return true;
-
-            return this.inherited(arguments);
-        },
-        /**
-         * Toggles the collapsed state of the section.
-         * @param {Object} params Collection of `data-` attributes from the source node.
-         */
-        toggleSection: function(params) {
-            var node = dom.byId(params.$source);
-            if (node)
-                domClass.toggle(node, 'collapsed');
-        },
-        /**
-         * Creates Sage.SData.Client.SDataSingleResourceRequest instance and sets a number of known properties.
-         *
-         * List of properties used `this.property/this.options.property`:
-         *
-         * `entry['$key']/key`, `contractName`, `resourceKind`, `querySelect`, `queryInclude`, and `queryOrderBy`
-         *
-         * @return {Object} Sage.SData.Client.SDataSingleResourceRequest instance.
-         */
-        createRequest: function() {
-            var request = new Sage.SData.Client.SDataSingleResourceRequest(this.getService());
-
-            var key = (this.entry && this.entry['$key']) || this.options.key;
-            if (key)
-                request.setResourceSelector(string.substitute("'${0}'", [key]));
-
-            if (this.contractName)
-                request.setContractName(this.contractName);
-
-            if (this.resourceKind)
-                request.setResourceKind(this.resourceKind);
-
-            if (this.querySelect)
-                request.setQueryArg(Sage.SData.Client.SDataUri.QueryArgNames.Select, this.querySelect.join(','));
-
-            if (this.queryInclude)
-                request.setQueryArg(Sage.SData.Client.SDataUri.QueryArgNames.Include, this.queryInclude.join(','));
-
-            if (this.queryOrderBy)
-                request.setQueryArg(Sage.SData.Client.SDataUri.QueryArgNames.OrderBy, this.queryOrderBy);
-
-            return request;
-        },
-        /**
-         * Creates Sage.SData.Client.SDataTemplateResourceRequest instance and sets a number of known properties.
-         *
-         * List of properties used `this.property/this.options.property`:
-         *
-         * `resourceKind`, `querySelect`, `queryInclude`
-         *
-         * @return {Object} Sage.SData.Client.SDataTemplateResourceRequest instance.
-         */
-        createTemplateRequest: function() {
-            var request = new Sage.SData.Client.SDataTemplateResourceRequest(this.getService());
-
-            if (this.resourceKind)
-                request.setResourceKind(this.resourceKind);
-
-            if (this.querySelect)
-                request.setQueryArg(Sage.SData.Client.SDataUri.QueryArgNames.Select, this.querySelect.join(','));
-
-            if (this.queryInclude)
-                request.setQueryArg(Sage.SData.Client.SDataUri.QueryArgNames.Include, this.queryInclude.join(','));
-
-            return request;
-        },
-        /**
-         * Returns the view key
-         * @return {String} View key
-         */
-        getTag: function() {
-            var tag = this.options && this.options.entry && this.options.entry.$key;
-            if (!tag) {
-                tag = this.options && this.options.key;
-            }
-
-            return tag;
-        },
-        /**
-         * Sets and returns the Edit view layout by following a standard for section and field:
-         *
-         * The `this.layout` itself is an array of section objects where a section object is defined as such:
-         *
-         *     {
-         *        name: 'String', // Required. unique name for identification/customization purposes
-         *        title: 'String', // Required. Text shown in the section header
-         *        children: [], // Array of child row objects
-         *     }
-         *
-         * A child row object has:
-         *
-         *     {
-         *        name: 'String', // Required. unique name for identification/customization purposes
-         *        property: 'String', // Optional. The SData property of the current entity to bind to
-         *        label: 'String', // Optional. Text shown in the label to the left of the property
-         *        type: 'String', // Required. The field type as registered with the FieldManager.
-         *        // Examples of type: 'text', 'decimal', 'date', 'lookup', 'select', 'duration'
-         *        'default': value // Optional. If defined the value will be set as the default "unmodified" value (not dirty).
-         *     }
-         *
-         * All further properties are set by their respective type, please see the individual field for
-         * its configurable options.
-         *
-         * @return {Object[]} Edit layout definition
-         */
-        createLayout: function() {
-            return this.layout || [];
-        },
-        processLayout: function(layout)
-        {
-            var rows = (layout['children'] || layout['as'] || layout),
-                options = layout['options'] || (layout['options'] = {
-                    title: this.detailsText
-                }),
-                sectionQueue = [],
-                sectionStarted = false,
-                content = [],
-                current;
-            
-            for (var i = 0; i < rows.length; i++)
-            {
-                current = rows[i];
-
-                if (current['children'] || current['as'])
-                {
-                    if (sectionStarted)
-                        sectionQueue.push(current);
-                    else
-                        this.processLayout(current);
-
-                    continue;
-                }
-
-                if (!sectionStarted)
-                {
-                    sectionStarted = true;
-                    content.push(this.sectionBeginTemplate.apply(layout, this));
-                }                    
-
-                var ctor = FieldManager.get(current['type']),
-                    field = this.fields[current['name'] || current['property']] = new ctor(lang.mixin({
-                        owner: this
-                    }, current)),
-                    template = field.propertyTemplate || this.propertyTemplate;
-
-
-                this.connect(field, 'onShow', this._onShowField);
-                this.connect(field, 'onHide', this._onHideField);
-                this.connect(field, 'onEnable', this._onEnableField);
-                this.connect(field, 'onDisable', this._onDisableField);
-
-                content.push(template.apply(field, this));
-            }
-
-            content.push(this.sectionEndTemplate.apply(layout, this));
-
-            domConstruct.place(content.join(''), this.contentNode, 'last');
-
-            for (i = 0; i < sectionQueue.length; i++)
-            {
-                current = sectionQueue[i];
-
-                this.processLayout(current);
-            }
-        },
-        /**
-         * Handler when an error occurs while request data from the SData endpoint.
-         * @param {Object} response The response object.
-         * @param {Object} o The options that were passed when creating the Ajax request.
-         */
-        onRequestDataFailure: function(response, o) {
-            alert(string.substitute(this.requestErrorText, [response, o]));
-            ErrorManager.addError(response, o, this.options, 'failure');
-        },
-        /**
-         * Handler when a request to SData is successful, calls processEntry
-         * @param {Object} entry The SData response
-         */
-        onRequestDataSuccess: function(entry) {
-            this.processEntry(entry);
-
-            if (this.options.changes)
-            {
-                this.changes = this.options.changes;
-                this.setValues(this.changes);
-            }
-        },
-        /**
-         * Initiates the SData request.
-         */
-        requestData: function() {
-            var request = this.createRequest();
-            if (request)
-                request.read({
-                    success: this.onRequestDataSuccess,
-                    failure: this.onRequestDataFailure,
-                    scope: this
-                });
-        },
-        /**
-         * Handler when an error occurs while request data from the SData endpoint.
-         * @param {Object} response The response object.
-         * @param {Object} o The options that were passed when creating the Ajax request.
-         */
-        onRequestTemplateFailure: function(response, o) {
-            alert(string.substitute(this.requestErrorText, [response, o]));
-            ErrorManager.addError(response, o, this.options, 'failure');
-        },
-        /**
-         * Handler when a request to SData is successful, calls processTemplateEntry
-         * @param {Object} entry The SData response
-         */
-        onRequestTemplateSuccess: function(entry) {
-            this.processTemplateEntry(entry);
-        },
-        /**
-         * Initiates the SData request for the template (default values).
-         */
-        requestTemplate: function() {
-            var request = this.createTemplateRequest();
-            if (request)
-                request.read({
-                    success: this.onRequestTemplateSuccess,
-                    failure: this.onRequestTemplateFailure,
-                    scope: this
-                });
-        },
-        /**
-         * Loops a given entry testing for SData date strings and converts them to javascript Date objects
-         * @param {Object} entry SData entry
-         * @return {Object} Entry with actual Date objects
-         */
-        convertEntry: function(entry) {
-            // todo: should we create a deep copy?
-            // todo: do a deep conversion?
-
-            for (var n in entry)
-            {
-                if (convert.isDateString(entry[n]))
-                    entry[n] = convert.toDateFromString(entry[n]);
-            }
-
-            return entry;
-        },
-        /**
-         * Does the reverse of {@link #convertEntry convertEntry} in that it loops the payload being
-         * sent back to SData and converts Date objects into SData date strings
-         * @param {Object} values Payload
-         * @return {Object} Entry with string dates
-         */
-        convertValues: function(values) {
-            // todo: do a deep conversion?
-
-            for (var n in values)
-            {
-                if (values[n] instanceof Date)
-                    values[n] = this.getService().isJsonEnabled()
-                        ? convert.toJsonStringFromDate(values[n])
-                        : convert.toIsoStringFromDate(values[n]);
-            }
-
-            return values;
-        },
-        /**
-         * Handles the SData response by converting the date strings and storing the fixed extry to
-         * `this.entry` and applies the values.
-         * @param entry
-         */
-        processEntry: function(entry) {
-            this.entry = this.convertEntry(entry || {});
-
-            if (!this.options.descriptor) {
-                App.setPrimaryTitle(this.entry.$descriptor);
-            }
-
-            this.setValues(this.entry, true);
-
-            domClass.remove(this.domNode, 'panel-loading');
-        },
-        /**
-         * ApplyContext is called during {@link #processTemplateEntry processTemplateEntry} and is
-         * intended as a hook for when you are inserting a new entry (not editing) and wish to apply
-         * values from context, ie, from a view in the history.
-         *
-         * The cycle of a template values is (first to last, last being the one that overwrites all)
-         *
-         * 1\. Set the values of the template SData response
-         * 2\. Set any field defaults (the fields `default` property)
-         * 3\. ApplyContext is called
-         * 4\. If `this.options.entry` is defined, apply those values
-         *
-         * @param templateEntry
-         */
-        applyContext: function(templateEntry) {
-        },
-        /**
-         * Loops all the fields looking for any with the `default` property set, if set apply that
-         * value as the initial value of the field. If the value is a function, its expanded then applied.
-         */
-        applyFieldDefaults: function(){
-            for (var name in this.fields)
-            {
-                var field = this.fields[name],
-                    defaultValue = field['default'];
-
-                if (typeof defaultValue === 'undefined') continue;
-
-                field.setValue(this.expandExpression(defaultValue, field));
-            }
-        },
-        /**
-         * Processes the returned SData template entry by saving it to `this.templateEntry` and applies
-         * the default values to fields by:
-         *
-         * The cycle of a template values is (first to last, last being the one that overwrites all)
-         *
-         * 1\. Set the values of the template SData response
-         * 2\. Set any field defaults (the fields `default` property)
-         * 3\. ApplyContext is called
-         * 4\. If `this.options.entry` is defined, apply those values
-         *
-         * @param {Object} templateEntry SData template entry
-         */
-        processTemplateEntry: function(templateEntry) {
-            this.templateEntry = this.convertEntry(templateEntry || {});
-
-            this.setValues(this.templateEntry, true);
-            this.applyFieldDefaults();
-            this.applyContext(this.templateEntry);
-
-            // if an entry has been passed through options, apply it here, now that the template has been applied.
-            // in this case, since we are doing an insert (only time template is used), the entry is applied as modified data.
-            if (this.options.entry)
-            {
-                this.entry = this.convertEntry(this.options.entry);
-                this.setValues(this.entry);
-            }
-
-            domClass.remove(this.domNode, 'panel-loading');
-        },
-        /**
-         * Loops all fields and calls its `clearValue()`.
-         */
-        clearValues: function() {
-            for (var name in this.fields)
-            {
-                this.fields[name].clearValue();
-            }
-        },
-        /**
-         * Sets the given values by looping the fields and checking if the field property matches
-         * a key in the passed values object (after considering a fields `applyTo`).
-         *
-         * The value set is then passed the initial state, true for default/unmodified/clean and false
-         * for dirty or altered.
-         *
-         * @param {Object} values SData entry, or collection of key/values where key matches a fields property attribute
-         * @param {Boolean} initial Initial state of the value, true for clean, false for dirty
-         */
-        setValues: function(values, initial) {
-            var noValue = {},
-                field,
-                value;
-
-            for (var name in this.fields)
-            {
-                field = this.fields[name];
-
-                // for now, explicitly hidden fields (via. the field.hide() method) are not included
-                if (field.isHidden()) continue;
-
-                if (field.applyTo !== false)
-                {
-                    value = utility.getValue(values, field.applyTo, noValue);
-                }
-                else
-                {
-                    value = utility.getValue(values, field.property || name, noValue);
-                }
-
-                // fyi: uses the fact that ({} !== {})
-                if (value !== noValue) field.setValue(value, initial);
-            }
-        },
-        /**
-         * Retrieves the value from every field, skipping the ones excluded, and merges them into a
-         * single payload with the key being the fields `property` attribute, taking into consideration `applyTo` if defined.
-         *
-         * If all is passed as true, it also grabs hidden and unmodified (clean) values.
-         *
-         * @param {Boolean} all True to also include hidden and unmodified values.
-         * @return {Object} A single object payload with all the values.
-         */
-        getValues: function(all) {
-            var o = {},
-                empty = true,
-                field,
-                value,
-                target,
-                include,
-                exclude;
-
-            for (var name in this.fields)
-            {
-                field = this.fields[name];
-                value = field.getValue();
-
-                include = this.expandExpression(field.include, value, field, this);
-                exclude = this.expandExpression(field.exclude, value, field, this);
-
-                /**
-                 * include:
-                 *   true: always include value
-                 *   false: always exclude value
-                 * exclude:
-                 *   true: always exclude value
-                 *   false: default handling
-                 */
-                if (include !== undefined && !include) continue;
-                if (exclude !== undefined && exclude) continue;
-
-                // for now, explicitly hidden fields (via. the field.hide() method) are not included
-                if (all || ((field.alwaysUseValue || field.isDirty() || include) && !field.isHidden()))
-                {
-                    if (field.applyTo !== false)
-                    {
-                        target = utility.getValue(o, field.applyTo);
-                        lang.mixin(target, value);
-                    }
-                    else
-                    {
-                        utility.setValue(o, field.property || name, value);
-                    }
-
-                    empty = false;
-                }
-            }
-            return empty ? false : o;
-        },
-        /**
-         * Loops and gathers the validation errors returned from each field and adds them to the
-         * validation summary area. If no errors, removes the validation summary.
-         * @return {Boolean/Object[]} Returns the array of errors if present or false for no errors.
-         */
-        validate: function() {
-            this.errors = [];
-
-            for (var name in this.fields)
-            {
-                var field = this.fields[name],
-                    result;
-
-                if (!field.isHidden() && false !== (result = field.validate()))
-                {
-                    domClass.add(field.containerNode, 'row-error');
-
-                    this.errors.push({
-                        name: name,
-                        message: result
-                    });
-                }
-                else
-                {
-                    domClass.remove(field.containerNode, 'row-error');
-                }
-            }
-
-            return this.errors.length > 0
-                ? this.errors
-                : false;
-        },
-        /**
-         * Gathers the values for the entry to send back to SData and returns the appropriate
-         * create for inserting or updating.
-         * @return {Object} SData entry/payload
-         */
-        createEntry: function() {
-            var values = this.getValues();
-
-            return this.inserting
-                ? this.createEntryForInsert(values)
-                : this.createEntryForUpdate(values);
-        },
-        /**
-         * Takes the values object and adds in $key, $etag and $name
-         * @param {Object} values
-         * @return {Object} Object with added properties
-         */
-        createEntryForUpdate: function(values) {
-            values = this.convertValues(values);
-
-            return lang.mixin(values, {
-                '$key': this.entry['$key'],
-                '$etag': this.entry['$etag'],
-                '$name': this.entry['$name']
-            });
-        },
-        /**
-         * Takes the values object and adds in $name
-         * @param {Object} values
-         * @return {Object} Object with added properties
-         */
-        createEntryForInsert: function(values) {
-            values = this.convertValues(values);
-            
-            return lang.mixin(values, {
-                '$name': this.entityName
-            });
-        },
-        /**
-         * Determines if the form is currently busy/disabled
-         * @return {Boolean}
-         */
-        isFormDisabled: function() {
-            return this.busy;
-        },
-        /**
-         * Disables the form by setting busy to true and disabling the toolbar.
-         */
-        disable: function() {
-            this.busy = true;
-
-            if (App.bars.tbar) {
-                App.bars.tbar.disableTool('save');
-            }
-
-            domClass.add(this.domNode, 'busy');
-        },
-        /**
-         * Enables the form by setting busy to false and enabling the toolbar
-         */
-        enable: function() {
-            this.busy = false;
-
-            if (App.bars.tbar) {
-                App.bars.tbar.enableTool('save');
-            }
-
-            domClass.remove(this.domNode, 'busy');
-        },
-        /**
-         * Called by save() when performing an insert (create).
-         * Gathers the values, creates the payload for insert, creates the sdata request and
-         * calls `create`.
-         */
-        insert: function() {
-            this.disable();
-
-            var values = this.getValues();
-            if (values)
-            {
-                var entry = this.createEntryForInsert(values);
-
-                var request = this.createRequest();
-                if (request)
-                    request.create(entry, {
-                        success: this.onInsertSuccess,
-                        failure: this.onInsertFailure,
-                        scope: this
-                    });
-            }
-            else
-            {
-                ReUI.back();
-            }
-        },
-        /**
-         * Handler for when insert() is successfull, publishes the global `/app/refresh` event which
-         * forces other views listening for this resourceKind to refresh.
-         *
-         * Finishes up by calling {@link #onInsertComplete onInsertComplete}.
-         *
-         * @param entry
-         */
-        onInsertSuccess: function(entry) {
-            this.enable();
-
-            connect.publish('/app/refresh', [{
-                resourceKind: this.resourceKind,
-                key: entry['$key'],
-                data: entry
-            }]);
-
-            this.onInsertCompleted(entry);
-        },
-        /**
-         * Handler for when instert() fails, enables the form and passes the results to the default
-         * error handler which alerts the user of an error.
-         * @param response
-         * @param o
-         */
-        onInsertFailure: function(response, o) {
-            this.enable();
-            this.onRequestFailure(response, o);
-        },
-        /**
-         * Handler for insert complete, checks for `this.options.returnTo` else it simply goes back.
-         * @param entry
-         */
-        onInsertCompleted: function(entry) {
-            if (this.options && this.options.returnTo)
-            {
-                var returnTo = this.options.returnTo,
-                    view = App.getView(returnTo);
-                if (view)
-                    view.show();
-                else
-                    window.location.hash = returnTo;
-            }
-            else
-            {
-                ReUI.back();
-            }
-        },
-        /**
-         * Handler when an error occurs while request data from the SData endpoint.
-         * @param {Object} response The response object.
-         * @param {Object} o The options that were passed when creating the Ajax request.
-         */
-        onRequestFailure: function(response, o) {
-            alert(string.substitute(this.requestErrorText, [response, o]));
-            ErrorManager.addError(response, o, this.options, 'failure');
-        },
-        /**
-         * Called by save() when performing an update (edit).
-         * Gathers the values, creates the payload for update, creates the sdata request and
-         * calls `update`.
-         */
-        update: function() {
-            var values = this.getValues();
-            if (values)
-            {
-                this.disable();
-
-                var entry = this.createEntryForUpdate(values);
-
-                var request = this.createRequest();
-                if (request)
-                    request.update(entry, {
-                        success: this.onUpdateSuccess,
-                        failure: this.onUpdateFailure,
-                        scope: this
-                    });
-            }
-            else
-            {
-                this.onUpdateCompleted(false);
-            }
-        },
-        /**
-         * Handler for when update() is successfull, publishes the global `/app/refresh` event which
-         * forces other views listening for this resourceKind to refresh.
-         *
-         * Finishes up by calling {@link #onUpdateCompleted onUpdateCompleted}.
-         *
-         * @param entry
-         */
-        onUpdateSuccess: function(entry) {
-            this.enable();
-
-            connect.publish('/app/refresh', [{
-                resourceKind: this.resourceKind,
-                key: entry['$key'],
-                data: entry
-            }]);
-
-            this.onUpdateCompleted(entry);
-        },
-        /**
-         * Handler when an error occurs while request data from the SData endpoint.
-         * @param {Object} response The response object.
-         * @param {Object} o The options that were passed when creating the Ajax request.
-         */
-        onUpdateFailure: function(response, o) {
-            this.enable();
-            this.onRequestFailure(response, o);
-        },
-        /**
-         * Handler for update complete, checks for `this.options.returnTo` else it simply goes back.
-         * @param entry
-         */
-        onUpdateCompleted: function(entry) {
-            if (this.options && this.options.returnTo)
-            {
-                var returnTo = this.options.returnTo,
-                    view = App.getView(returnTo);
-                if (view)
-                    view.show();
-                else
-                    window.location.hash = returnTo;
-            }
-            else
-            {
-                ReUI.back();
-            }
-        },
-        /**
-         * Creates the markup by applying the `validationSummaryItemTemplate` to each item in `this.errors`
-         * then sets the combined result into the summary validation node and sets the styling to visible
-         */
-        showValidationSummary: function() {
-            var content = [];                        
-
-            for (var i = 0; i < this.errors.length; i++)
-                content.push(this.validationSummaryItemTemplate.apply(this.errors[i], this.fields[this.errors[i].name]));
-
-            this.set('validationContent', content.join(''));
-            domClass.add(this.domNode, 'panel-form-error');
-        },
-        /**
-         * Removes the summary validation visible styling and empties its contents of error markup
-         */
-        hideValidationSummary: function() {
-            domClass.remove(this.domNode, 'panel-form-error');
-            this.set('validationContent', '');
-        },
-        /**
-         * Handler for the save toolbar action.
-         *
-         * First validates the forms, showing errors and stoping saving if found.
-         * Then calls either {@link #insert insert} or {@link #update update} based upon `this.inserting`.
-         *
-         */
-        save: function() {
-            if (this.isFormDisabled())  return;
-
-            this.hideValidationSummary();
-
-            if (this.validate() !== false)
-            {
-                this.showValidationSummary();
-                return;
-            }
-
-            if (this.inserting)
-                this.insert();
-            else
-                this.update();
-        },
-        /**
-         * Extends the getContext function to also include the `resourceKind` of the view, `insert`
-         * state and `key` of the entry (false if inserting)
-         */
-        getContext: function() {
-            var context = lang.mixin(this.inherited(arguments), {
-                resourceKind: this.resourceKind,
-                insert: this.options.insert,
-                key: this.options.insert ? false : this.options.key ? this.options.key : this.options.entry && this.options.entry['$key']
-            });
-
-            return context;
-        },
-        /**
-         * Wrapper for detecting security for update mode or insert mode
-         * @param {String} access Can be either "update" or "insert"
-         */
-        getSecurity: function(access) {
-            var lookup = {
-                'update': this.updateSecurity,
-                'insert': this.insertSecurity
-            };
-
-            return lookup[access];
-        },
-        /**
-         * Extends beforeTransitionTo to add the loading styling if refresh is needed
-         */
-        beforeTransitionTo: function() {
-            if (this.refreshRequired)
-            {
-                if (this.options.insert === true || this.options.key)
-                    domClass.add(this.domNode, 'panel-loading');
-                else
-                    domClass.remove(this.domNode, 'panel-loading');
-            }
-
-            this.inherited(arguments);
-        },
-        /**
-         * Empties the activate method which prevents detection of refresh from transititioning.
-         *
-         * External navigation (browser back/forward) never refreshes the edit view as it's always a terminal loop.
-         * i.e. you never move "forward" from an edit view; you navigate to child editors, from which you always return.
-         */
-        activate: function() {
-        },
-        /**
-         * Extends refreshRequiredFor to return false if we already have the key the options is passing
-         * @param {Object} options Navigation options from previous view
-         */
-        refreshRequiredFor: function(options) {
-            if (this.options)
-            {
-                if (options)
-                {
-                    if (this.options.key && this.options.key === options['key'])
-                        return false;
-                }
-                return true;
-            }
-            else
-                return this.inherited(arguments);
-        },
-        /**
-         * Refresh first clears out any variables set to previous data such as `this.entry` and `this.changing`.
-         *
-         * The mode of the Edit view is set and determined via `this.options.insert`, and the views values are cleared.
-         *
-         * Lastly it makes the appropiate data request:
-         *
-         * 1\. If we are inserting and passed a `template`, process the template. No request.
-         * 2\. If we are inserting and not passed a `template`, request a template from SData.
-         * 3\. If we are not inserting and passed an `entry`, process the `entry` and process `changes`.
-         * 4\. If we are not inserting and not passed an `entry`, but were passed a `key`, request the keys detail and use that as an entry.
-         *
-         */
-        refresh: function() {
-            this.entry = false;
-            this.changes = false;
-            this.inserting = (this.options.insert === true);
-
-            domClass.remove(this.domNode, 'panel-form-error');
-
-            this.clearValues();
-
-            if (this.inserting)
-            {
-                if (this.options.template)
-                    this.processTemplateEntry(this.options.template);
-                else
-                    this.requestTemplate();
-            }
-            else
-            {
-                // apply entry as non-modified data
-                if (this.options.entry)
-                {
-                    this.processEntry(this.options.entry);
-
-                    // apply changes as modified data, since we want this to feed-back through
-                    if (this.options.changes)
-                    {
-                        this.changes = this.options.changes;
-                        this.setValues(this.changes);
-                    }
-                }
-                else
-                {
-                    // if key is passed request that keys entity and process
-                    if (this.options.key)
-                        this.requestData();
-                }
-            }
-        }
-=======
     return declare('Sage.Platform.Mobile.Edit', [_EditBase, _SDataEditMixin], {
->>>>>>> 35c9fd9d
     });
 });