--- conflicted
+++ resolved
@@ -170,11 +170,7 @@
         createRequest: function() {
             var request = new Sage.SData.Client.SDataSingleResourceRequest(this.getService());
 
-<<<<<<< HEAD
             var key = (this.entry && this.entry['$key']) || this.options.key
-=======
-            var key = (this.entry && this.entry['$key']) || this.options['key']
->>>>>>> e5dd50f4
             if (key)
                 request.setResourceSelector(dojo.string.substitute("'${0}'", [key]));
 
@@ -287,11 +283,8 @@
         },
         onRequestTemplateSuccess: function(entry) {
             this.processTemplateEntry(entry);
-            dojo.removeClass(this.domNode, 'panel-loading');
         },
         requestTemplate: function() {
-            dojo.addClass(this.domNode, 'panel-loading');
-
             var request = this.createTemplateRequest();
             if (request)
                 request.read({
@@ -314,11 +307,8 @@
                 this.changes = this.options.changes;
                 this.setValues(this.changes);
             }
-            dojo.removeClass(this.domNode, 'panel-loading');
         },
         requestEntry: function(){
-            dojo.addClass(this.domNode, 'panel-loading');
-
             var request = this.createRequest();
             if (request)
                 request.read({
@@ -358,6 +348,8 @@
         },
         processEntry: function(entry) {
             this.entry = this.convertEntry(entry || {});
+            
+            dojo.removeClass(this.domNode, 'panel-loading');
         },
         applyContext: function(templateEntry) {
         },
@@ -386,6 +378,8 @@
                 this.processEntry(this.options.entry);
                 this.setValues(this.entry);
             }
+
+            dojo.removeClass(this.domNode, 'panel-loading');
         },
         clearValues: function() {
             for (var name in this.fields)
@@ -681,7 +675,6 @@
 
             return lookup[access];
         },
-<<<<<<< HEAD
         beforeTransitionTo: function() {
             Sage.Platform.Mobile.Edit.superclass.beforeTransitionTo.call(this);
 
@@ -693,8 +686,6 @@
                     dojo.removeClass(this.domNode, 'panel-loading');
             }
         },
-=======
->>>>>>> e5dd50f4
         activate: function() {
             // external navigation (browser back/forward) never refreshes the edit view as it's always a terminal loop.
             // i.e. you never move "forward" from an edit view; you navigate to child editors, from which you always return.
@@ -702,12 +693,7 @@
         refreshRequiredFor: function(options) {
             if (this.options) {
                 if (options) {
-<<<<<<< HEAD
                     if (this.options.key && this.options.key === options['key']) return false;
-=======
-                    if (this.options['key'] !== options['key']) return true;
-                    if (this.options['entry'] !== options['entry']) return true;
->>>>>>> e5dd50f4
                 }
                 return true;
             }
@@ -720,6 +706,7 @@
             this.inserting = (this.options.insert === true);
 
             dojo.removeClass(this.domNode, 'panel-form-error');
+
             this.clearValues();
 
             if (this.inserting)
@@ -739,13 +726,8 @@
                 }
                 else
                 {
-<<<<<<< HEAD
                     // if key is passed request that keys entity and process
                     if (this.options.key)
-=======
-                    // if $key is passed request that keys entity and process
-                    if (this.options['key'])
->>>>>>> e5dd50f4
                         this.requestEntry();
                 }
 
