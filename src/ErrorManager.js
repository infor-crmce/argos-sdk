/* Copyright (c) 2010, Sage Software, Inc. All rights reserved.
 *
 * Licensed under the Apache License, Version 2.0 (the "License");
 * you may not use this file except in compliance with the License.
 * You may obtain a copy of the License at
 *
 *     http://www.apache.org/licenses/LICENSE-2.0
 *
 * Unless required by applicable law or agreed to in writing, software
 * distributed under the License is distributed on an "AS IS" BASIS,
 * WITHOUT WARRANTIES OR CONDITIONS OF ANY KIND, either express or implied.
 * See the License for the specific language governing permissions and
 * limitations under the License.
 */

define('Sage/Platform/Mobile/ErrorManager', ['dojo', 'dojo/string'], function() {

    return dojo.setObject('Sage.Platform.Mobile.ErrorManager', {
        //Localization
        abortedText: 'Aborted',

        /**
         * Total amount of errors to keep
         */
        errorCacheSizeMax: 10,

        errors: null,

        /**
         * Adds a custom error item by combining error message/options for easier tech support
         * @param serverResponse Full response from server, status, responsetext, etc.
         * @param requestOptions GET or POST options sent, only records the URL at this time
         * @param viewOptions The View Options of the view in which the error occurred
         * @param failType String, either "failure" or "aborted" as each response has different properties
         */
        addError: function(serverResponse, requestOptions, viewOptions, failType) {
            var errorDate = new Date(),
                dateStamp = dojo.string.substitute('/Date(${0})/',[errorDate.getTime()]),
                errorItem = {
                    errorDate: errorDate.toString(),
                    errorDateStamp: dateStamp,
                    url: requestOptions.url,
                    viewOptions: this.serializeValues(viewOptions),
                    "$key": dateStamp
                };

            if (failType === 'failure')
                dojo.mixin(errorItem, this.extractFailureResponse(serverResponse));

            if (failType === 'aborted')
                dojo.mixin(errorItem, this.extractAbortResponse(serverResponse));

            this.checkCacheSize();
            this.errors.push(errorItem);
            this.onErrorAdd();
            this.save();
        },

        /**
         * Explicitly extract values due to how read-only objects are enforced
         * @param response XMLHttpRequest object sent back from server
         * @return Object with only relevant, standard properties
         */
        extractFailureResponse: function(response){
            var failureResponse = {
                "$descriptor": response.statusText,
                "serverResponse": {
                    "readyState": response.readyState,
                    "responseXML": response.responseXML,
                    "status": response.status,
                    "responseType": response.responseType,
                    "withCredentials": response.withCredentials,
                    "responseText": response.responseText
                        ? this.fromJsonArray(response.responseText)
                        : "",
                    "statusText": response.statusText
                }
            };
            return failureResponse;
        },

        /**
         * Attempts to parse a json string into a javascript object
         * The need for this function is the fallback in case of failure
         * @param json String Json formatted string
         */
        fromJsonArray: function(json){
            var o;
            try
            {
                o = dojo.fromJson(json);
                o = o[0];
            }
            catch(e)
            {
                o = {
                    message: json,
                    severity: ""
                };
            }
            return o;
        },

        /**
         * Abort error is hardset due to exceptions from reading properties
         * FF 3.6: https://bugzilla.mozilla.org/show_bug.cgi?id=238559
         * @param response XMLHttpRequest object sent back from server
         * @return Object with hardset abort info
         */
        extractAbortResponse: function(response){
            var abortResponse = {
                "$descriptor": this.abortedText,
                "serverResponse": {
                    "readyState": 4,
                    "responseXML": "",
                    "status": 0,
                    "responseType": "",
                    "withCredentials": response.withCredentials,
                    "responseText": "",
                    "statusText": this.abortedText
                }
            };
            return abortResponse;
        },

        /**
         * JSON serializes an object by recursively discarding non value keys
         * @param obj Object to be JSON serialized
         */
        serializeValues: function(obj){
            for (var key in obj){
                switch(typeof obj[key]){
                    case 'undefined':
                        obj[key] = 'undefined';
                        break;
<<<<<<< HEAD
=======
                    case 'boolean':
                        obj[key] = obj[key].toString();
                        break;
                    case 'number':
                        break;
>>>>>>> 1dbfdbd1
                    case 'function':
                        delete obj[key];
                        break;
                    case 'object':
                        if (obj[key] === null) {
                            obj[key] = 'null';
                            break;
                        }
                        if(key === 'scope') { // eliminate recursive self call
                            obj[key] = 'Scope is not saved in error report';
                            break;
                        }
                        if(key === 'scope') { // eliminate recursive self call
                            obj[key]= 'Scope is not saved in error report';
                            break;
                        }
                        obj[key]=this.serializeValues(obj[key]);
                        break;
                }
            }
            return obj;
        },

        /**
         * Ensures there is at least 1 open spot for a new error by checking against errorCacheSizeMax
         */
        checkCacheSize: function() {
            var errLength = this.errors.length,
                cacheSizeIndex = this.errorCacheSizeMax - 1;
            if (errLength > cacheSizeIndex)
                this.removeError(cacheSizeIndex, errLength - cacheSizeIndex);
        },

        /**
         * Retrieve a error item that has the specified key|value pair
         * @param key Property of error item to check, such as errorDate or url
         * @param value Value of the key to match against
         * @return errorItem Returns the first error item in the match set or null if none found
         */
        getError: function(key, value){
            var errorList = this.getAllErrors();
            for (var i=0; i<errorList.length; i++) {
                if (errorList[i][key] == value)
                    return errorList[i];
            }
            return null;
        },

        getAllErrors: function() {
            return this.errors;
        },

        removeError: function(index, amount) {
            this.errors.splice(index, amount || 1);
        },

        /**
         * Event that occurs when an error is successfully added (not guaranteed to be saved)
         * Can be used for event binding
         */
        onErrorAdd: function() {
        },

        init: function(){
            this.errors = [];
            this.load();
        },

        save: function(){
            try
            {
                if (window.localStorage)
                    window.localStorage.setItem('errorlog', dojo.toJson(this.errors));
            }
            catch(e) {}
        },

        load: function(){
            try
            {
                if (window.localStorage)
                    this.errors = dojo.fromJson(window.localStorage.getItem('errorlog')) || [];
            }
            catch(e) {}
        }
    });
});<|MERGE_RESOLUTION|>--- conflicted
+++ resolved
@@ -133,14 +133,6 @@
                     case 'undefined':
                         obj[key] = 'undefined';
                         break;
-<<<<<<< HEAD
-=======
-                    case 'boolean':
-                        obj[key] = obj[key].toString();
-                        break;
-                    case 'number':
-                        break;
->>>>>>> 1dbfdbd1
                     case 'function':
                         delete obj[key];
                         break;
@@ -150,10 +142,6 @@
                             break;
                         }
                         if(key === 'scope') { // eliminate recursive self call
-                            obj[key] = 'Scope is not saved in error report';
-                            break;
-                        }
-                        if(key === 'scope') { // eliminate recursive self call
                             obj[key]= 'Scope is not saved in error report';
                             break;
                         }
