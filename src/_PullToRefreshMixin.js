--- conflicted
+++ resolved
@@ -9,9 +9,6 @@
 import domGeom from 'dojo/dom-geometry';
 import domStyle from 'dojo/dom-style';
 
-<<<<<<< HEAD
-const __class = declare('argos._PullToRefreshMixin', null, {
-=======
 let __class;
 const resource = window.localeContext.getEntitySync('pullToRefreshMixin').attributes;
 
@@ -21,7 +18,6 @@
  * @alternateClassName _PullToRefreshMixin
  */
 __class = declare('argos._PullToRefreshMixin', null, {
->>>>>>> 7830b9f3
   /**
    * @property {Simplate}
    */
@@ -74,32 +70,6 @@
   _getText: function _getText(prop) {
     return __class.prototype[prop];
   },
-<<<<<<< HEAD
-=======
-
-  /**
-   * @static
-   * @property {Object}
-   * Stores the current pull to refresh data. Do not store object refs here, this structure is static.
-   */
-  pullToRefresh: {
-    originalTop: '0px',
-    originalOverflowY: '',
-    originalOverflowX: '',
-    bannerHeight: 0,
-    scrollerHeight: 0,
-    scrollerWidth: 0,
-    dragTop: 0,
-    pulling: false,
-    dragStartX: 0,
-    dragStartY: 0,
-    lastX: 0,
-    lastY: 0,
-    results: false,
-    animateCls: 'animate',
-  },
-
->>>>>>> 7830b9f3
   /**
    * @param {DOMNode} scrollerNode The node that scrollers and should be pulled on to refresh.
    */
@@ -130,7 +100,8 @@
         return {
           bannerHeight: bannerPos.h,
           topCss: style.top,
-          overflowCss: style.overflow,
+          overflowCssY: style.overflowY,
+          overflowCssX: style.overflowX,
           top: parseInt(style.top, 10),
           y: evt.clientY,
         };
@@ -165,7 +136,8 @@
           // Restore our original scroller styles
           domStyle.set(this.scrollerNode, {
             'top': data.topCss,
-            'overflow': data.overflowCss,
+            'overflow-y': data.overflowCssY,
+            'overflow-x': data.overflowCssX,
           });
 
           domStyle.set(this.pullRefreshBanner, 'visibility', 'hidden');
@@ -205,109 +177,6 @@
     const scrollTop = scrollerNode.scrollTop; // How far we are scrolled down, this should be 0 before we start dragging the pull refresh
     return scrollTop === 0;
   },
-<<<<<<< HEAD
-=======
-
-  _onTouchStart: function _onTouchStart(evt) {
-    this.pullToRefresh.pulling = false;
-    this.pullToRefresh.results = false;
-
-    const scrollerNode = this.scrollerNode;
-
-    if (!scrollerNode) {
-      return;
-    }
-
-    if (this.shouldStartPullToRefresh(scrollerNode)) {
-      const position = domGeom.position(scrollerNode);
-      const bannerPos = domGeom.position(this.pullRefreshBanner);
-      const style = domStyle.getComputedStyle(scrollerNode); // expensive
-      this.pullToRefresh.bannerHeight = bannerPos.h;
-      this.pullToRefresh.scrollerHeight = position.h;
-      this.pullToRefresh.scrollerWidth = position.w;
-      this.pullToRefresh.originalTop = style.top;
-      this.pullToRefresh.originalOverflowY = style.overflowY;
-      this.pullToRefresh.originalOverflowX = style.overflowX;
-      this.pullToRefresh.dragTop = parseInt(style.top, 10);
-      this.pullToRefresh.dragStartY = this.pullToRefresh.lastY = evt.clientY;
-      this.pullToRefresh.dragStartX = this.pullToRefresh.lastX = evt.clientX;
-
-      this.pullToRefresh.pulling = true;
-
-      domStyle.set(this.pullRefreshBanner, 'visibility', 'visible');
-    }
-  },
-  _onTouchMove: function _onTouchMove(evt) {
-    const PULL_PADDING = 20;
-
-    const scrollerNode = this.scrollerNode;
-
-    if (!this.pullToRefresh.pulling || !scrollerNode) {
-      return;
-    }
-
-    domClass.remove(scrollerNode, this.pullToRefresh.animateCls);
-
-    // distance from last drag
-    let distance = evt.clientY - this.pullToRefresh.lastY;
-
-    const MAX_DISTANCE = this.pullToRefresh.bannerHeight + PULL_PADDING;
-
-    // slow down the pull down speed a bit, the user has to drag a bit futher, but it feels a bit more smooth
-    distance = distance / 2;
-
-    if (distance >= 0) {
-      evt.preventDefault();
-      let top = this.pullToRefresh.dragTop;
-
-      top = top + distance;
-      domStyle.set(scrollerNode, {
-        'top': top + 'px',
-        'overflow-y': 'hidden',
-        'overflow-x': 'hidden',
-      });
-
-      if (distance > MAX_DISTANCE) {
-        // The user has pulled down the max distance required to trigger a refresh
-        this.pullToRefresh.results = true;
-        this.pullRefreshBanner.innerHTML = this.pullReleaseTemplate.apply(this);
-      } else {
-        // The user pulled down, but not far enough to trigger a refresh
-        this.pullToRefresh.results = false;
-        this.pullRefreshBanner.innerHTML = this.pullRefreshTemplate.apply(this);
-      }
-    }
-  },
-  _onEndTouchDrag: function _onEndTouchDrag() {
-    const scrollerNode = this.scrollerNode;
-
-    if (!this.pullRefreshBanner || !scrollerNode || !this.pullToRefresh.pulling) {
-      return;
-    }
-
-    // Restore our original scroller styles
-    domStyle.set(scrollerNode, {
-      'top': this.pullToRefresh.originalTop,
-      'overflow-y': this.pullToRefresh.originalOverflowY,
-      'overflow-x': this.pullToRefresh.originalOverflowX,
-    });
-
-    domStyle.set(this.pullRefreshBanner, 'visibility', 'hidden');
-
-    domClass.add(scrollerNode, this.pullToRefresh.animateCls);
-
-    // Trigger a refresh
-    if (this.pullToRefresh.results) {
-      this.onPullToRefreshComplete();
-    } else {
-      this.onPullToRefreshCancel();
-    }
-
-    this.pullToRefresh.pulling = false;
-    this.pullToRefresh.results = false;
-  },
-
->>>>>>> 7830b9f3
   /**
    * Fires when the pull to refresh is successful.
    */
