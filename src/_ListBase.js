--- conflicted
+++ resolved
@@ -1377,14 +1377,7 @@
          * Initiates the data request.
          */
         requestData: function() {
-<<<<<<< HEAD
-            var store, queryOptions;
-
-            this._setLoading();
-
-=======
             var store, queryOptions, request, queryExpression, queryResults;
->>>>>>> 25cff97f
             store = this.get('store');
 
             if (store) {
