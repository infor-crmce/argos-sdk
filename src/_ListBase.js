/* Copyright (c) 2010, Sage Software, Inc. All rights reserved.
 *
 * Licensed under the Apache License, Version 2.0 (the "License");
 * you may not use this file except in compliance with the License.
 * You may obtain a copy of the License at
 *
 *     http://www.apache.org/licenses/LICENSE-2.0
 *
 * Unless required by applicable law or agreed to in writing, software
 * distributed under the License is distributed on an "AS IS" BASIS,
 * WITHOUT WARRANTIES OR CONDITIONS OF ANY KIND, either express or implied.
 * See the License for the specific language governing permissions and
 * limitations under the License.
 */

/**
 * @class argos._ListBase
 * A List View is a view used to display a collection of entries in an easy to skim list. The List View also has a
 * selection model built in for selecting rows from the list and may be used in a number of different manners.
 * @extends argos.View
 * @alternateClassName _ListBase
<<<<<<< HEAD
 * @requires Sage.Platform.Mobile.ErrorManager
 * @requires Sage.Platform.Mobile.Utility
 * @requires Sage.Platform.Mobile.SearchWidget
 * @mixins Sage.Platform.Mobile._PullToRefreshMixin
=======
 * @requires argos.ErrorManager
 * @requires argos.Utility
 * @requires argos.SearchWidget
>>>>>>> 6fdf9618
 */
define('argos/_ListBase', [
    'dojo/_base/declare',
    'dojo/_base/lang',
    'dojo/_base/array',
    'dojo/_base/connect',
    'dojo/query',
    'dojo/dom-attr',
    'dojo/dom-class',
    'dojo/dom-construct',
    'dojo/dom-geometry',
    'dojo/dom-style',
    'dojo/dom',
    'dojo/string',
    'dojo/window',
    'dojo/Deferred',
    'dojo/promise/all',
    'dojo/when',
<<<<<<< HEAD
    'Sage/Platform/Mobile/Utility',
    'Sage/Platform/Mobile/ErrorManager',
    'Sage/Platform/Mobile/View',
    'Sage/Platform/Mobile/SearchWidget',
    'Sage/Platform/Mobile/ConfigurableSelectionModel',
    'Sage/Platform/Mobile/RelatedViewManager',
    'Sage/Platform/Mobile/_PullToRefreshMixin'
=======
    './Utility',
    './ErrorManager',
    './View',
    './SearchWidget',
    './ConfigurableSelectionModel',
    './RelatedViewManager'
>>>>>>> 6fdf9618
], function(
    declare,
    lang,
    array,
    connect,
    query,
    domAttr,
    domClass,
    domConstruct,
    domGeom,
    domStyle,
    dom,
    string,
    win,
    Deferred,
    all,
    when,
    Utility,
    ErrorManager,
    View,
    SearchWidget,
    ConfigurableSelectionModel,
    RelatedViewManager,
    _PullToRefreshMixin
) {

<<<<<<< HEAD
    return declare('Sage.Platform.Mobile._ListBase', [View, _PullToRefreshMixin], {
=======
    var __class = declare('argos._ListBase', [View], {
>>>>>>> 6fdf9618
        /**
         * @property {Object}
         * Creates a setter map to html nodes, namely:
         *
         * * listContent => contentNode's innerHTML
         * * remainingContent => remainingContentNode's innerHTML
         */
        attributeMap: {
            listContent: {node: 'contentNode', type: 'innerHTML'},
            remainingContent: {node: 'remainingContentNode', type: 'innerHTML'}
        },
        /**
         * @property {Simplate}
         * The template used to render the view's main DOM element when the view is initialized.
         * This template includes emptySelectionTemplate, moreTemplate and listActionTemplate.
         *
         * The default template uses the following properties:
         *
         *      name                description
         *      ----------------------------------------------------------------
         *      id                   main container div id
         *      title                main container div title attr
         *      cls                  additional class string added to the main container div
         *      resourceKind         set to data-resource-kind
         *
         */
        widgetTemplate: new Simplate([
            '<div id="{%= $.id %}" title="{%= $.titleText %}" class="overthrow list {%= $.cls %}" {% if ($.resourceKind) { %}data-resource-kind="{%= $.resourceKind %}"{% } %}>',
                '<div data-dojo-attach-point="searchNode"></div>',
                '<div class="overthrow scroller" data-dojo-attach-point="scrollerNode">',
                    '{%! $.emptySelectionTemplate %}',
                    '<ul class="list-content" data-dojo-attach-point="contentNode"></ul>',
                    '{%! $.moreTemplate %}',
                    '{%! $.listActionTemplate %}',
                '</div>',
            '</div>'
        ]),
        /**
         * @property {Simplate}
         * The template used to render the loading message when the view is requesting more data.
         *
         * The default template uses the following properties:
         *
         *      name                description
         *      ----------------------------------------------------------------
         *      loadingText         The text to display while loading.
         */
        loadingTemplate: new Simplate([
            '<li class="list-loading-indicator"><span class="fa fa-spinner fa-spin"></span><h2>{%= $.loadingText %}</h2></li>'
        ]),
        /**
         * @property {Simplate}
         * The template used to render the pager at the bottom of the view.  This template is not directly rendered, but is
         * included in {@link #viewTemplate}.
         *
         * The default template uses the following properties:
         *
         *      name                description
         *      ----------------------------------------------------------------
         *      moreText            The text to display on the more button.
         *
         * The default template exposes the following actions:
         *
         * * more
         */
        moreTemplate: new Simplate([
            '<div class="list-more" data-dojo-attach-point="moreNode">',
            '<div class="list-remaining"><span data-dojo-attach-point="remainingContentNode"></span></div>',
            '<button class="button" data-action="more">',
            '<span>{%= $.moreText %}</span>',
            '</button>',
            '</div>'
        ]),
        /**
         * @property {Simplate}
         * Template used on lookups to have empty Selection option.
         * This template is not directly rendered but included in {@link #viewTemplate}.
         *
         * The default template uses the following properties:
         *
         *      name                description
         *      ----------------------------------------------------------------
         *      emptySelectionText  The text to display on the empty Selection button.
         *
         * The default template exposes the following actions:
         *
         * * emptySelection
         */
        emptySelectionTemplate: new Simplate([
            '<div class="list-empty-opt" data-dojo-attach-point="emptySelectionNode">',
            '<button class="button" data-action="emptySelection">',
            '<span>{%= $.emptySelectionText %}</span>',
            '</button>',
            '</div>'
        ]),
        /**
         * @property {Simplate}
         * The template used to render a row in the view.  This template includes {@link #itemTemplate}.
         */
        rowTemplate: new Simplate([
            '<li data-action="activateEntry" data-key="{%= $[$$.idProperty] %}" data-descriptor="{%: $[$$.labelProperty] %}">',
                '<button data-action="selectEntry" class="list-item-selector button">',
                    '{% if ($$.selectIconClass) { %}',
                        '<span class="{%= $$.selectIconClass %}"></span>',
                    '{% } else if ($$.icon || $$.selectIcon) { %}',
                        '<img src="{%= $$.icon || $$.selectIcon %}" class="icon" />',
                    '{% } %}',
                '</button>',
                '<div class="list-item-content" data-snap-ignore="true">{%! $$.itemTemplate %}</div>',
                '<div id="list-item-content-related"></div>',
            '</li>'
        ]),
        /**
         * @cfg {Simplate}
         * The template used to render the content of a row.  This template is not directly rendered, but is
         * included in {@link #rowTemplate}.
         *
         * This property should be overridden in the derived class.
         * @template
         */
        itemTemplate: new Simplate([
            '<h3>{%: $[$$.labelProperty] %}</h3>',
            '<h4>{%: $[$$.idProperty] %}</h4>'
        ]),
        /**
         * @property {Simplate}
         * The template used to render a message if there is no data available.
         * The default template uses the following properties:
         *
         *      name                description
         *      ----------------------------------------------------------------
         *      noDataText          The text to display if there is no data.
         */
        noDataTemplate: new Simplate([
            '<li class="no-data">',
            '<h2>{%= $.noDataText %}</h2>',
            '</li>'
        ]),
        /**
         * @property {Simplate}
         * The template used to render the single list action row.
         */
        listActionTemplate: new Simplate([
            '<li data-dojo-attach-point="actionsNode" class="actions-row"></li>'
        ]),
        /**
         * @property {Simplate}
         * The template used to render a list action item.
         * The default template uses the following properties:
         *
         *      name                description
         *      ----------------------------------------------------------------
         *      actionIndex         The correlating index number of the action collection
         *      title               Text used for ARIA-labeling
         *      icon                Relative path to the icon to use
         *      cls                 CSS class to use instead of an icon
         *      id                  Unique name of action, also used for alt image text
         *      label               Text added below the icon
         */
        listActionItemTemplate: new Simplate([
            '<button data-action="invokeActionItem" data-id="{%= $.actionIndex %}" aria-label="{%: $.title || $.id %}">',
                '{% if ($.cls) { %}',
                    '<span class="{%= $.cls %}"></span>',
                '{% } else if ($.icon) { %}',
                    '<img src="{%= $.icon %}" alt="{%= $.id %}" />',
                '{% } else { %}',
                    '<span class="fa fa-level-down fa-2x"></span>',
                '{% } %}',
                '<label>{%: $.label %}</label>',
            '</button>'
        ]),

        /**
         * @property {HTMLElement}
         * Attach point for the main view content
         */
        contentNode: null,
        /**
         * @property {HTMLElement}
         * Attach point for the remaining entries content
         */
        remainingContentNode: null,
        /**
         * @property {HTMLElement}
         * Attach point for the search widget
         */
        searchNode: null,
        /**
         * @property {HTMLElement}
         * Attach point for the empty, or no selection, container
         */
        emptySelectionNode: null,
        /**
         * @property {HTMLElement}
         * Attach point for the remaining entries container
         */
        remainingNode: null,
        /**
         * @property {HTMLElement}
         * Attach point for the request more entries container
         */
        moreNode: null,
        /**
         * @property {HTMLElement}
         * Attach point for the list actions container
         */
        actionsNode: null,

        /**
         * @cfg {String} id
         * The id for the view, and it's main DOM element.
         */
        id: 'generic_list',
        /**
         * @cfg {String}
         * The SData resource kind the view is responsible for.  This will be used as the default resource kind
         * for all SData requests.
         */
        resourceKind: '',
        store: null,
        entries: null,
        /**
         * @property {Number}
         * The number of entries to request per SData payload.
         */
        pageSize: 20,
        /**
         * @property {Boolean}
         * Controls the addition of a search widget.
         */
        enableSearch: true,
        /**
         * @property {Boolean}
         * Flag that determines if the list actions panel should be in use.
         */
        enableActions: false,
        /**
         * @property {Boolean}
         * Controls the visibility of the search widget.
         */
        hideSearch: false,
        /**
         * @property {Boolean}
         * True to allow selections via the SelectionModel in the view.
         */
        allowSelection: false,
        /**
         * @property {Boolean}
         * True to clear the selection model when the view is shown.
         */
        autoClearSelection: true,
        /**
         * @property {String/View}
         * The id of the detail view, or view instance, to show when a row is clicked.
         */
        detailView: null,
        /**
         * @property {String}
         * The view id to show if there is no `insertView` specified, when
         * the {@link #navigateToInsertView} action is invoked.
         */
        editView: null,
        /**
         * @property {String}
         * The view id to show when the {@link #navigateToInsertView} action is invoked.
         */
        insertView: null,
        /**
         * @property {String}
         * The view id to show when the {@link #navigateToContextView} action is invoked.
         */
        contextView: false,
        /**
         * @property {Object}
         * A dictionary of hash tag search queries.  The key is the hash tag, without the symbol, and the value is
         * either a query string, or a function that returns a query string.
         */
        hashTagQueries: null,
        /**
         * The text displayed in the more button.
         * @type {String}
         */
        moreText: 'Retrieve More Records',
        /**
         * @property {String}
         * The text displayed in the emptySelection button.
         */
        emptySelectionText: 'None',
        /**
         * @property {String}
         * The text displayed as the default title.
         */
        titleText: 'List',
        /**
         * @property {String}
         * The error message to display if rendering a row template is not successful.
         */
        errorRenderText: 'Error rendering row template.',
        /**
         * @property {Simplate}
         *
         */
        rowTemplateError: new Simplate([
            '<li data-action="activateEntry" data-key="{%= $[$$.idProperty] %}" data-descriptor="{%: $[$$.labelProperty] %}">',
                '<div class="list-item-content" data-snap-ignore="true">{%: $$.errorRenderText %}</div>',
            '</li>'
        ]),
        /**
         * @property {String}
         * The format string for the text displayed for the remaining record count.  This is used in a {@link String#format} call.
         */
        remainingText: '${0} records remaining',
        /**
         * @property {String}
         * The text displayed on the cancel button.
         * @deprecated
         */
        cancelText: 'Cancel',
        /**
         * @property {String}
         * The text displayed on the insert button.
         * @deprecated
         */
        insertText: 'New',
        /**
         * @property {String}
         * The text displayed when no records are available.
         */
        noDataText: 'no records',
        /**
         * @property {String}
         * The text displayed when data is being requested.
         */
        loadingText: 'loading...',
        /**
         * @property {String}
         * The text displayed when a data request fails.
         */
        requestErrorText: 'A server error occurred while requesting data.',
        /**
         * @property {String}
         * The customization identifier for this class. When a customization is registered it is passed
         * a path/identifier which is then matched to this property.
         */
        customizationSet: 'list',
        /**
         * @property {String}
         * The relative path to the checkmark or select icon for row selector
         */
        selectIcon: '',

        /**
         * @property {String}
         * CSS class to use for checkmark or select icon for row selector. Overrides selectIcon.
         */
        selectIconClass: 'fa fa-check fa-lg',

        /**
         * @property {Object}
         * The search widget instance for the view
         */
        searchWidget: null,
        /**
         * @property {SearchWidget}
         * The class constructor to use for the search widget
         */
        searchWidgetClass: SearchWidget,

        /**
         * @property {Boolean}
         * Flag to indicate the default search term has been set.
         */
        defaultSearchTermSet: false,

        /**
         * @property {String}
         * The default search term to use
         */
        defaultSearchTerm: '',
        /**
         * @property {Object}
         * The selection model for the view
         */
        _selectionModel: null,
        /**
         * @property {Object}
         * The selection event connections
         */
        _selectionConnects: null,
        /**
         * @property {Object}
         * The toolbar layout definition for all toolbar entries.
         */
        tools: null,
        /**
         * The list action layout definition for the list action bar.
         */
        actions: null,

        /**
         * @property {Boolean} If true, will remove the loading button and auto fetch more data when the user scrolls to the bottom of the page.
         */
        continuousScrolling: true,

        /**
         * @property {Boolean} Indicates if the list is loading
         */
        listLoading: false,

        /**
         * The related view definitions for related views for each row.
         */
        relatedViews: null,

        /**
         * The related view managers for each related view definition.
         */
        relatedViewManagers: null,

        // Store properties
        itemsProperty: '',
        idProperty: '',
        labelProperty: '',
        entityProperty: '',
        versionProperty: '',

        /**
         * Setter method for the selection model, also binds the various selection model select events
         * to the respective List event handler for each.
         * @param {SelectionModel} selectionModel The selection model instance to save to the view
         * @private
         */
        _setSelectionModelAttr: function(selectionModel) {
            if (this._selectionConnects) {
                array.forEach(this._selectionConnects, this.disconnect, this);
            }

            this._selectionModel = selectionModel;
            this._selectionConnects = [];

            if (this._selectionModel) {
                this._selectionConnects.push(
                    this.connect(this._selectionModel, 'onSelect', this._onSelectionModelSelect),
                    this.connect(this._selectionModel, 'onDeselect', this._onSelectionModelDeselect),
                    this.connect(this._selectionModel, 'onClear', this._onSelectionModelClear)
                );
            }
        },
        /**
         * Getter nmethod for the selection model
         * @return {SelectionModel}
         * @private
         */
        _getSelectionModelAttr: function() {
            return this._selectionModel;
        },
        constructor: function() {
            this.entries = {};
        },
        postCreate: function() {
            this.inherited(arguments);

            var scrollerNode, searchWidgetCtor;

            scrollerNode = this.get('scroller');

            if (this._selectionModel === null) {
                this.set('selectionModel', new ConfigurableSelectionModel());
            }
            this.subscribe('/app/refresh', this._onRefresh);

            if (this.enableSearch) {
                searchWidgetCtor = lang.isString(this.searchWidgetClass)
                    ? lang.getObject(this.searchWidgetClass, false)
                    : this.searchWidgetClass;

                this.searchWidget = this.searchWidget || new searchWidgetCtor({
                    'class': 'list-search',
                    'owner': this,
                    'onSearchExpression': this._onSearchExpression.bind(this)
                });
                this.searchWidget.placeAt(this.searchNode, 'replace');
            } else {
                this.searchWidget = null;
            }

            domClass.toggle(this.domNode, 'list-hide-search', this.hideSearch || !this.enableSearch);
            this.clear();

            this.initPullToRefresh(scrollerNode);
        },
        shouldStartPullToRefresh: function(scrollerNode) {
            var selected, shouldStart;

            // Get the base results
            shouldStart = this.inherited(arguments);
            selected = domAttr.get(this.domNode, 'selected');
            return shouldStart && selected === 'true' && !this.listLoading;
        },
        onPullToRefreshComplete: function() {
            this.clear();
            this.refreshRequired = true;
            this.refresh();
        },
        /**
         * Called on application startup to configure the search widget if present and create the list actions.
         */
        startup: function() {
            this.inherited(arguments);

            if (this.searchWidget) {
                this.searchWidget.configure({
                    'hashTagQueries': this._createCustomizedLayout(this.createHashTagQueryLayout(), 'hashTagQueries'),
                    'formatSearchQuery': this.formatSearchQuery.bind(this)
                });
            }

            this.createActions(this._createCustomizedLayout(this.createActionLayout(), 'actions'));
            this.relatedViews = this._createCustomizedLayout(this.createRelatedViewLayout(), 'relatedViews');
        },
        /**
         * Extends dijit Widget to destroy the search widget before destroying the view.
         */
        destroy: function() {
            if (this.searchWidget) {
                if(!this.searchWidget._destroyed) {
                    this.searchWidget.destroyRecursive();
                }

                delete this.searchWidget;
            }

            delete this.store;
            this.destroyRelatedViewWidgets();
            this.inherited(arguments);
        },
        _getStoreAttr: function() {
            return this.store || (this.store = this.createStore());
        },
        /**
        * Shows overrides the view class to set options for the list view and then calls the inherited show method on the view.
        * @param {Object} options The navigation options passed from the previous view.
        * @param transitionOptions {Object} Optional transition object that is forwarded to ReUI.
        */
        show: function(options, transitionOptions) {
            if (options){
               if (options.resetSearch) {
                   this.defaultSearchTermSet = false;
               }
            }
            this.inherited(arguments);
        },
        /**
         * Sets and returns the toolbar item layout definition, this method should be overriden in the view
         * so that you may define the views toolbar entries.
         * @return {Object} this.tools
         * @template
         */
        createToolLayout: function() {
            return this.tools || (this.tools = {
                'tbar': [{
                    id: 'new',
                    cls: 'fa fa-plus fa-fw fa-lg',
                    action: 'navigateToInsertView',
                    security: App.getViewSecurity(this.insertView, 'insert')
                }]
            });
        },
        /**
         * Sets and returns the list-action actions layout definition, this method should be overriden in the view
         * so that you may define the action entries for that view.
         * @return {Object} this.acttions
         */
        createActionLayout: function() {
            return this.actions || {};
        },
        /**
         * Creates the action bar and adds it to the DOM. Note that it replaces `this.actions` with the passed
         * param as the passed param should be the result of the customization mixin and `this.actions` needs to be the
         * final actions state.
         * @param {Object[]} actions
         */
        createActions: function(actions) {
            for (var i = 0; i < actions.length; i++) {
                var action = actions[i],
                    options = {
                        actionIndex: i,
                        hasAccess: (!action.security || (action.security && App.hasAccessTo(this.expandExpression(action.security)))) ? true : false
                    },
                    actionTemplate = action.template || this.listActionItemTemplate;

                lang.mixin(action, options);

                domConstruct.place(actionTemplate.apply(action, action.id), this.actionsNode, 'last');
            }

            this.actions = actions;
        },
        selectEntrySilent: function(key) {
            var enableActions = this.enableActions,// preserve the original value
                selectionModel = this.get('selectionModel'),
                selectedItems,
                selection,
                prop;

            if (key) {
                this.enableActions = false; // Set to false so the quick actions menu doesn't pop up
                selectionModel.clear();
                selectionModel.toggle(key, this.entries[key]);
                selectedItems = selectionModel.getSelections();
                this.enableActions = enableActions;

                // We know we are single select, so just grab the first selection
                for (prop in selectedItems) {
                    selection = selectedItems[prop];
                    break;
                }
            }

            return selection;
        },
        invokeActionItemBy: function(actionPredicate, key) {
            var actions, selection;

            actions = array.filter(this.actions, actionPredicate);
            selection = this.selectEntrySilent(key);
            this.checkActionState();
            array.forEach(actions, function(action) {
                this._invokeAction(action, selection);
            }, this);
        },
        /**
         * This is the data-action handler for list-actions, it will locate the action instance viw the data-id attribute
         * and invoke either the `fn` with `scope` or the named `action` on the current view.
         *
         * The resulting function being called will be passed not only the action item definition but also
         * the first (only) selection from the lists selection model.
         *
         * @param {Object} parameters Collection of data- attributes already gathered from the node
         * @param {Event} evt The click/tap event
         * @param {HTMLElement} node The node that invoked the action
         */
        invokeActionItem: function(parameters, evt, node) {
            var index = parameters['id'],
                action = this.actions[index],
                selectedItems = this.get('selectionModel').getSelections(),
                selection = null;


            for (var key in selectedItems) {
                selection = selectedItems[key];
                break;
            }

            this._invokeAction(action, selection);
        },
        _invokeAction: function(action, selection) {
            if (!action.isEnabled) {
                return;
            }

            if (action['fn']) {
                action['fn'].call(action['scope'] || this, action, selection);
            } else {
                if (action['action']) {
                    if (this.hasAction(action['action'])) {
                        this.invokeAction(action['action'], action, selection);
                    }
                }
            }
        },
        /**
         * Called when showing the action bar for a newly selected row, it sets the disabled state for each action
         * item using the currently selected row as context by passing the action instance the selected row to the
         * action items `enabled` property.
         */
        checkActionState: function() {
            var selectedItems = this.get('selectionModel').getSelections(),
                selection = null, key;

            for (key in selectedItems) {
                selection = selectedItems[key];
                break;
            }
            this._applyStateToActions(selection);
           
        },
        /**
         * Called from checkActionState method and sets the state of the actions from what was selected from the selected row, it sets the disabled state for each action
         * item using the currently selected row as context by passing the action instance the selected row to the
         * action items `enabled` property.
         * @param {Object} selection 
         */
        _applyStateToActions: function(selection) {
            var i, action;
            // IE10 is destroying the child notes of the actionsNode when the list view refreshes,
            // re-create the action DOM before moving on.
            if (this.actionsNode.childNodes.length === 0 && this.actions.length > 0) {
                this.createActions(this._createCustomizedLayout(this.createActionLayout(), 'actions'));
            }

            for (i = 0; i < this.actions.length; i++) {
                action = this.actions[i];

                action.isEnabled = (typeof action['enabled'] === 'undefined')
                    ? true
                    : this.expandExpression(action['enabled'], action, selection);

                if (!action.hasAccess) {
                    action.isEnabled = false;
                }

                if (this.actionsNode.childNodes[i]) {
                    domClass.toggle(this.actionsNode.childNodes[i], 'toolButton-disabled', !action.isEnabled);
                }
            }
        },
        /**
         * Handler for showing the list-action panel/bar - it needs to do several things:
         *
         * 1. Check each item for context-enabledment
         * 1. Move the action panel to the current row and show it
         * 1. Adjust the scrolling if needed (if selected row is at bottom of screen, the action-bar shows off screen
         * which is bad)
         *
         * @param {HTMLElement} rowNode The currently selected row node
         */
        showActionPanel: function(rowNode) {
            this.checkActionState();
            domClass.add(rowNode, 'list-action-selected');

            this.onApplyRowActionPanel(this.actionsNode, rowNode);

            domConstruct.place(this.actionsNode, rowNode, 'after');
        },
        onApplyRowActionPanel: function(actionNodePanel, rowNode) {

        },
        /**
         * Sets the `this.options.source` to passed param after adding the views resourceKind. This function is used so
         * that when the next view queries the navigation context we can include the passed param as a data point.
         *
         * @param {Object} source The object to set as the options.source.
         */
        setSource: function(source) {
            lang.mixin(source, {
                resourceKind: this.resourceKind
            });

            this.options.source = source;
        },
        /**
         * Hides the passed list-action row/panel by removing the selected styling
         * @param {HTMLElement} rowNode The currently selected row.
         */
        hideActionPanel: function(rowNode) {
            domClass.remove(rowNode, 'list-action-selected');
        },
        /**
         * Determines if the view is a navigatible view or a selection view by returning `this.selectionOnly` or the
         * navigation `this.options.selectionOnly`.
         * @return {Boolean}
         */
        isNavigationDisabled: function() {
            return ((this.options && this.options.selectionOnly) || (this.selectionOnly));
        },
        /**
         * Determines if the selections are disabled by checking the `allowSelection` and `enableActions`
         * @return {Boolean}
         */
        isSelectionDisabled: function() {
            return !((this.options && this.options.selectionOnly) || this.enableActions || this.allowSelection);
        },
        /**
         * Handler for when the selection model adds an item. Adds the selected state to the row or shows the list
         * actions panel.
         * @param {String} key The extracted key from the selected row.
         * @param {Object} data The actual row's matching data point
         * @param {String/HTMLElement} tag An indentifier, may be the actual row node or some other id.
         * @private
         */
        _onSelectionModelSelect: function(key, data, tag) {
            var node = dom.byId(tag) || query('li[data-key="'+key+'"]', this.contentNode)[0];
            if (!node) {
                return;
            }

            if (this.enableActions) {
                this.showActionPanel(node);
                return;
            }

            domClass.add(node, 'list-item-selected');
        },
        /**
         * Handler for when the selection model removes an item. Removes the selected state to the row or hides the list
         * actions panel.
         * @param {String} key The extracted key from the de-selected row.
         * @param {Object} data The actual row's matching data point
         * @param {String/HTMLElement} tag An indentifier, may be the actual row node or some other id.
         * @private
         */
        _onSelectionModelDeselect: function(key, data, tag) {
            var node = dom.byId(tag) || query('li[data-key="'+key+'"]', this.contentNode)[0];
            if (!node) {
                return;
            }

            if (this.enableActions) {
                this.hideActionPanel(node);
                return;
            }

            domClass.remove(node, 'list-item-selected');
        },
        /**
         * Handler for when the selection model clears the selections.
         * @private
         */
        _onSelectionModelClear: function() {
        },
        /**
         * Attempts to activate entries passed in `this.options.previousSelections` where previousSelections is an array
         * of data-keys or data-descriptors to search the list rows for.
         * @private
         */
        _loadPreviousSelections: function() {
            var previousSelections = this.options && this.options.previousSelections;
            if (previousSelections) {
                for (var i = 0; i < previousSelections.length; i++) {
                    var row = query((string.substitute('[data-key="${0}"], [data-descriptor="${0}"]', [previousSelections[i]])), this.contentNode)[0];

                    if (row) {
                        this.activateEntry({
                            key: previousSelections[i],
                            descriptor: previousSelections[i],
                            $source: row
                        });
                    }
                }
            }
        },
        /**
         * Handler for the global `/app/refresh` event. Sets `refreshRequired` to true if the resourceKind matches.
         * @param {Object} options The object published by the event.
         * @private
         */
        _onRefresh: function(options) {
        },
        onScroll: function(evt) {
            var pos, height, scrollTop, scrollHeight, remaining, selected, diff, scrollerNode;
            scrollerNode = this.get('scroller');
            pos = domGeom.position(scrollerNode, true);

            height = pos.h; // viewport height (what user sees)
            scrollHeight = scrollerNode.scrollHeight; // Entire container height
            scrollTop = scrollerNode.scrollTop; // How far we are scrolled down
            remaining = scrollHeight - scrollTop; // Height we have remaining to scroll

            selected = domAttr.get(this.domNode, 'selected');

            diff = Math.abs(remaining - height);

            // Start auto fetching more data if the user is on the last half of the remaining screen
            if (diff <= height / 2) {
                if (selected === 'true' && this.hasMoreData() && !this.listLoading) {
                    this.more();
                }
            }
        },
        /**
         * Handler for the select or action node data-action. Finds the nearest node with the data-key attribute and
         * toggles it in the views selection model.
         *
         * If singleSelectAction is defined, invoke the singleSelectionAction.
         *
         * @param {Object} params Collection of `data-` attributes from the node.
         * @param {Event} evt The click/tap event.
         * @param {HTMLElement} node The element that initiated the event.
         */
        selectEntry: function(params, evt, node) {
            var row = query(node).closest('[data-key]')[0],
                key = row ? row.getAttribute('data-key') : false;

            if (this._selectionModel && key) {
                this._selectionModel.toggle(key, this.entries[key], row);
            }

            if (this.options.singleSelect && this.options.singleSelectAction && !this.enableActions) {
                this.invokeSingleSelectAction();
            }
        },
        /**
         * Handler for each row.
         *
         * If a selection model is defined and navigation is disabled then toggle the entry/row
         * in the model and if singleSelectionAction is true invoke the singleSelectAction.
         *
         * Else navigate to the detail view for the extracted data-key.
         *
         * @param {Object} params Collection of `data-` attributes from the node.
         */
        activateEntry: function(params) {
            if (params.key)
            {
                if (this._selectionModel && this.isNavigationDisabled()) {
                    this._selectionModel.toggle(params.key, this.entries[params.key] || params.descriptor, params.$source);
                    if (this.options.singleSelect && this.options.singleSelectAction) {
                        this.invokeSingleSelectAction();
                    }
                } else {
                    this.navigateToDetailView(params.key, params.descriptor);
                }
            }
        },
        /**
         * Invokes the corresponding top toolbar tool using `this.options.singleSelectAction` as the name.
         * If autoClearSelection is true, clear the selection model.
         */
        invokeSingleSelectAction: function() {
            if (App.bars['tbar']) {
                App.bars['tbar'].invokeTool({ tool: this.options.singleSelectAction });
            }

            if (this.autoClearSelection) {
                this._selectionModel.clear();
            }
        },
        /**
         * Called to transform a textual query into an SData query compatible search expression.
         *
         * Views should override this function to provide their own formatting tailored to their entity.
         *
         * @param {String} searchQuery User inputted text from the search widget.
         * @return {String/Boolean} An SData query compatible search expression.
         * @template
         */
        formatSearchQuery: function(searchQuery) {
            return false;
        },
        /**
         * Replaces a single `"` with two `""` for proper SData query expressions.
         * @param {String} searchQuery Search expression to be escaped.
         * @return {String}
         */
        escapeSearchQuery: function(searchQuery) {
            return Utility.escapeSearchQuery(searchQuery);
        },
        /**
         * Handler for the search widgets search.
         *
         * Prepares the view by clearing it and setting `this.query` to the given search expression. Then calls
         * {@link #requestData requestData} which start the request process.
         *
         * @param {String} expression String expression as returned from the search widget
         * @private
         */
        _onSearchExpression: function(expression) {
            this.clear(false);
            this.queryText = '';
            this.query = expression;

            this.requestData();
        },
        /**
         * Sets the default search expression (acting as a pre-filter) to `this.options.query` and configures the
         * search widget by passing in the current view context.
         */
        configureSearch: function() {
            this.query = this.options && this.options.query || this.query || null;
            if (this.searchWidget) {
                this.searchWidget.configure({
                    'context': this.getContext()
                });
            }

            this._setDefaultSearchTerm();
        },
        _setDefaultSearchTerm: function() {
            if (!this.defaultSearchTerm || this.defaultSearchTermSet) {
                return;
            }

            var searchQuery;
            if (typeof this.defaultSearchTerm === 'function') {
                this.setSearchTerm(this.defaultSearchTerm());
            } else {
                this.setSearchTerm(this.defaultSearchTerm);
            }

            searchQuery = this.getSearchQuery();
            if (searchQuery) {
                this.query = searchQuery;
            } else {
                this.query = '';
            }

            this.defaultSearchTermSet = true;
        },
        getSearchQuery:function(){
            if (this.searchWidget) {
                return this.searchWidget.getFormattedSearchQuery();
            }
            return null;
        },
        /**
         * Helper method for list actions. Takes a view id, data point and where format string, sets the nav options
         * `where` to the formatted expression using the data point and shows the given view id with that option.
         * @param {Object} action Action instance, not used.
         * @param {Object} selection Data entry for the selection.
         * @param {String} viewId View id to be shown
         * @param {String} whereQueryFmt Where expression format string to be passed. `${0}` will be the `idProperty`
         * property of the passed selection data.
         */
        navigateToRelatedView:  function(action, selection, viewId, whereQueryFmt) {
            var view = App.getView(viewId),
                options = {
                    where: string.substitute(whereQueryFmt, [selection.data[this.idProperty]])
                };

            this.setSource({
                entry: selection.data,
                descriptor: selection.data[this.labelProperty],
                key: selection.data[this.idProperty]
            });

            if (view && options) {
                view.show(options);
            }
        },
        /**
         * Navigates to the defined `this.detailView` passing the params as navigation options.
         * @param {String} key Key of the entry to be shown in detail
         * @param {String} descriptor Description of the entry, will be used as the top toolbar title text.
         */
        navigateToDetailView: function(key, descriptor) {
            var view = App.getView(this.detailView);
            if (view) {
                view.show({
                    descriptor: descriptor, // keep for backwards compat
                    title: descriptor,
                    key: key
                });
            }
        },
        /**
         * Helper method for list-actions. Navigates to the defined `this.editView` passing the given selections `idProperty`
         * property in the navigation options (which is then requested and result used as default data).
         * @param {Object} action Action instance, not used.
         * @param {Object} selection Data entry for the selection.
         */
        navigateToEditView: function(action, selection) {
            var view = App.getView(this.editView || this.insertView),
                key = selection.data[this.idProperty];
            if (view) {
                view.show({
                    key: key
                });
            }
        },
        /**
         * Navigates to the defined `this.insertView`, or `this.editView` passing the current views id as the `returnTo`
         * option and setting `insert` to true.
         * @param {HTMLElement} el Node that initiated the event.
         */
        navigateToInsertView: function(el) {
            var view = App.getView(this.insertView || this.editView);
            if (view) {
                view.show({
                    returnTo: this.id,
                    insert: true
                });
            }
        },
        /**
         * Deterimines if there is more data to be shown.
         * @return {Boolean} True if the list has more data; False otherwise. Default is true.
         */
        hasMoreData: function() {
        },
        _setLoading: function() {
            domClass.add(this.domNode, 'list-loading');
            this.listLoading = true;
        },
        _clearLoading: function() {
            domClass.remove(this.domNode, 'list-loading');
            this.listLoading = false;
        },
        /**
         * Initiates the data request.
         */
        requestData: function() {
            var store, queryOptions, request;
            store = this.get('store');

            if (store) {
                this._setLoading();
                // attempt to use a dojo store
                queryOptions = {
                        count: this.pageSize,
                        start: this.position
                };

                this._applyStateToQueryOptions(queryOptions);

                var queryExpression = this._buildQueryExpression() || null,
                    queryResults = store.query(queryExpression, queryOptions);

                when(queryResults,
                    this._onQueryComplete.bind(this, queryResults),
                    this._onQueryError.bind(this, queryOptions)
                );

                return queryResults;
            }

            console.warn('Error requesting data, no store was defined. Did you mean to mixin _SDataListMixin to your list view?');
        },
        _onQueryComplete: function(queryResults, entries) {
            try {
                var start = this.position, scrollerNode = this.get('scroller');

                try {
                    when(queryResults.total, this._onQueryTotal.bind(this));

                    /* todo: move to a more appropriate location */
                    if (this.options && this.options.allowEmptySelection) {
                        domClass.add(this.domNode, 'list-has-empty-opt');
                    }

                    /* remove the loading indicator so that it does not get re-shown while requesting more data */
                    if (start === 0) {
                        // Check entries.length so we don't clear out the "noData" template
                        if (entries && entries.length > 0) {
                            this.set('listContent', '');
                        }

                        domConstruct.destroy(this.loadingIndicatorNode);
                    }

                    this.processData(entries);

                } finally {
                    this._clearLoading();
                }

                if (!this._onScrollHandle && this.continuousScrolling) {
                    this._onScrollHandle = this.connect(scrollerNode, 'onscroll', this.onScroll);
                }

                this.onContentChange();
                connect.publish('/app/toolbar/update', []);

                if (this._selectionModel) {
                    this._loadPreviousSelections();
                }
            } catch (e) {
                console.error(e);
                this._logError({message: e.message, stack: e.stack}, e.message);
            }
        },
        createStore: function () {
            return null;
        },
        onContentChange: function() {
        },
        _processEntry: function(entry) {
            return entry;
        },
        _onQueryTotal: function(size) {
            var remaining;

            this.total = size;
            if (size === 0) {
                this.set('listContent', this.noDataTemplate.apply(this));
            } else {
                remaining = this.getRemainingCount();
                if (remaining !== -1) {
                    this.set('remainingContent', string.substitute(this.remainingText, [remaining]));
                    this.remaining = remaining;
                }

                domClass.toggle(this.domNode, 'list-has-more', (remaining === -1 || remaining > 0));

                this.position = this.position + this.pageSize;
            }
        },
        getRemainingCount: function() {
            var remaining = this.total > -1
                ? this.total - (this.position + this.pageSize)
                : -1;

            return remaining;
        },
        onApplyRowTemplate: function(entry, rowNode) {
        },
        processData: function(entries) {
            if (!entries) {
                return;
            }

            var store = this.get('store'),
                rowNode,
                output,
                docfrag,
                key,
                entry,
                i,
                count = entries.length;

            if (count > 0) {
                output = [];

                docfrag = document.createDocumentFragment();
                for (i = 0; i < count; i++) {
                    entry = this._processEntry(entries[i]);
                    // If key comes back with nothing, check that the store is properly
                    // setup with an idProperty
                    key = store.getIdentity(entry);
                    this.entries[store.getIdentity(entry)] = entry;

                    try {
                        rowNode = domConstruct.toDom(this.rowTemplate.apply(entry, this));
                    } catch (err) {
                        console.error(err);
                        rowNode = domConstruct.toDom(this.rowTemplateError.apply(entry, this));
                    }

                    docfrag.appendChild(rowNode);
                    this.onApplyRowTemplate(entry, rowNode);
                    if (this.relatedViews.length > 0) {
                        this.onProcessRelatedViews(entry, rowNode, entries);
                    }
                }

                if (docfrag.childNodes.length > 0) {
                    domConstruct.place(docfrag, this.contentNode, 'last');
                }
            }
        },
        /**
         * Gets the related view mnagager for a related view definition.
         * If a manager is not found a new Related View Manager is created and returned.
         * @return {Object} RelatedViewManager
         */
       getRelatedViewManager: function(relatedView) {
            var relatedViewManager, options;
            if (!this.relatedViewManagers){
                this.relatedViewManagers = {};
            }
            if (this.relatedViewManagers[relatedView.id]) {
                relatedViewManager = this.relatedViewManagers[relatedView.id];
            } else {
                options = { id:relatedView.id,
                    relatedViewConfig: relatedView
                };
                relatedViewManager = new RelatedViewManager(options);
                this.relatedViewManagers[relatedView.id] = relatedViewManager;
            }
            return relatedViewManager;
       },
        /**
         *
         * Add the each entry and row to the RelateView manager wich in turn creates the new related view and renders its content with in the current row.`
         *
         * @param {Object} entry the current entry from the data.
         * @param {Object} rownode the current dom node to add the widget to.
         * @param {Object} entries the data.
         */
        onProcessRelatedViews: function(entry, rowNode, entries) {
            var relatedViewManager,i;
            if (this.options && this.options.simpleMode && (this.options.simpleMode === true)) {
                return;
            }
            if (this.relatedViews.length > 0) {
                try {
                    for (i = 0; i < this.relatedViews.length; i++) {
                        if (this.relatedViews[i].enabled) {
                            relatedViewManager = this.getRelatedViewManager(this.relatedViews[i]);
                            if (relatedViewManager) {
                                relatedViewManager.addView(entry, rowNode);
                            }
                        }
                    }
                }
                catch (error) {
                    console.log('Error processing related views:' + error );

                }
            }
        },
        _logError: function(error, message) {
            var errorItem = {
                viewOptions: this.options,
                serverError: error
            };

            ErrorManager.addError(message || this.requestErrorText, errorItem);
        },
        _onQueryError: function(queryOptions, error) {
            if (error.aborted) {
                this.clear();
                this.refreshRequired = true;
            } else {
                alert(string.substitute(this.requestErrorText, [error]));
            }

            this._logError(error);
            this._clearLoading();
        },
        _buildQueryExpression: function() {
            return lang.mixin(this.query || {}, this.options && (this.options.query || this.options.where));
        },
        _applyStateToQueryOptions: function(queryOptions) {
        },
        /**
         * Handler for the more button. Simply calls {@link #requestData requestData} which already has the info for
         * setting the start index as needed.
         */
        more: function() {
            if (this.continuousScrolling) {
                this.set('remainingContent', this.loadingTemplate.apply(this));
            }

            this.requestData();
        },
        /**
         * Handler for the none/no selection button is pressed. Used in selection views when not selecting is an option.
         * Invokes the `this.options.singleSelectAction` tool.
         */
        emptySelection: function() {
            this._selectionModel.clear();

            if (App.bars['tbar']) {
                App.bars['tbar'].invokeTool({ tool: this.options.singleSelectAction }); // invoke action of tool
            }
        },
        /**
         * Determines if the view should be refresh by inspecting and comparing the passed navigation options with current values.
         * @param {Object} options Passed navigation options.
         * @return {Boolean} True if the view should be refreshed, false if not.
         */
        refreshRequiredFor: function(options) {
            if (this.options) {
                if (options) {
                    if (this.expandExpression(this.options.stateKey) != this.expandExpression(options.stateKey)) {
                        return true;
                    }
                    if (this.expandExpression(this.options.where) != this.expandExpression(options.where)) {
                        return true;
                    }
                    if (this.expandExpression(this.options.query) != this.expandExpression(options.query)) {
                        return true;
                    }
                    if (this.expandExpression(this.options.resourceKind) != this.expandExpression(options.resourceKind)) {
                        return true;
                    }
                    if (this.expandExpression(this.options.resourcePredicate) != this.expandExpression(options.resourcePredicate)) {
                        return true;
                    }
                }

                return false;
            } else {
                return this.inherited(arguments);
            }
        },
        /**
         * Returns the current views context by expanding upon the {@link View#getContext parent implementation} to include
         * the views resourceKind.
         * @return {Object} context.
         */
        getContext: function() {
            return this.inherited(arguments);
        },
        /**
         * Extends the {@link View#beforeTransitionTo parent implementation} by also toggling the visibility of the views
         * components and clearing the view and selection model as needed.
         */
        beforeTransitionTo: function() {
            this.inherited(arguments);

            domClass.toggle(this.domNode, 'list-hide-search', (this.options && typeof this.options.hideSearch !== 'undefined')
                ? this.options.hideSearch
                : this.hideSearch || !this.enableSearch);

            domClass.toggle(this.domNode, 'list-show-selectors', !this.isSelectionDisabled() && !this.options.singleSelect);

            if (this._selectionModel && !this.isSelectionDisabled()) {
                this._selectionModel.useSingleSelection(this.options.singleSelect);
            }

            if (typeof this.options.enableActions !== 'undefined') {
                this.enableActions = this.options.enableActions;
            }

            domClass.toggle(this.domNode, 'list-show-actions', this.enableActions);
            if (this.enableActions) {
                this._selectionModel.useSingleSelection(true);
            }


            if (this.refreshRequired) {
                this.clear();
            } else  {
                // if enabled, clear any pre-existing selections
                if (this._selectionModel && this.autoClearSelection && !this.enableActions) {
                    this._selectionModel.clear();
                }
            }
        },
        /**
         * Extends the {@link View#transitionTo parent implementation} to also configure the search widget and
         * load previous selections into the selection model.
         */
        transitionTo: function()
        {
            this.configureSearch();

            if (this._selectionModel) {
                this._loadPreviousSelections();
            }
            
            this.inherited(arguments);
        },
        /**
         * Generates the hash tag layout by taking the hash tags defined in `this.hashTagQueries` and converting them
         * into individual objects in an array to be used in the customization engine.
         * @return {Object[]}
         */
        createHashTagQueryLayout: function() {
            // todo: always regenerate this layout? always regenerating allows for all existing customizations
            // to still work, at expense of potential (rare) performance issues if many customizations are registered.
            var layout = [];
            for (var name in this.hashTagQueries) {
                layout.push({
                    'key': name,
                    'tag': (this.hashTagQueriesText && this.hashTagQueriesText[name]) || name,
                    'query': this.hashTagQueries[name]
                });
            }
            return layout;
            
        },
        /**
         * Called when the view needs to be reset. Invokes the request data process.
         */
        refresh: function() {
            this.requestData();
        },
        /**
         * Clears the view by:
         *
         *  * clearing the selection model, but without it invoking the event handlers;
         *  * clears the views data such as `this.entries` and `this.entries`;
         *  * clears the search width if passed true; and
         *  * applies the default template.
         *
         * @param {Boolean} all If true, also clear the search widget.
         */
        clear: function(all) {
            if (this._selectionModel) {
                this._selectionModel.suspendEvents();
                this._selectionModel.clear();
                this._selectionModel.resumeEvents();
            }

            this.requestedFirstPage = false;
            this.entries = {};
            this.position = 0;

            if (this._onScrollHandle) {
                this.disconnect(this._onScrollHandle);
                this._onScrollHandle = null;
            }

            if (all === true && this.searchWidget) {
                this.searchWidget.clear();
                this.query = false; // todo: rename to searchQuery
                this.hasSearched = false;
            }

            domClass.remove(this.domNode, 'list-has-more');

            this.set('listContent', this.loadingTemplate.apply(this));
            this.destroyRelatedViewWidgets();
        },
        search: function() {
            if (this.searchWidget) {
                this.searchWidget.search();
            }
        },
        /**
        * Sets the query value on the serach widget
        */
        setSearchTerm: function(value) {
            if (this.searchWidget) {
                this.searchWidget.set('queryValue', value);
            }
        },
        /**
         * Sets and returns the related view definition, this method should be overriden in the view
         * so that you may define the related views that will be add to each row in the list.
         * @return {Object} this.relatedViews
         */
        createRelatedViewLayout: function() {
            return this.relatedViews || (this.relatedViews = {});
        },
        /**
         *  Destroies all of the realted view widgets, that was added.
         */
        destroyRelatedViewWidgets: function() {
            if (this.relatedViewManagers) {
                for (var relatedViewId in this.relatedViewManagers) {
                    this.relatedViewManagers[relatedViewId].destroyViews();
                }
            }
        },
        /**
         * Returns a promise with the list's count.
         */
        getListCount: function(options, callback) {
        }
    });

    lang.setObject('Sage.Platform.Mobile._ListBase', __class);
    return __class;
});
<|MERGE_RESOLUTION|>--- conflicted
+++ resolved
@@ -19,16 +19,10 @@
  * selection model built in for selecting rows from the list and may be used in a number of different manners.
  * @extends argos.View
  * @alternateClassName _ListBase
-<<<<<<< HEAD
- * @requires Sage.Platform.Mobile.ErrorManager
- * @requires Sage.Platform.Mobile.Utility
- * @requires Sage.Platform.Mobile.SearchWidget
- * @mixins Sage.Platform.Mobile._PullToRefreshMixin
-=======
  * @requires argos.ErrorManager
  * @requires argos.Utility
  * @requires argos.SearchWidget
->>>>>>> 6fdf9618
+ * @mixins argos._PullToRefreshMixin
  */
 define('argos/_ListBase', [
     'dojo/_base/declare',
@@ -47,22 +41,13 @@
     'dojo/Deferred',
     'dojo/promise/all',
     'dojo/when',
-<<<<<<< HEAD
-    'Sage/Platform/Mobile/Utility',
-    'Sage/Platform/Mobile/ErrorManager',
-    'Sage/Platform/Mobile/View',
-    'Sage/Platform/Mobile/SearchWidget',
-    'Sage/Platform/Mobile/ConfigurableSelectionModel',
-    'Sage/Platform/Mobile/RelatedViewManager',
-    'Sage/Platform/Mobile/_PullToRefreshMixin'
-=======
     './Utility',
     './ErrorManager',
     './View',
     './SearchWidget',
     './ConfigurableSelectionModel',
-    './RelatedViewManager'
->>>>>>> 6fdf9618
+    './RelatedViewManager',
+    './_PullToRefreshMixin'
 ], function(
     declare,
     lang,
@@ -89,11 +74,7 @@
     _PullToRefreshMixin
 ) {
 
-<<<<<<< HEAD
-    return declare('Sage.Platform.Mobile._ListBase', [View, _PullToRefreshMixin], {
-=======
-    var __class = declare('argos._ListBase', [View], {
->>>>>>> 6fdf9618
+    var __class = declare('argos._ListBase', [View, _PullToRefreshMixin], {
         /**
          * @property {Object}
          * Creates a setter map to html nodes, namely:
