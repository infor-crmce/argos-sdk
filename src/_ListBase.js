--- conflicted
+++ resolved
@@ -1165,7 +1165,6 @@
       }
     }
   },
-<<<<<<< HEAD
   applyRowIndicators: function applyRowIndicators(entry, rowNode) {
     if (this.itemIndicators && this.itemIndicators.length > 0) {
       const topIndicatorsNode = query('> #top_item_indicators', rowNode);
@@ -1179,10 +1178,9 @@
   },
   createIndicatorLayout: function createIndicatorLayout() {
     return this.itemIndicators || (this.itemIndicators = []);
-=======
+  },
   _refreshList: function _refreshList() {
     this.forceRefresh();
->>>>>>> e3d3271a
   },
   /**
    * Handler for the global `/app/refresh` event. Sets `refreshRequired` to true if the resourceKind matches.
