/* Copyright (c) 2010, Sage Software, Inc. All rights reserved.
 *
 * Licensed under the Apache License, Version 2.0 (the "License");
 * you may not use this file except in compliance with the License.
 * You may obtain a copy of the License at
 *
 *     http://www.apache.org/licenses/LICENSE-2.0
 *
 * Unless required by applicable law or agreed to in writing, software
 * distributed under the License is distributed on an "AS IS" BASIS,
 * WITHOUT WARRANTIES OR CONDITIONS OF ANY KIND, either express or implied.
 * See the License for the specific language governing permissions and
 * limitations under the License.
 */


define('Sage/Platform/Mobile/RelatedViewWidget', [
    'dojo/_base/declare',
    'dojo/_base/lang',
    'dojo/_base/event',
    'dojo/on',
    'dojo/string',
    'dojo/dom-class',
    'dojo/when',
    'dojo/_base/Deferred',
    'dojo/dom-construct',
    'dojo/query',
    'dojo/dom-attr',
    'dojo/_base/connect',
    'dojo/_base/array',
    'Sage/Platform/Mobile/Store/SData',
    'Sage/Platform/Mobile/Utility',
    'dijit/_Widget',
    'Sage/Platform/Mobile/_CustomizationMixin',
    'Sage/Platform/Mobile/_ActionMixin',
    'Sage/Platform/Mobile/_Templated'
], function(
    declare,
    lang,
    event,
    on,
    string,
    domClass,
    when,
    Deferred,
    domConstruct,
    query,
    domAttr,
    connect,
    array,
    SDataStore,
    Utility,
    _Widget,
    _CustomizationMixin,
    _ActionMixin,
    _Templated
) {
    return declare('Sage.Platform.Mobile.RelatedViewWidget', [_Widget, _CustomizationMixin,_ActionMixin, _Templated], {
       
        cls: null,
        nodataText: 'no records found ...',
        selectMoreDataText: 'see ${0} more of ${1} ... ',
        selectMoreDataText2: 'see ${0} more ... ',
        navToListText:'see list',
        loadingText: 'loading ... ',
        refreshViewText: 'refresh',
        itemOfCountText: ' ${0} of ${1}',
        totalCountText: ' ${0}',
        deleteText: 'Delete',
        editText: 'Edit',

        owner: null,
        parentProperty: '$key',
        parentEntry: null,
        relatedProperty: '$key',
        relatedItemKeyProperty:'$key', 
        relatedEntry: null,
        itemsNode: null,
        loadingNode: null,
        id: 'related-view',
        iconDrillToDetail: 'content/images/icons/drilldown_24.png',
        icon: 'content/images/icons/ContactProfile_48x48.png',
        itemIcon: 'content/images/icons/ContactProfile_48x48.png',
        title: 'Related View',
        detailViewId: null,
        editViewId: null,
        listViewId: null,
        listViewWhere: null,
        enabled: false,
        parentCollection: false,
        parentCollectionProperty: null,
        resourceKind: null,
        contractName: 'dynamic',
        select: null,
        where: null,
        sort: null,
        store: null,
        relatedData: null,
        queryOptions: null,
        isLoaded: false,
        autoLoad: false,
        wait: false,
        startIndex: 1,
        pageSize: 3,
        relatedResults: null,
        itemCount: 0,
        _isInitLoad: true,
        showTab: true,
        showTotalInTab: true,
        showItemIcon: true,
        showItemHeader: true,
        showItemFooter: true,
        showItemDetail: true,
        showNavigateToList: true,
        showRefresh: true,
        showAdd: false,
        showEdit: false,
        showDelete: false,
        showDrillToDetail: true,
        showSelectMore: true,
        onlyDrillToListView: false,
        hideWhenNoData: false,
        enabled:true,
        enableItemActions: false,
        enableActions: true,
        autoScroll:false,
        _subscribes: null,
        _itemEntrys: null,

        /**
         * @property {Simplate}
         * Simple that defines the HTML Markup
         */
        widgetTemplate: new Simplate([
            '<div class="related-view-widget {%: $$.cls %}">',
                '<div data-dojo-attach-point="containerNode">',
                    '<div  id="tab" data-dojo-attach-point="tabNode" class="',
                    '{% if ($$.autoLoad) { %}',
                     'tab ',
                    '{% } else { %}',
                       'tab collapsed',
                    '{% } %}',
                    '" >',
                    '<div data-dojo-attach-event="onclick:toggleView" class="tab-items">',
                       '{%! $$.relatedViewTabItemsTemplate %}',
                    '</div>',
                    '</div>',
                    '<div class="panel">',
                        '<div data-dojo-attach-point="actionsNode" class="action-items"></div>',
                        '<div data-dojo-attach-point="headereNode" class="header">',
                           '{%! $$.relatedViewHeaderTemplate %}',
                        '</div>',
                        '<div  data-dojo-attach-point="relatedViewNode"></div>',
                        '<div data-dojo-attach-point="footerNode" class="footer">',
                           '{%! $$.relatedViewFooterTemplate %}',
                        '</div>',
                    '</div>',
                '</div>',
            '</div>'
        ]),
        nodataTemplate: new Simplate([
             '<div class="nodata"> {%: $$.nodataText %}</div>'
        ]),
        relatedViewTabItemsTemplate: new Simplate([
            '<div class="tab-item tab-icon">',
               '<img src="{%= $.icon %}" alt="{%= $.title %}"  />',
            '</div>',
            '<div data-dojo-attach-point="titleNode" class="tab-item title" >{%= $.title %}</div>',
            '<div data-dojo-attach-point="toggleIndicator" class="collapsed-indicator">',
            '</div>'
        ]),
        relatedViewHeaderTemplate: new Simplate([
            '<div class="line-bar"></div>'
        ]),
        relatedViewFooterTemplate: new Simplate([
                 '<div  data-dojo-attach-point="selectMoreNode" class="action" data-dojo-attach-event="onclick:onSelectMoreData"></div>',
                 '<div  data-dojo-attach-point="navtoListFooterNode" class="action" data-dojo-attach-event="onclick:onNavigateToList">{%: $$.navToListText %}</div>'

        ]),
        relatedViewRowTemplate: new Simplate([
            '<div class="row {%: $$.cls %}"  data-relatedkey="{%: $.$key %}" data-descriptor="{%: $.$descriptor %}">',
                 '<div class="item  {%: $$.getRowItemCls($) %}">',
                      '{%! $$.relatedItemTemplate %}', 
                 '</div>',
            '</div>'
        ]),
        relatedItemIconTemplate: new Simplate([
            '<img src="{%: $$.itemIcon %}" />'
        ]),
        relatedItemHeaderTemplate: new Simplate([
              '<div><h3><strong>{%: $.$descriptor %}<strong></h3></div>'
        ]),
        relatedItemDetailTemplate: new Simplate([
              '<div></div>'
        ]),
        relatedItemFooterTemplate: new Simplate([
             '<div></div>'
        ]),
        relatedItemRightTemplate: new Simplate([
               '<div></div>',
        ]),
        relatedItemLeftTemplate: new Simplate([
               '{% if ($$.showItemIcon) { %}',
               '<div class="item-icon">',
                   '{%! $$.relatedItemIconTemplate %}',
               '</div>',
               '{% } %}'
        ]),
        relatedItemTemplate: new Simplate([

            '{%! $$.relatedItemLeftTemplate %}</td>',
             '{% if ($$.showItemHeader) { %}',
             '<div class="item-header">',
                 '{%! $$.relatedItemHeaderTemplate %}',
             '</div>',
             '{% } %}',
             '<div class="item-detail ',
             '{% if (!$$.showItemDetail) { %}',
                   'hidden',
             '{% } %}',
             '">',
                '{%! $$.relatedItemDetailTemplate %}',
             '</div>',
              '{% if ($$.showItemFooter) { %}',
             '<div class="item-footer">',
                 '{%! $$.relatedItemFooterTemplate %}',
             '</div>',
             '{% } %}'
        ]),
        loadingTemplate: new Simplate([
           '<div class="loading-indicator"><div>{%= $.loadingText %}</div></div>'
        ]),
        relatedActionTemplate: new Simplate([
           '<span class="action-item" action-id="{%= $.actionIndex %}">',
                 '<img src="{%= $.icon %}" alt="{%= $.label %}" />',
           '</span>'
        ]),
        relatedItemActionsTemplate: new Simplate([
            '<div class="item-actions hidden"></div>'
        ]),
        relatedItemActionTemplate: new Simplate([
                '<button  data-action="{%= $.name %}" data-action-index="{%= $.actionIndex %}" data-item-key="{%: $.itemKey %}" data-enabled="{%: $.enabled %}" class="action-item-with-button {%: $.cls %}">',
                     '{% if ($.icon) { %}',
                          '<img src="{%= $.icon %}" alt="{%= $.label %}" />',
                      '{% } %}',
                     '<span> {%= $.label %}</span>',
                '</button>',
        ]),
        constructor: function(options) {
            lang.mixin(this, options);
            this._subscribes = [];
            this._subscribes.push(connect.subscribe('/app/refresh', this, this._onAppRefresh));
            this.setDefaultActions();
            this.setDefaultItemActions();
        },
        postCreate:function(){
            if (!this.showTab) {
                domClass.toggle(this.tabNode, 'hidden');
            } 
            if (this.enableActions) {
                this.createActions(this._createCustomizedLayout(this.createActionLayout(), 'relatedview-actions'));
            }
            if (this.enableItemActions) {
                this.itemActions = this._createCustomizedLayout(this.createItemActionLayout(), 'relatedview-item-actions');
            }
        },
        setDefaultActions: function() {
            if(!this.actions){
                this.actions = [];
                if (this.showRefresh) {
                    this.actions.push({
                        id: 'refresh',
                        icon: 'content/images/icons/Recurring_24x24.png',
                        label: this.refreshViewText,
                        action: 'onRefreshView',
                        isEnabled: true
                    });
                }
                if (this.showNavigateToList) {
                    this.actions.push({
                        id: 'navtoListView',
                        icon: 'content/images/icons/drilldown_24.png',
                        label: this.viewContactsActionText,
                        action: 'onNavigateToList',
                        isEnabled: true,
                        fn: this.onNavigateToList.bindDelegate(this)
                    });
                }
                if (this.showAdd) {
                    this.actions.push({
                        id: 'add',
                        icon: 'content/images/icons/Add_24.png',
                        label: this.addViewText,
                        action: 'onAddItem',
                        isEnabled: true
                    });
                }
            }
        },
        setDefaultItemActions: function() {

            if (!this.itemActions)
            {
                this.itemActions = [];
                if (this.showDrillToDetail) {
                    this.itemActions.push({
                        id: 'drillToDetialView',
                        label: '',
                        icon: 'content/images/icons/drilldown_24.png',
                        action: 'onDrillToDetailView',
                        cls:'clear',
                        isEnabled: true,
                        fn: this.onDrillToDetailView.bindDelegate(this)
                    });
                }
                if (this.showEdit) {
                    this.itemActions.push({
                        id: 'edit',
                        label: '',
                        icon: 'content/images/icons/edit_24.png',
                        action: 'onEditItem',
                        cls:'clear',
                        isEnabled: true,
                        fn: this.onEditItem.bindDelegate(this)
                    });
                }
                if (this.showDelete) {
                    this.itemActions.push({
                        id: 'delete',
                        label: '',
                        icon: 'content/images/icons/del_24.png',
                        action: 'onDeleteItem',
                        cls:'clear',
                        isEnabled: true,
                        fn: this.onDeleteItem.bindDelegate(this)
                    });
                }
            }
            
        },
        createActionLayout: function() {
            return this.actions || (this.actions = []);
        },
        createItemActionLayout: function() {
            return this.itemActions || (this.itemActions = []);
        },
        createActions: function(actions) {
            var i,action, actionNode, actionTemplate, options;
            for (i = 0; i < actions.length; i++) {
                action = actions[i];
                options = {
                    actionIndex: i
                };
                actionTemplate = action.template || this.relatedActionTemplate;

                lang.mixin(action, options);
                actionNode = domConstruct.toDom(actionTemplate.apply(action, action.id));
                on(actionNode, 'click', lang.hitch(this, this.onInvokeActionItem));
                domConstruct.place(actionNode, this.actionsNode, 'last');
            }

            this.actions = actions;
        },
        createItemActions: function(actions, itemNode, itemEntry ) {
            var i, action, actionNode, actionTemplate, options, actionIcon, actionOptions, actionClss, enabled, modeClss, applyClss, itemActionNode;
            itemActionNode = domConstruct.toDom(this.relatedItemActionsTemplate.apply(itemEntry));
            domConstruct.place(itemActionNode, itemNode, 'last');
            for (i = 0; i < actions.length; i++) {
                applyClss = false;
                enabled = false;
                actionClss = '';
                actionIcon = '';
                actionOptions = {};
                action = actions[i];
                options = {
                    actionIndex: i,
                    itemKey: itemEntry[this.relatedItemKeyProperty],
                    itemEntry: itemEntry,
                };

                if (action.options) {
                    if (typeof action.options === 'function') {
                        try {
                            actionOptions = action.options.call(this, itemEntry);
                        } catch (error) {

                        }
                    } else {
                        actionOptions = action.options;
                    }
                }
                lang.mixin(options, action);
                lang.mixin(options, actionOptions);
                actionTemplate = options.template || this.relatedItemActionTemplate;
                if (options.enabled) {
                    if (typeof options.enabled === 'function') {
                        try{
                            enabled = options.enabled.call(this, itemEntry);
                        } catch (error) {

                        }
                    } else {
                        enabled = true;
                    }
                } else {
                    enabled = true;
                }
                modeClss = '';
                if(!enabled){
                    modeClss = " disabled";
                }
                   
                options.enabled = enabled;
                options.cls =  options.cls + " "+ modeClss;

                actionNode = domConstruct.toDom(actionTemplate.apply(options, this));
                on(actionNode, 'click', lang.hitch(this, this.onInvokeItemActionItem));
                domConstruct.place(actionNode, itemActionNode, 'last');
            }

        },
        onInvokeActionItem: function(evt) {
            var action , parameters, index;
            index = evt.currentTarget.attributes['action-id'].value;
            action = this.actions[index];
            if (action) {
                if (action.isEnabled) {
                    if (action['fn']) {
                        action['fn'].call(action['scope'] || this, action);
                    }
                    else {

                        if(typeof this[action['action']] === 'function'){
                            this[action['action']](evt); 
                        }
                    }
                }
            }
            event.stop(evt);
        },
        onInvokeItemActionItem: function(evt) {
            var action, parameters, itemEntry, itemEntryKey, index, el;
            el = evt.currentTarget;
            index = evt.currentTarget.attributes['data-action-index'].value;
            itemEntryKey = evt.currentTarget.attributes['data-item-key'].value;
            itemEntry = this.getItemEntry(itemEntryKey);
            action = this.itemActions[index];
            if (action) {
                if (action.isEnabled) {
                    if (action['fn']) {
                        action['fn'].call(action['scope'] || this, action, itemEntryKey, itemEntry);
                    }
                    else {

                        if (typeof this[action['action']] === 'function') {
                            this[action['action']](action, itemEntryKey, itemEntry);
                        }
                    }
                }
            }
            event.stop(evt);
        },
        getStore: function() {
            var store = new SDataStore({
                service: App.services['crm'],
                resourceKind: this.resourceKind,
                contractName: this.contractName,
                scope: this
            });
            return store;
        },
        getQueryOptions: function() {
            var whereExpression = '', startIndex;
            if (this.hasOwnProperty('where')) {
                if (typeof this.where === 'function') {
                    whereExpression = this.where(this.parentEntry);
                } else {
                    whereExpression = this.where;
                }
            }
            
            var queryOptions = {
                count: this.pageSize || 1,
                start: 0,
                select: this.select || '',
                where: whereExpression,
                sort: this.sort || ''
            };
            
            return queryOptions;
        },
        fetchData: function() {
            var queryResults, startIndex;
            if (this.startIndex < 1) {
                this.startIndex = 1;
            }
            this.queryOptions.start = this.startIndex-1;
            queryResults = this.store.query(null, this.queryOptions);
            this.startIndex = this.startIndex > 0 && this.pageSize > 0 ? this.startIndex + this.pageSize : 1;
            return queryResults;
        },
        onInit: function() {
            this._isInitLoad = true;
            this.store = this.store || this.getStore();
            this.queryOptions = this.queryOptions || this.getQueryOptions();

            if (this.autoLoad) {
                this.onLoad();
            }
        },
        getItemEntry: function(entryid){
            var i, len, entry;
            entry = null;
            if (this._itemEntries) {
                len = this._itemEntries.length;
                for (i = 0; i < len; i++) {
                    if (this._itemEntries[i][this.relatedItemKeyProperty] === entryid) {
                        entry = this._itemEntries[i];
                        return entry;
                    }
                }
            }
            return entry;
        },
        getItemDescriptor: function(entry) {
            return (entry)? entry.$descriptor: '';
        },
        getRowItemCls: function(entry) {

        },
        insertItem: function(entry, options) {
            var store, addOptions, request;
            store = this.get('store');
            if (store) {
                addOptions = {
                    overwrite: false
                };
                Deferred.when(store.add(entry, addOptions),
                    lang.hitch(this, this.onInsertSuccess, entry, options),
                    lang.hitch(this, this.onInsertFailed, options)
                );
            }
        },
        onInsertSuccess: function(entry, options, result) {
            if (options && options.onSuccess) {
                options.onSuccess.call(options.scope || this, entry);
            }

        },
        onInsertFailed: function(options, result) {
            if (options && options.onFailed) {
                options.onFailed.call(options.scope || this, result);
            }
        },
        UpdateItem: function(entry, options) {
            var store, putOptions;
            store = this.get('store');
            if (store) {
                putOptions = {
                    overwrite: true,
                    id: store.getIdentity(entry)
                };
                Deferred.when(store.put(entry, putOptions),
                    lang.hitch(this, this.onUpdateSuccess, entry, options),
                    lang.hitch(this, this.onUpdateFailed, options)
                );
            }
        },
        onUpdateSuccess: function(entry, options, result) {
            if (options && options.onSuccess) {
                options.onSuccess.call(options.scope || this, entry);
            }

        },
        onUpdateFailed: function(options, result){
            if (options && options.onFailed) {
                options.onFailed.call(options.scope || this, result);
            }
        },
        onLoad: function() {
            var data;
            if (this.relatedData) {

                if (typeof this.relatedData === 'function') {
                    data = this.relatedData(this.parentEntry);
                } else {
                    data = this.relatedData;
                }
                if (data) {
                    this.relatedResults = { total: data.length };
                    this.pageSize = data.length;
                    this.onApply(data);
                }

            }else if(this.parentCollection) {
                this.relatedResults = { total: this.parentEntry[this.parentCollectionProperty]['$resources'].length };
                this.pageSize = this.relatedResults.total;
                this.onApply(this.parentEntry[this.parentCollectionProperty]['$resources']);
            } else {

                if (!this.loadingNode) {
                    this.loadingNode = domConstruct.toDom(this.loadingTemplate.apply(this));
                    domConstruct.place(this.loadingNode, this.relatedViewNode, 'last', this);
                }
                domClass.toggle(this.loadingNode, 'loading');
                if (this.wait) {
                    return;
                }
                this.relatedResults = this.fetchData();
                (function(context, relatedResults) {

                    try {
                        when(relatedResults, lang.hitch(context, function(relatedFeed) {
                            this.onApply(relatedFeed);
                        }));
                    }
                    catch (error) {
                        console.log('Error fetching related view data:' + error);
                    }
                })(this, this.relatedResults);
            }
            this.isLoaded = true;
        },
        onApply: function(relatedFeed) {
            var i, relatedHTML, itemEntry, itemNode, headerNode, footerNode, itemsNode, itemHTML, moreData, restCount, moreCount ;
            try {

                if (!this._itemEntries) {
                    this._itemEntries = [];
                }
                this._itemEntries = this._itemEntries.concat(relatedFeed);
                if (!this.itemsNode) {
                    this.itemsNode = domConstruct.toDom("<div id='itemsNode' class='items'><div>");
                    domConstruct.place(this.itemsNode, this.relatedViewNode, 'last', this);
                }
                if (relatedFeed.length > 0) {
                    domClass.remove(this.containerNode, 'hidden');
                    domClass.remove(this.tabNode, 'collapsed');
                    this.itemCount = this.itemCount + relatedFeed.length;
                    restCount = this.relatedResults.total - this.itemCount;
                    if (restCount > 0) {
                        moreCount = (restCount >= this.pageSize) ? this.pageSize : restCount;
                        moreData = string.substitute(this.selectMoreDataText, [moreCount, this.relatedResults.total]);
                    } else {
                        moreData = '';
                    }
                    if (this.showSelectMore) {
                        domAttr.set(this.selectMoreNode, { innerHTML: moreData });
                    } else {
                        domAttr.set(this.selectMoreNode, { innerHTML: '' });

                    }
                    if (this.showTotalInTab) {
                        domAttr.set(this.titleNode, { innerHTML: this.title + "  " + string.substitute(this.totalCountText, [this.relatedResults.total]) });
                    }
                    for (i = 0; i < relatedFeed.length; i++) {
                        itemEntry = relatedFeed[i];
                        itemEntry['$descriptor'] = itemEntry['$descriptor'] || relatedFeed['$descriptor'];
                        itemHTML = this.relatedViewRowTemplate.apply(itemEntry, this);
                        itemNode = domConstruct.toDom(itemHTML);
                        on(itemNode, 'click', lang.hitch(this, this.onSelectViewRow));
                        domConstruct.place(itemNode, this.itemsNode, 'last', this);
                        if ((this.enableItemActions )&&(this.itemActions)) {
                            this.createItemActions(this.itemActions, itemNode, itemEntry);
                        }
                    }
                    
                } else {
                    if (this.hideWhenNoData) {
                        domClass.add(this.containerNode, 'hidden');
                    }
                    else {
                        domClass.remove(this.containerNode, 'hidden');
                    }
                    domConstruct.place(this.nodataTemplate.apply(this.parentEntry, this), this.itemsNode, 'last');
                    if (this.showTotalInTab) {
                        domAttr.set(this.titleNode, { innerHTML: this.title + "  " + string.substitute(this.totalCountText, [0, 0]) });
                    }
                    domAttr.set(this.selectMoreNode, { innerHTML: "" });
                    if (this._isInitLoad) {
                        this._isInitLoad = false;
                        domClass.toggle(this.tabNode, 'collapsed');
                    }
                }
                domClass.toggle(this.loadingNode, 'loading');
                if (this.autoScroll) {
                    this.footerNode.scrollIntoView();
                }
            }
            catch (error) {
                console.log('Error applying data for related view widget:' + error);
            }

        },
        toggleView: function(evt) {

            if (this.onlyDrillToListView) {

                this.onNavigateToList();
            }

            domClass.toggle(this.tabNode, 'collapsed');

            if (!this.isLoaded) {
                this.onLoad();
            }
            this.footerNode.scrollIntoView();
            evt.stopPropagation();
        },
        onSelectViewRow: function(evt) {
            var relatedKey, descriptor, options, view;

            relatedKey = evt.currentTarget.attributes['data-relatedkey'].value;
            descriptor = evt.currentTarget.attributes['data-descriptor'].value;

            options = {
                descriptor: descriptor,
                key: relatedKey,
                title: descriptor
            };

<<<<<<< HEAD
            if (this.enableItemActions) {
                this.onDrillToDetail(evt);
            } else {
                this.navigateToDetailView(relatedKey, descriptor, descriptor);
=======
            view = App.getView(this.detailViewId);
            if (view) {
                view.show(options);
>>>>>>> b8270cef
            }
            
            evt.stopPropagation();
        },
        onDrillToDetail: function(evt) {
            var el = evt.currentTarget;
            array.forEach(
                 query('.item-actions', el),
                function(node) {
                    domClass.toggle(node, 'hidden');
                });
            this.onShowItemDetail(evt);
        },
        onShowItemDetail: function(evt) {
            if (!this.showItemDetail) {
                var el = evt.currentTarget;
                array.forEach(
                     query('.item-detail', el),
                    function(node) {
                        domClass.toggle(node, 'hidden');
                    });
            }
            
        },
       onViewItemActions: function(evt) {
            array.forEach(
                 query('.item-actions', this.domNode),
                function(node) {
                    domClass.toggle(node, 'hidden');
                });
            // evt.stopPropagation();
        },
        onSelectMoreData: function(evt) {
            this.onLoad();
            evt.stopPropagation();
        },
        onRefreshView: function(evt) {
            this._onRefreshView();
            evt.stopPropagation();
        },
        onAddItem: function() {

           this.navigateToInsertView();

        }, 
        onDeleteItem: function() {

        },
        onEditItem: function(action, entryKey, entry) {
            var view = App.getView(this.editViewId);

            if (view) {
                view.show({ title: this.getItemDescriptor(entry), key: entryKey });
            }
        },
        onDrillToDetailView: function(action, entryKey, entry) {
          
            this.navigateToDetailView(entryKey, entry.$descriptor, entry.$descriptor);

        },
        navigateToDetailView: function(entrykey, descriptor, title) {
            var view, options;

             view = App.getView(this.detailViewId);
             options = {
                key: entrykey,
                descriptor: descriptor,
                title: title
            };

            if (view) {
                view.show(options);
            } 
        },
        navigateToInsertView: function() {
            var view, options;

            view = App.getView(this.insertViewId);
            options = {
                insert:true
            };

            if (view) {
                view.show(options);
            }
        },
        onNavigateToList: function(evt) {
            var options, view, whereExpression;

            if (this.hasOwnProperty('listViewWhere')) {
                if (typeof this.listViewWhere === 'function') {
                    whereExpression = this.listViewWhere(this.parentEntry);
                } else {
                    whereExpression = this.listViewWhere;
                }
            } else {
                if (this.hasOwnProperty('where')) {
                    if (typeof this.where === 'function') {
                        whereExpression = this.where(this.parentEntry);
                    } else {
                        whereExpression = this.where;
                    }
                }
            }

            options = {
                descriptor: this.title,
                where: whereExpression,
                title: this.title
            };

            view = App.getView(this.listViewId);
            if (view) {
                view.show(options);
            }
            evt.stopPropagation();
        },
       _onRefreshView: function() {
            var view, nodes;

            if (this.itemsNode) {
                domConstruct.destroy(this.itemsNode);
                this.itemsNode = null;
            }
            this.startIndex = 1;
            this.itemCount = 0;
            this.isLoaded = false;
            this.onLoad();
        },
        _onAppRefresh: function(data) {
            if (data && data.data) {
                if(data.resourceKind === this.resourceKind){
                    if (this.parentEntry && (this.parentEntry[this.parentProperty] === Utility.getValue(data.data, this.relatedProperty, ''))) {
                        this._onRefreshView();
                    } else {
                        if(this.editViewId === data.id){
                            this._onRefreshView();
                        }
                        if (this.editViewId === data.id) {
                            this._onRefreshView();
                        }
                    }
                }
            }
        },
        destroy: function() {
            array.forEach(this._subscribes, function(handle) {
                connect.unsubscribe(handle);
            });
            this.inherited(arguments);
        }
    });
});<|MERGE_RESOLUTION|>--- conflicted
+++ resolved
@@ -719,18 +719,12 @@
                 title: descriptor
             };
 
-<<<<<<< HEAD
             if (this.enableItemActions) {
                 this.onDrillToDetail(evt);
             } else {
                 this.navigateToDetailView(relatedKey, descriptor, descriptor);
-=======
-            view = App.getView(this.detailViewId);
-            if (view) {
-                view.show(options);
->>>>>>> b8270cef
-            }
-            
+            }
+
             evt.stopPropagation();
         },
         onDrillToDetail: function(evt) {
