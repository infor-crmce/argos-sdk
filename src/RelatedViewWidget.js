--- conflicted
+++ resolved
@@ -189,14 +189,6 @@
             }
         },
         onLoad: function() {
-<<<<<<< HEAD
-
-=======
-            var loadingNode, x, relatedResults;
-            if (this.isLoaded) {
-                return;
-            }
->>>>>>> f7328098
             if (this.parentCollection) {
                 this.onApply(this.parentEntry[this.parentCollectionProperty]['$resources']);
             } else {
@@ -225,11 +217,7 @@
             this.isLoaded = true;
         },
         onApply: function(relatedFeed) {
-<<<<<<< HEAD
-            var relatedHTML, itemEntry, itemNode, headerNode, footerNode, itemsNode, itemHTML, moreData, restCount, moreCount ;
-=======
-            var relatedHTML, itemEntry, itemNode, headerNode, footerNode, itemsNode, footerHtml, itemHTML, nodataHTML, i;
->>>>>>> f7328098
+            var relatedHTML, itemEntry, itemNode, headerNode, footerNode, itemsNode, itemHTML, moreData, restCount, moreCount, i;
             try {
 
                 if (!this.itemsNode) {
