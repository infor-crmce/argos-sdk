--- conflicted
+++ resolved
@@ -129,8 +129,7 @@
          */
         formatRelatedQuery: function(entry, fmt, property) {
             property = property || '$key';
-<<<<<<< HEAD
-            return string.substitute(fmt, [utility.getValue(entry, property, "")]);
+            return string.substitute(fmt, [utility.getValue(entry, property, '')]);
         },
         /**
          * Takes a model and applies SData properties set on the view, to the metadata sdata props. This method will
@@ -187,11 +186,7 @@
             }
 
             return model;
-        },
-=======
-            return string.substitute(fmt, [utility.getValue(entry, property, '')]);
         }
->>>>>>> 25cff97f
     });
 
     lang.setObject('Sage.Platform.Mobile._SDataDetailMixin', __class);
