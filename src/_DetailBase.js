/* Copyright (c) 2010, Sage Software, Inc. All rights reserved.
 *
 * Licensed under the Apache License, Version 2.0 (the "License");
 * you may not use this file except in compliance with the License.
 * You may obtain a copy of the License at
 *
 *     http://www.apache.org/licenses/LICENSE-2.0
 *
 * Unless required by applicable law or agreed to in writing, software
 * distributed under the License is distributed on an "AS IS" BASIS,
 * WITHOUT WARRANTIES OR CONDITIONS OF ANY KIND, either express or implied.
 * See the License for the specific language governing permissions and
 * limitations under the License.
 */

/**
 * @class Sage.Platform.Mobile._DetailBase
 * A Detail View represents a single record and should display all the info the user may need about the entry.
 *
 * A Detail entry is identified by its key (idProperty) which is how it requests the data via the endpoint.
 *
 * @alternateClassName _DetailBase
 * @extends Sage.Platform.Mobile.View
 * @requires Sage.Platform.Mobile.Format
 * @requires Sage.Platform.Mobile.Utility
 * @requires Sage.Platform.Mobile.ErrorManager
 */
define('Sage/Platform/Mobile/_DetailBase', [
    'dojo',
    'dojo/_base/declare',
    'dojo/_base/lang',
    'dojo/_base/Deferred',
    'dojo/string',
    'dojo/dom',
    'dojo/dom-class',
    'dojo/dom-construct',
    'Sage/Platform/Mobile/Format',
    'Sage/Platform/Mobile/Utility',
    'Sage/Platform/Mobile/ErrorManager',
    'Sage/Platform/Mobile/View'
], function(
    dojo,
    declare,
    lang,
    Deferred,
    string,
    dom,
    domClass,
    domConstruct,
    format,
    utility,
    ErrorManager,
    View
) {

    return declare('Sage.Platform.Mobile._DetailBase', [View], {
        /**
         * @property {Object}
         * Creates a setter map to html nodes, namely:
         *
         * * detailContent => contentNode's innerHTML
         *
         */
        attributeMap: {
            detailContent: {node: 'contentNode', type: 'innerHTML'}
        },
        /**
         * @property {Simplate}
         * The template used to render the view's main DOM element when the view is initialized.
         * This template includes loadingTemplate.
         *
         * The default template uses the following properties:
         *
         *      name                description
         *      ----------------------------------------------------------------
         *      id                   main container div id
         *      title                main container div title attr
         *      cls                  additional class string added to the main container div
         *      resourceKind         set to data-resource-kind
         *
         */
        widgetTemplate: new Simplate([
            '<div id="{%= $.id %}" title="{%= $.titleText %}" class="overthrow detail panel {%= $.cls %}" {% if ($.resourceKind) { %}data-resource-kind="{%= $.resourceKind %}"{% } %}>',
            '{%! $.loadingTemplate %}',
            '<div class="panel-content" data-dojo-attach-point="contentNode"></div>',
            '</div>'
        ]),
        /**
         * @property {Simplate}
         * HTML shown when no data is available.
         */
        emptyTemplate: new Simplate([
        ]),
        /**
         * @property {Simplate}
         * HTML shown when data is being loaded.
         *
         * `$` => the view instance
         */
        loadingTemplate: new Simplate([
            '<div class="panel-loading-indicator">',
            '<div class="row"><div>{%: $.loadingText %}</div></div>',
            '</div>'
        ]),
        /**
         * @property {Simplate}
         * HTML that starts a new section including the collapsible header
         *
         * `$` => the view instance
         */
        sectionBeginTemplate: new Simplate([
            '<h2>',
            '{%: ($.title || $.options.title) %}',
            '</h2>',
            '{% if ($.list || $.options.list) { %}',
            '<ul class="{%= ($.cls || $.options.cls) %}">',
            '{% } else { %}',
            '<div class="{%= ($.cls || $.options.cls) %}">',
            '{% } %}'
        ]),
        /**
         * @property {Simplate}
         * HTML that ends a section
         *
         * `$` => the view instance
         */
        sectionEndTemplate: new Simplate([
            '{% if ($.list || $.options.list) { %}',
            '</ul>',
            '{% } else { %}',
            '</div>',
            '{% } %}'
        ]),
        /**
         * @property {Simplate}
         * HTML that is used for a property in the detail layout
         *
         * * `$` => detail layout row
         * * `$$` => view instance
         */
        propertyTemplate: new Simplate([
            '<div class="row {%= $.cls %}" data-property="{%= $.property || $.name %}">',
            '<label>{%: $.label %}</label>',
            '<span>{%= $.value %}</span>', // todo: create a way to allow the value to not be surrounded with a span tag
            '</div>'
        ]),
        /**
         * @property {Simplate}
         * HTML that is used for detail layout items that point to related views, includes a label and links the value text
         *
         * * `$` => detail layout row
         * * `$$` => view instance
         */
        relatedPropertyTemplate: new Simplate([
            '<div class="row {%= $.cls %}">',
            '<label>{%: $.label %}</label>',
            '<span>',
            '<a data-action="activateRelatedEntry" data-view="{%= $.view %}" data-context="{%: $.context %}" data-descriptor="{%: $.descriptor %}">',
            '{%= $.value %}',
            '</a>',
            '</span>',
            '</div>'
        ]),
        /**
         * @property {Simplate}
         * HTML that is used for detail layout items that point to related views, displayed as an icon and text
         *
         * * `$` => detail layout row
         * * `$$` => view instance
         */
        relatedTemplate: new Simplate([
            '<li class="{%= $.cls %}">',
<<<<<<< HEAD
                '<a data-action="activateRelatedList" data-view="{%= $.view %}" data-context="{%: $.context %}">',
                    '{% if ($.icon) { %}',
                        '<img src="{%= $.icon %}" alt="icon" class="icon" />',
                    '{% } %}',
                    '<span>{%: $.label %}</span>',
                '</a>',
=======
            '<a data-action="activateRelatedList" data-view="{%= $.view %}" data-context="{%: $.context %}" {% if ($.disabled) { %}data-disable-action="true"{% } %} class="{% if ($.disabled) { %}disabled{% } %}">',
            '{% if ($.icon) { %}',
            '<img src="{%= $.icon %}" alt="icon" class="icon" />',
            '{% } %}',
            '<span>{%: $.label %}</span>',
            '</a>',
>>>>>>> 39292681
            '</li>'
        ]),
        /**
         * @property {Simplate}
         * HTML that is used for detail layout items that fire an action, displayed with label and property value
         *
         * * `$` => detail layout row
         * * `$$` => view instance
         */
        actionPropertyTemplate: new Simplate([
            '<div class="row {%= $.cls %}">',
            '<label>{%: $.label %}</label>',
            '<span>',
            '<a data-action="{%= $.action %}" {% if ($.disabled) { %}data-disable-action="true"{% } %} class="{% if ($.disabled) { %}disabled{% } %}">',
            '{%= $.value %}',
            '</a>',
            '</span>',
            '</div>'
        ]),
        /**
         * @property {Simplate}
         * HTML that is used for detail layout items that fire an action, displayed as an icon and text
         *
         * * `$` => detail layout row
         * * `$$` => view instance
         */
        actionTemplate: new Simplate([
            '<li class="{%= $.cls %}">',
            '<a data-action="{%= $.action %}" {% if ($.disabled) { %}data-disable-action="true"{% } %} class="{% if ($.disabled) { %}disabled{% } %}">',
            '{% if ($.icon) { %}',
            '<img src="{%= $.icon %}" alt="icon" class="icon" />',
            '{% } %}',
            '<label>{%: $.label %}</label>',
            '<span>{%= $.value %}</span>',
            '</a>',
            '</li>'
        ]),
        /**
         * @property {Simplate}
         * HTML that is shown when not available
         *
         * `$` => the view instance
         */
        notAvailableTemplate: new Simplate([
            '<div class="not-available">{%: $.notAvailableText %}</div>'
        ]),
        /**
         * @property {String}
         * The unique identifier of the view
         */
        id: 'generic_detail',
        /**
         * @property {Object}
         * The dojo store this view will use for data exchange.
         */
        store: null,
        /**
         * @property {Object}
         * The data entry
         */
        entry: null,
        /**
         * @property {Object}
         * The layout definition that constructs the detail view with sections and rows
         */
        layout: null,
        /**
         * @cfg {String/Object}
         * May be used for verifying the view is accessible
         */
        security: false,
        /**
         * @property {String}
         * The customization identifier for this class. When a customization is registered it is passed
         * a path/identifier which is then matched to this property.
         */
        customizationSet: 'detail',
        /**
         * @property {Boolean}
         * Controls if the view should be exposed
         */
        expose: false,
        /**
         * @deprecated
         */
        editText: 'Edit',
        /**
         * @cfg {String}
         * Default title text shown in the top toolbar
         */
        titleText: 'Detail',
        /**
         * @property {String}
         * Helper string for a basic section header text
         */
        detailsText: 'Details',
        /**
         * @property {String}
         * Text shown while loading and used in loadingTemplate
         */
        loadingText: 'loading...',
        /**
         * @property {String}
         * Text shown when a server error occurs
         */
        requestErrorText: 'A server error occurred while requesting data.',
        /**
         * @property {String}
         * Text used in the notAvailableTemplate
         */
        notAvailableText: 'The requested data is not available.',
        /**
         * @cfg {String}
         * The view id to be taken to when the Edit button is pressed in the toolbar
         */
        editView: false,
        /**
         * @property {Object[]}
         * Store for mapping layout options to an index on the HTML node
         */
        _navigationOptions: null,

        // Store properties
        itemsProperty: '',
        idProperty: '',
        labelProperty: '',
        entityProperty: '',
        versionProperty: '',

        /**
         * Extends the dijit widget postCreate to subscribe to the global `/app/refresh` event and clear the view.
         */
        postCreate: function() {
            this.inherited(arguments);
            this.subscribe('/app/refresh', this._onRefresh);
            this.clear();
        },
        /**
         * Sets and returns the toolbar item layout definition, this method should be overriden in the view
         * so that you may define the views toolbar items.
         * @return {Object} this.tools
         * @template
         */
        createToolLayout: function() {
            return this.tools || (this.tools = {
                'tbar': [{
                    id: 'edit',
                    action: 'navigateToEditView',
                    security: App.getViewSecurity(this.editView, 'update')
                }]
            });
        },
        /**
         * Extends the {@link _ActionMixin#invokeAction mixins invokeAction} to stop if `data-disableAction` is true
         * @param name
         * @param {Object} parameters Collection of `data-` attributes from the node
         * @param {Event} evt
         * @param {HTMLElement} el
         */
        invokeAction: function(name, parameters, evt, el) {
            if (parameters && /true/i.test(parameters['disableAction'])) {
                return;
            }
            return this.inherited(arguments);
        },
        onSetupRoutes: function() {
            this.inherited(arguments);
            var app = window.App;
            if (app) {
                app.registerRoute(this, [this.id, '/:key'].join(''), lang.hitch(this, this.onDefaultRoute));
            }
        },
        onDefaultRoute: function(evt) {
            this.showViaRoute({
                title: '',
                key: evt.params.key
            });
        },
        /**
         * Handler for the global `/app/refresh` event. Sets `refreshRequired` to true if the key matches.
         * @param {Object} options The object published by the event.
         * @private
         */
        _onRefresh: function(o) {
            var descriptor = o.data && o.data[this.labelProperty];

            if (this.options && this.options.key === o.key) {
                this.refreshRequired = true;

                if (descriptor) {
                    this.options.title = descriptor;
                    this.set('title', descriptor);
                }
            }
        },
        /**
         * Handler for the related entry action, navigates to the defined `data-view` passing the `data-context`.
         * @param {Object} params Collection of `data-` attributes from the source node.
         */
        activateRelatedEntry: function(params) {
            if (params.context) {
                this.navigateToRelatedView(params.view, parseInt(params.context, 10), params.descriptor);
            }
        },
        /**
         * Handler for the related list action, navigates to the defined `data-view` passing the `data-context`.
         * @param {Object} params Collection of `data-` attributes from the source node.
         */
        activateRelatedList: function(params) {
            if (params.context) {
                this.navigateToRelatedView(params.view, parseInt(params.context, 10), params.descriptor);
            }
        },
        /**
         * Navigates to the defined `this.editView` passing the current `this.entry` as default data.
         * @param {HTMLElement} el
         */
        navigateToEditView: function(el) {
            var view, entry;
            view = App.getView(this.editView);
            if (view) {
                entry = this.entry;
                App.goRoute(view.id + '/' + entry[this.idProperty], {entry: entry});
            }
        },
        /**
         * Navigates to a given view id passing the options retrieved using the slot index to `this._navigationOptions`.
         * @param {String} id View id to go to
         * @param {Number} slot Index of the context to use in `this._navigationOptions`.
         * @param {String} descriptor Optional descriptor option that is mixed in.
         */
        navigateToRelatedView: function(id, slot, descriptor) {
            var options = this._navigationOptions[slot],
                view = App.getView(id);

            if (descriptor && options) {
                options['descriptor'] = descriptor;
            }

            if (view && options) {
                App.goRoute(view.id, options);
            }
        },
        /**
         * Sets and returns the Detail view layout by following a standard for section and rows:
         *
         * The `this.layout` itself is an array of section objects where a section object is defined as such:
         *
         *     {
         *        name: 'String', // Required. unique name for identification/customization purposes
         *        title: 'String', // Required. Text shown in the section header
         *        list: boolean, // Optional. Default false. Controls if the group container for child rows should be a div (false) or ul (true)
         *        children: [], // Array of child row objects
         *     }
         *
         * A child row object has:
         *
         *     {
         *        name: 'String', // Required. unique name for identification/customization purposes
         *        property: 'String', // Optional. The property of the current entity to bind to
         *        label: 'String', // Optional. Text shown in the label to the left of the property
         *        onCreate: function(), // Optional. You may pass a function to be called when the row is added to the DOM
         *        include: boolean, // Optional. If false the row will not be included in the layout
         *        exclude: boolean, // Optional. If true the row will not be included in the layout
         *        template: Simplate, // Optional. Override the HTML Simplate used for rendering the value (not the row) where `$` is the row object
         *        tpl: Simplate, // Optional. Same as template.
         *        renderer: function(), // Optional. Pass a function that receives the current value and returns a value to be rendered
         *        encode: boolean, // Optional. If true it will encode HTML entities
         *        cls: 'String', // Optional. Additional CSS class string to be added to the row div
         *        use: Simplate, // Optional. Override the HTML Simplate used for rendering the row (not value)
         *        provider: function(entry, propertyName), // Optional. Function that accepts the data entry and the property name and returns the extracted value. By default simply extracts directly.
         *        value: Any // Optional. Provide a value directly instead of binding 
         *     }
         *
         * @return {Object[]} Detail layout definition
         */
        createLayout: function() {
            return this.layout || [];
        },
        /**
         * Processes the given layout definition using the data entry response by rendering and inserting the HTML nodes and
         * firing any onCreate events defined.
         * @param {Object[]} layout Layout definition
         * @param {Object} entry data response
         */
        processLayout: function(layout, entry) {
            var rows = (layout['children'] || layout['as'] || layout),
                options = layout['options'] || (layout['options'] = {
                    title: this.detailsText
                }),
                sectionQueue = [],
                sectionStarted = false,
                callbacks = [],
                current;

            for (var i = 0; i < rows.length; i++) {
                current = rows[i];
                var section,
                    sectionNode,
                    include = this.expandExpression(current['include'], entry),
                    exclude = this.expandExpression(current['exclude'], entry);

                if (include !== undefined && !include) continue;
                if (exclude !== undefined && exclude) continue;

                if (current['children'] || current['as']) {
                    if (sectionStarted)
                        sectionQueue.push(current);
                    else
                        this.processLayout(current, entry);

                    continue;
                }

                if (!sectionStarted) {
                    sectionStarted = true;
                    section = domConstruct.toDom(this.sectionBeginTemplate.apply(layout, this) + this.sectionEndTemplate.apply(layout, this));
                    sectionNode = section.childNodes[1];
                    domConstruct.place(section, this.contentNode);
                }

                var provider = current['provider'] || utility.getValue,
                    property = typeof current['property'] == 'string'
                        ? current['property']
                        : current['name'],
                    value = typeof current['value'] === 'undefined'
                        ? provider(entry, property, entry)
                        : current['value'],
                    rendered,
                    formatted;

                if (current['template'] || current['tpl']) {
                    rendered = (current['template'] || current['tpl']).apply(value, this);
                    formatted = current['encode'] === true
                        ? format.encode(rendered)
                        : rendered;
                }
                else if (current['renderer'] && typeof current['renderer'] === 'function') {
                    rendered = current['renderer'].call(this, value);
                    formatted = current['encode'] === true
                        ? format.encode(rendered)
                        : rendered;
                } else {
                    formatted = current['encode'] !== false
                        ? format.encode(value)
                        : value;
                }

                var data = lang.mixin({}, {
                    entry: entry,
                    value: formatted,
                    raw: value
                }, current);

                if (current['descriptor']) {
                    data['descriptor'] = typeof current['descriptor'] === 'function'
                        ? this.expandExpression(current['descriptor'], entry, value)
                        : provider(entry, current['descriptor']);
                }

                if (current['action']) {
                    data['action'] = this.expandExpression(current['action'], entry, value);
                }

                var hasAccess = App.hasAccessTo(current['security']);
                if (current['security']) {
                    data['disabled'] = !hasAccess;
                }

                if (current['disabled'] && hasAccess) {
                    data['disabled'] = this.expandExpression(current['disabled'], entry, value);
                }

                if (current['view']) {
                    var context = lang.mixin({}, current['options']);
                    if (current['key']) {
                        context['key'] = typeof current['key'] === 'function'
                            ? this.expandExpression(current['key'], entry)
                            : provider(entry, current['key']);
                    }
                    if (current['where']) {
                        context['where'] = this.expandExpression(current['where'], entry);
                    }
                    if (current['resourceKind']) {
                        context['resourceKind'] = this.expandExpression(current['resourceKind'], entry);
                    }
                    if (current['resourceProperty']) {
                        context['resourceProperty'] = this.expandExpression(current['resourceProperty'], entry);
                    }
                    if (current['resourcePredicate']) {
                        context['resourcePredicate'] = this.expandExpression(current['resourcePredicate'], entry);
                    }
                    if (current['dataSet']) {
                        context['dataSet'] = this.expandExpression(current['dataSet'], entry);
                    }
                    if (current['title']) {
                        context['title'] = current['title'];
                    }

                    if (current['resetSearch']) {
                        context['resetSearch'] = current['resetSearch'];
                    } else {
                        context['resetSearch'] = true;
                    }

                    data['view'] = current['view'];
                    data['context'] = (this._navigationOptions.push(context) - 1);
                }

                // priority: use > (relatedPropertyTemplate | relatedTemplate) > (actionPropertyTemplate | actionTemplate) > propertyTemplate
                var useListTemplate = (layout['list'] || options['list']),
                    template = current['use']
                        ? current['use']
                        : current['view']
                            ? useListTemplate
                                ? this.relatedTemplate
                                : this.relatedPropertyTemplate
                            : current['action']
                                ? useListTemplate
                                    ? this.actionTemplate
                                    : this.actionPropertyTemplate
                                : this.propertyTemplate;

                var rowNode = domConstruct.place(template.apply(data, this), sectionNode);

                if (current['onCreate']) {
                    callbacks.push({ row: current, node: rowNode, value: value, entry: entry });
                }
            }

            for (i = 0; i < callbacks.length; i++) {
                var item = callbacks[i];
                item.row['onCreate'].apply(this, [item.row, item.node, item.value, item.entry]);
            }

            for (i = 0; i < sectionQueue.length; i++) {
                current = sectionQueue[i];

                this.processLayout(current, entry);
            }
        },
        _getStoreAttr: function() {
            return this.store || (this.store = this.createStore());
        },
        /**
         * CreateStore is the core of the data handling for Detail Views. By default it is empty but it should return
         * a dojo store of your choosing. There are {@link _SDataDetailMixin Mixins} available for SData.
         * @return {*}
         */
        createStore: function() {
            return null;
        },
        /**
         * Required for binding to ScrollContainer which utilizes iScroll that requires to be refreshed when the
         * content (therefor scrollable area) changes.
         */
        onContentChange: function() {
        },
        /**
         * @template
         * Optional processing of the returned entry before it gets processed into layout.
         * @param {Object} entry Entry from data store
         * @return {Object} By default does not do any processing
         */
        preProcessEntry: function(entry) {
            return entry;
        },
        /**
         * Takes the entry from the data store, applies customization, applies any custom item process and then
         * passes it to process layout.
         * @param {Object} entry Entry from data store
         */
        processEntry: function(entry) {
            this.entry = this.preProcessEntry(entry);

            if (this.entry) {

                if (!this.options.descriptor && this.entry[this.labelProperty]) {
                    App.setPrimaryTitle(this.entry[this.labelProperty]);
                }

                this.processLayout(this._createCustomizedLayout(this.createLayout()), this.entry);
            } else {
                this.set('detailContent', '');
            }
        },
        _onGetComplete: function(entry) {
            try {
                if (entry) {
                    this.processEntry(entry);
                } else {
                    domConstruct.place(this.notAvailableTemplate.apply(this), this.contentNode, 'only');
                }

                domClass.remove(this.domNode, 'panel-loading');

                /* this must take place when the content is visible */
                this.onContentChange();
            } catch(e) {
                console.error(e);
            }
        },
        _onGetError: function(getOptions, error) {
            if (error.aborted) {
                this.options = false; // force a refresh
            } else if (error.status == 404) {
                domConstruct.place(this.notAvailableTemplate.apply(this), this.contentNode, 'only');
            } else {
                alert(string.substitute(this.requestErrorText, [error]));
            }

            var errorItem = {
                viewOptions: this.options,
                serverError: error
            };

            ErrorManager.addError(this.requestErrorText, errorItem);

            domClass.remove(this.domNode, 'panel-loading');
        },
        /**
         * Initiates the request.
         */
        requestData: function() {
            var request, store, getExpression, getResults, getOptions;

            domClass.add(this.domNode, 'panel-loading');

            store = this.get('store');
            if (store) {
                getOptions = {};

                this._applyStateToGetOptions(getOptions);

                getExpression = this._buildGetExpression() || null;
                getResults = store.get(getExpression, getOptions);

                Deferred.when(getResults,
                    lang.hitch(this, this._onGetComplete),
                    lang.hitch(this, this._onGetError, getOptions)
                );

                return getResults;
            }

            console.warn('Error requesting data, no store was defined. Did you mean to mixin _SDataDetailMixin to your detail view?');
        },
        _buildGetExpression: function() {
            var options = this.options;

            return options && (options.id || options.key);
        },
        _applyStateToGetOptions: function(getOptions) {
        },
        /**
         * Determines if the view should be refresh by inspecting and comparing the passed navigation option key with current key.
         * @param {Object} options Passed navigation options.
         * @return {Boolean} True if the view should be refreshed, false if not.
         */
        refreshRequiredFor: function(options) {
            if (this.options) {
                if (options) {
                    if (this.options.key !== options.key) return true;
                }
                return false;
            } else {
                return this.inherited(arguments);
            }
        },
        /**
         * Extends the {@link View#activate parent implementation} to set the nav options title attribute to the descriptor
         * @param tag
         * @param data
         */
        activate: function(tag, data) {
            var options = data && data.options;
            if (options && options.descriptor) {
                options.title = options.title || options.descriptor;
            }

            this.inherited(arguments);
        },
        /**
         * Returns the view key
         * @return {String} View key
         */
        getTag: function() {
            return this.options && this.options.key;
        },
        /**
         * Extends the {@link View#getContext parent implementation} to also set the resourceKind, key and descriptor
         * @return {Object} View context object
         */
        getContext: function() {
            return lang.mixin(this.inherited(arguments), {
                resourceKind: this.resourceKind,
                key: this.options.key,
                descriptor: this.options.descriptor
            });
        },
        /**
         * Extends the {@link View#beforeTransitionTo parent implementation} to also clear the view if `refreshRequired` is true
         * @return {Object} View context object
         */
        beforeTransitionTo: function() {
            this.inherited(arguments);

            if (this.refreshRequired) {
                this.clear();
            }
        },
        /**
         * If a security breach is detected it sets the content to the notAvailableTemplate, otherwise it calls
         * {@link #requestData requestData} which starts the process sequence.
         */
        refresh: function() {
            if (this.security && !App.hasAccessTo(this.expandExpression(this.security))) {
                domConstruct.place(this.notAvailableTemplate.apply(this), this.contentNode, 'last');
                return;
            }

            this.requestData();
        },
        /**
         * Clears the view by replacing the content with the empty template and emptying the stored row contexts.
         */
        clear: function() {
            this.set('detailContent', this.emptyTemplate.apply(this));

            this._navigationOptions = [];
        }
    });
});<|MERGE_RESOLUTION|>--- conflicted
+++ resolved
@@ -170,21 +170,12 @@
          */
         relatedTemplate: new Simplate([
             '<li class="{%= $.cls %}">',
-<<<<<<< HEAD
-                '<a data-action="activateRelatedList" data-view="{%= $.view %}" data-context="{%: $.context %}">',
+                '<a data-action="activateRelatedList" data-view="{%= $.view %}" data-context="{%: $.context %}" {% if ($.disabled) { %}data-disable-action="true"{% } %} class="{% if ($.disabled) { %}disabled{% } %}">',
                     '{% if ($.icon) { %}',
                         '<img src="{%= $.icon %}" alt="icon" class="icon" />',
                     '{% } %}',
                     '<span>{%: $.label %}</span>',
                 '</a>',
-=======
-            '<a data-action="activateRelatedList" data-view="{%= $.view %}" data-context="{%: $.context %}" {% if ($.disabled) { %}data-disable-action="true"{% } %} class="{% if ($.disabled) { %}disabled{% } %}">',
-            '{% if ($.icon) { %}',
-            '<img src="{%= $.icon %}" alt="icon" class="icon" />',
-            '{% } %}',
-            '<span>{%: $.label %}</span>',
-            '</a>',
->>>>>>> 39292681
             '</li>'
         ]),
         /**
