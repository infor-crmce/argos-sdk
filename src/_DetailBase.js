--- conflicted
+++ resolved
@@ -14,7 +14,6 @@
  */
 import declare from 'dojo/_base/declare';
 import lang from 'dojo/_base/lang';
-import array from 'dojo/_base/array';
 import Deferred from 'dojo/_base/Deferred';
 import connect from 'dojo/_base/connect';
 import query from 'dojo/query';
@@ -39,385 +38,7 @@
  * @requires argos.Utility
  * @requires argos.ErrorManager
  */
-<<<<<<< HEAD
-var __class = declare('argos._DetailBase', [View, TabWidget], {
-    /**
-     * @property {Object}
-     * Creates a setter map to html nodes, namely:
-     *
-     * * detailContent => contentNode's innerHTML
-     *
-     */
-    attributeMap: {
-        detailContent: { node: 'contentNode', type: 'innerHTML' }
-    },
-    /**
-     * @property {Simplate}
-     * The template used to render the view's main DOM element when the view is initialized.
-     * This template includes loadingTemplate.
-     *
-     * The default template uses the following properties:
-     *
-     *      name                description
-     *      ----------------------------------------------------------------
-     *      id                   main container div id
-     *      title                main container div title attr
-     *      cls                  additional class string added to the main container div
-     *      resourceKind         set to data-resource-kind
-     *
-     */
-    widgetTemplate: new Simplate([
-            '<div id="{%= $.id %}" title="{%= $.titleText %}" class="detail panel {%= $.cls %}" data-dojo-attach-event="onclick:toggleDropDown" {% if ($.resourceKind) { %}data-resource-kind="{%= $.resourceKind %}"{% } %}>',
-        '{%! $.loadingTemplate %}',
-            '{%! $.quickActionTemplate %}',
-            '{%! $.tabContentTemplate %}',
-            '{%! $.moreTabListTemplate %}',
-        '</div>'
-    ]),
-    /**
-     * @property {Simplate}
-     * HTML shown when no data is available.
-     */
-    emptyTemplate: new Simplate([
-    ]),
-    /**
-     * @property {Simplate}
-     * HTML shown when data is being loaded.
-     *
-     * `$` => the view instance
-     */
-    loadingTemplate: new Simplate([
-        '<div class="panel-loading-indicator">',
-        '<div class="row"><span class="fa fa-spinner fa-spin"></span><div>{%: $.loadingText %}</div></div>',
-        '</div>'
-    ]),
-    /**
-     * @property {Simplate}
-     * HTML that creates the quick action list
-     */
-    quickActionTemplate: new Simplate([
-    	'<div class="quick-actions" data-dojo-attach-point="quickActions"></div>'
-    ]),
-    /**
-     * @property {Simplate}
-     * HTML that creates the detail header displaying information about the tab list
-     *
-     * `$` => the view instance
-     */
-    detailHeaderTemplate: new Simplate([
-        '<div class="detail-header">',
-            '{%: $.value %}',
-        '</div>'
-    ]),
-    /**
-     * @property {Simplate}
-     * HTML that starts a new section
-     *
-     * `$` => the view instance
-     */
-    sectionBeginTemplate: new Simplate([
-    '{% if (!$$.isTabbed) { %}',
-      '<h2 data-action="toggleSection" class="{% if ($.collapsed || $.options.collapsed) { %}collapsed{% } %}">',
-      '<button class="{% if ($.collapsed) { %}{%: $$.toggleExpandClass %}{% } else { %}{%: $$.toggleCollapseClass %}{% } %}" aria-label="{%: $$.toggleCollapseText %}"></button>',
-      '{%: ($.title || $.options.title) %}',
-      '</h2>',
-    '{% } %}',
-    '{% if ($.list || $.options.list) { %}',
-            '{% if ($.cls || $.options.cls) { %}',
-                '<ul class="{%= ($.cls || $.options.cls) %}">',
-            '{% } else { %}',
-                '<ul class="detailContent list">',
-            '{% } %}',
-    '{% } else { %}',
-            '{% if ($.cls || $.options.cls) { %}',
-                '<div class="{%= ($.cls || $.options.cls) %}">',
-            '{% } else { %}',
-                '<div class="detailContent">',
-            '{% } %}',
-        '{% } %}'
-    ]),
-    /**
-     * @property {Simplate}
-     * HTML that ends a section
-     *
-     * `$` => the view instance
-     */
-    sectionEndTemplate: new Simplate([
-        '{% if ($.list || $.options.list) { %}',
-        '</ul>',
-        '{% } else { %}',
-        '</div>',
-        '{% } %}'
-    ]),
-    /**
-     * @property {Simplate}
-     * HTML that is used for a property in the detail layout
-     *
-     * * `$` => detail layout row
-     * * `$$` => view instance
-     */
-    propertyTemplate: new Simplate([
-        '<div class="row{% if(!$.value) { %} no-value{% } %} {%= $.cls %}" data-property="{%= $.property || $.name %}">',
-        '<label>{%: $.label %}</label>',
-        '<span>{%= $.value %}</span>', // todo: create a way to allow the value to not be surrounded with a span tag
-        '</div>'
-    ]),
-    /**
-     * @property {Simplate}
-     * HTML that is used for detail layout items that point to related views, includes a label and links the value text
-     *
-     * * `$` => detail layout row
-     * * `$$` => view instance
-     */
-    relatedPropertyTemplate: new Simplate([
-        '<div class="row{% if(!$.value) { %} no-value{% } %} {%= $.cls %}">',
-        '<label>{%: $.label %}</label>',
-        '<span>',
-        '<a data-action="activateRelatedEntry" data-view="{%= $.view %}" data-context="{%: $.context %}" data-descriptor="{%: $.descriptor || $.value %}">',
-        '{%= $.value %}',
-        '</a>',
-        '</span>',
-        '</div>'
-    ]),
-    /**
-     * @property {Simplate}
-     * HTML that is used for detail layout items that point to related views, displayed as an icon and text
-     *
-     * * `$` => detail layout row
-     * * `$$` => view instance
-     */
-    relatedTemplate: new Simplate([
-        '<li class="{%= $.cls %}">',
-            '<a data-action="activateRelatedList" data-view="{%= $.view %}" data-context="{%: $.context %}" {% if ($.disabled) { %}data-disable-action="true"{% } %} class="{% if ($.disabled) { %}disabled{% } %}">',
-                '{% if ($.icon) { %}',
-                    '<img src="{%= $.icon %}" alt="icon" class="icon" />',
-                '{% } else if ($.iconClass) { %}',
-                    '<div class="{%= $.iconClass %}" alt="icon"></div>',
-                '{% } %}',
-                '<span class="related-item-label">{%: $.label %}</span>',
-            '</a>',
-        '</li>'
-    ]),
-    /**
-     * @property {Simplate}
-     * HTML that is used for detail layout items that fire an action, displayed with label and property value
-     *
-     * * `$` => detail layout row
-     * * `$$` => view instance
-     */
-    actionPropertyTemplate: new Simplate([
-        '<div class="row {%= $.cls %}">',
-        '<label>{%: $.label %}</label>',
-        '<span>',
-        '<a data-action="{%= $.action %}" {% if ($.disabled) { %}data-disable-action="true"{% } %} class="{% if ($.disabled) { %}disabled{% } %}">',
-        '{%= $.value %}',
-        '</a>',
-        '</span>',
-        '</div>'
-    ]),
-    /**
-     * @property {Simplate}
-     * HTML that is used for detail layout items that fire an action, displayed as an icon and text
-     *
-     * * `$` => detail layout row
-     * * `$$` => view instance
-     */
-    actionTemplate: new Simplate([
-        '<li class="{%= $.cls %}{% if ($.disabled) { %} disabled{% } %}">',
-        '<a data-action="{%= $.action %}" {% if ($.disabled) { %}data-disable-action="true"{% } %} class="{% if ($.disabled) { %}disabled{% } %}">',
-        '{% if ($.icon) { %}',
-            '<img src="{%= $.icon %}" alt="icon" class="icon" />',
-        '{% } else if ($.iconClass) { %}',
-            '<div class="{%= $.iconClass %}" alt="icon"></div>',
-        '{% } %}',
-        '<label>{%: $.label %}</label>',
-        '<span>{%= $.value %}</span>',
-        '</a>',
-        '</li>'
-    ]),
-    /**
-     * @property {Simplate}
-     * HTML that is shown when not available
-     *
-     * `$` => the view instance
-     */
-    notAvailableTemplate: new Simplate([
-        '<div class="not-available">{%: $.notAvailableText %}</div>'
-    ]),
-    /**
-     * @property {String}
-     * The unique identifier of the view
-     */
-    id: 'generic_detail',
-    /**
-     * @property {Object}
-     * The dojo store this view will use for data exchange.
-     */
-    store: null,
-    /**
-     * @property {Object}
-     * The data entry
-     */
-    entry: null,
-    /**
-     * @property {Object}
-     * The layout definition that constructs the detail view with sections and rows
-     */
-    layout: null,
-    /**
-     * @cfg {String/Object}
-     * May be used for verifying the view is accessible
-     */
-    security: false,
-    /**
-     * @property {String}
-     * The customization identifier for this class. When a customization is registered it is passed
-     * a path/identifier which is then matched to this property.
-     */
-    customizationSet: 'detail',
-    /**
-     * @property {Boolean}
-     * Controls if the view should be exposed
-     */
-    expose: false,
-    /**
-     * @property {Boolean}
-     * Controls whether the view will render as a tab view or the previous list view
-     */
-    isTabbed: true,
-    /**
-     * @deprecated
-     */
-    editText: 'Edit',
-    /**
-     * @cfg {String}
-     * Font awesome icon to be used by the more list item
-     */
-    icon: 'fa fa-chevron',
-    /**
-     * @cfg {String}
-     * Information text that is concatenated with the entity type
-     */
-    informationText: 'Information',
-    /**
-     * @cfg {String}
-     * Default title text shown in the top toolbar
-     */
-    titleText: 'Detail',
-    /**
-     * @cfg {String}
-     * Default text used in the header title, followed by information
-     */
-    entityText: 'Entity',
-    /**
-     * @property {String}
-     * Helper string for a basic section header text
-     */
-    detailsText: 'Details',
-    /**
-     * @property {String}
-     * Text shown while loading and used in loadingTemplate
-     */
-    loadingText: 'loading...',
-    /**
-     * @property {String}
-     * Text used in the notAvailableTemplate
-     */
-    notAvailableText: 'The requested data is not available.',
-    /**
-     * @property {String}
-     * ARIA label text for a collapsible section header
-     */
-    toggleCollapseText: 'toggle collapse',
-    /**
-     * @property {String}
-     * CSS class for the collapse button when in a expanded state
-     */
-    toggleCollapseClass: 'fa fa-chevron-down',
-    /**
-     * @property {String}
-     * CSS class for the collapse button when in a collapsed state
-     */
-    toggleExpandClass: 'fa fa-chevron-right',
-    /**
-     * @property {Object}
-     * dojo connect object associated to the setOrientation event
-     */
-    _orientation: null,
-    /**
-     * @cfg {String}
-     * The view id to be taken to when the Edit button is pressed in the toolbar
-     */
-    editView: false,
-    /**
-     * @property {Object[]}
-     * Store for mapping layout options to an index on the HTML node
-     */
-    _navigationOptions: null,
-
-    // Store properties
-    itemsProperty: '',
-    idProperty: '',
-    labelProperty: '',
-    entityProperty: '',
-    versionProperty: '',
-
-    /**
-     * Extends the dijit widget postCreate to subscribe to the global `/app/refresh` event and clear the view.
-     */
-    postCreate: function() {
-        this.inherited(arguments);
-        this.subscribe('/app/refresh', this._onRefresh);
-        this.clear();
-        this.tabMapping = [];
-    },
-    createErrorHandlers: function() {
-        this.errorHandlers = this.errorHandlers || [{
-            name: 'Aborted',
-            test: function(error) {
-                return error.aborted;
-            },
-            handle: function(error, next) {
-                this.options = false; // force a refresh
-                next();
-            }
-        }, {
-            name: 'AlertError',
-            test: function(error) {
-                return error.status !== this.HTTP_STATUS.NOT_FOUND && !error.aborted;
-            },
-            handle: function(error, next) {
-                alert(this.getErrorMessage(error));
-                next();
-            }
-        }, {
-            name: 'NotFound',
-            test: function(error) {
-                return error.status === this.HTTP_STATUS.NOT_FOUND;
-            },
-            handle: function(error, next) {
-                domConstruct.place(this.notAvailableTemplate.apply(this), this.contentNode, 'only');
-                next();
-            }
-        }, {
-            name: 'CatchAll',
-            test: function(error) {
-                return true;
-            },
-            handle: function(error, next) {
-                var errorItem = {
-                    viewOptions: this.options,
-                    serverError: error
-                };
-
-                ErrorManager.addError(this.getErrorMessage(error), errorItem);
-                domClass.remove(this.domNode, 'panel-loading');
-                next();
-            }
-        }
-        ];
-=======
-const __class = declare('argos._DetailBase', [View], {
+const __class = declare('argos._DetailBase', [View, TabWidget], {
   /**
    * @property {Object}
    * Creates a setter map to html nodes, namely:
@@ -447,9 +68,11 @@
    *
    */
   widgetTemplate: new Simplate([
-    '<div id="{%= $.id %}" title="{%= $.titleText %}" class="detail panel {%= $.cls %}" {% if ($.resourceKind) { %}data-resource-kind="{%= $.resourceKind %}"{% } %}>',
+    '<div id="{%= $.id %}" title="{%= $.titleText %}" class="detail panel {%= $.cls %}" data-dojo-attach-event="onclick:toggleDropDown" {% if ($.resourceKind) { %}data-resource-kind="{%= $.resourceKind %}"{% } %}>',
     '{%! $.loadingTemplate %}',
-    '<div class="panel-content" data-dojo-attach-point="contentNode"></div>',
+    '{%! $.quickActionTemplate %}',
+    '{%! $.tabContentTemplate %}',
+    '{%! $.moreTabListTemplate %}',
     '</div>',
   ]),
   /**
@@ -470,19 +93,47 @@
   ]),
   /**
    * @property {Simplate}
-   * HTML that starts a new section including the collapsible header
+   * HTML that creates the quick action list
+   */
+  quickActionTemplate: new Simplate([
+    '<div class="quick-actions" data-dojo-attach-point="quickActions"></div>'
+  ]),
+  /**
+   * @property {Simplate}
+   * HTML that creates the detail header displaying information about the tab list
    *
    * `$` => the view instance
    */
+  detailHeaderTemplate: new Simplate([
+    '<div class="detail-header">',
+    '{%: $.value %}',
+    '</div>'
+  ]),
+  /**
+   * @property {Simplate}
+   * HTML that starts a new section
+   *
+   * `$` => the view instance
+   */
   sectionBeginTemplate: new Simplate([
-    '<h2 data-action="toggleSection" class="{% if ($.collapsed || $.options.collapsed) { %}collapsed{% } %}">',
-    '<button class="{% if ($.collapsed) { %}{%: $$.toggleExpandClass %}{% } else { %}{%: $$.toggleCollapseClass %}{% } %}" aria-label="{%: $$.toggleCollapseText %}"></button>',
-    '{%: ($.title || $.options.title) %}',
-    '</h2>',
+    '{% if (!$$.isTabbed) { %}',
+        '<h2 data-action="toggleSection" class="{% if ($.collapsed || $.options.collapsed) { %}collapsed{% } %}">',
+        '<button class="{% if ($.collapsed) { %}{%: $$.toggleExpandClass %}{% } else { %}{%: $$.toggleCollapseClass %}{% } %}" aria-label="{%: $$.toggleCollapseText %}"></button>',
+        '{%: ($.title || $.options.title) %}',
+        '</h2>',
+    '{% } %}',
     '{% if ($.list || $.options.list) { %}',
-    '<ul class="{%= ($.cls || $.options.cls) %}">',
+      '{% if ($.cls || $.options.cls) { %}',
+        '<ul class="{%= ($.cls || $.options.cls) %}">',
+      '{% } else { %}',
+        '<ul class="detailContent list">',
+      '{% } %}',
     '{% } else { %}',
-    '<div class="{%= ($.cls || $.options.cls) %}">',
+      '{% if ($.cls || $.options.cls) { %}',
+        '<div class="{%= ($.cls || $.options.cls) %}">',
+          '{% } else { %}',
+            '<div class="detailContent">',
+          '{% } %}',
     '{% } %}',
   ]),
   /**
@@ -630,15 +281,35 @@
    */
   expose: false,
   /**
+   * @property {Boolean}
+   * Controls whether the view will render as a tab view or the previous list view
+   */
+  isTabbed: true,
+  /**
    * @deprecated
    */
   editText: 'Edit',
+  /**
+   * @cfg {String}
+   * Font awesome icon to be used by the more list item
+   */
+  icon: 'fa fa-chevron',
+  /**
+   * @cfg {String}
+   * Information text that is concatenated with the entity type
+   */
+  informationText: 'Information',
   /**
    * @cfg {String}
    * Default title text shown in the top toolbar
    */
   titleText: 'Detail',
   /**
+   * @cfg {String}
+   * Default text used in the header title, followed by information
+   */
+  entityText: 'Entity',
+  /**
    * @property {String}
    * Helper string for a basic section header text
    */
@@ -668,6 +339,11 @@
    * CSS class for the collapse button when in a collapsed state
    */
   toggleExpandClass: 'fa fa-chevron-right',
+  /**
+   * @property {Object}
+   * dojo connect object associated to the setOrientation event
+   */
+  _orientation: null,
   /**
    * @cfg {String}
    * The view id to be taken to when the Edit button is pressed in the toolbar
@@ -693,6 +369,7 @@
     this.inherited(arguments);
     this.subscribe('/app/refresh', this._onRefresh);
     this.clear();
+    this.tabMapping = [];
   },
   createErrorHandlers: function createErrorHandlers() {
     this.errorHandlers = this.errorHandlers || [{
@@ -798,6 +475,14 @@
     }
   },
   /**
+   * Handler for the getting the detail resource type from the id and placing the header into the detail view..
+   * @private
+   */
+  placeDetailHeader: function() {
+    const value = this.entityText + " " + this.informationText;
+    domConstruct.place(this.detailHeaderTemplate.apply({ value: value }, this), this.tabList, 'before');
+  },
+  /**
    * Handler for the global `/app/refresh` event. Sets `refreshRequired` to true if the key matches.
    * @param {Object} options The object published by the event.
    * @private
@@ -859,80 +544,11 @@
     if (descriptor && options) {
       options.descriptor = descriptor;
     }
->>>>>>> 23b6ceb8
 
     if (this.entry) {
       options.selectedEntry = this.entry;
     }
 
-<<<<<<< HEAD
-        this.onRefreshClicked();
-    },
-    /**
-     * Called when the user clicks the refresh toolbar button.
-     */
-    onRefreshClicked: function() {
-    },
-    /**
-     * Extends the {@link _ActionMixin#invokeAction mixins invokeAction} to stop if `data-disableAction` is true
-     * @param name
-     * @param {Object} parameters Collection of `data-` attributes from the node
-     * @param {Event} evt
-     * @param {HTMLElement} el
-     */
-    invokeAction: function(name, parameters, evt, el) {
-        if (parameters && /true/i.test(parameters['disableAction'])) {
-            return;
-        }
-        return this.inherited(arguments);
-    },
-    /**
-     * Toggles the collapsed state of the section.
-     */
-    toggleSection: function(params) {
-        var node = dom.byId(params.$source), button = null;
-        if (node) {
-            domClass.toggle(node, 'collapsed');
-            button = query('button', node)[0];
-            if (button) {
-                domClass.toggle(button, this.toggleCollapseClass);
-                domClass.toggle(button, this.toggleExpandClass);
-            }
-        }
-    },
-     /**
-      * Handler for the getting the detail resource type from the id and placing the header into the detail view..
-      * @private
-      */
-     placeDetailHeader: function() {
-         const value = this.entityText + " " + this.informationText;
-         domConstruct.place(this.detailHeaderTemplate.apply({ value: value }, this), this.tabList, 'before');
-     },
-    /**
-     * Handler for the global `/app/refresh` event. Sets `refreshRequired` to true if the key matches.
-     * @param {Object} options The object published by the event.
-     * @private
-     */
-    _onRefresh: function(o) {
-        var descriptor = o.data && o.data[this.labelProperty];
-
-        if (this.options && this.options.key === o.key) {
-            this.refreshRequired = true;
-
-            if (descriptor) {
-                this.options.title = descriptor;
-                this.set('title', descriptor);
-            }
-        }
-    },
-    /**
-     * Handler for the related entry action, navigates to the defined `data-view` passing the `data-context`.
-     * @param {Object} params Collection of `data-` attributes from the source node.
-     */
-    activateRelatedEntry: function(params) {
-        if (params.context) {
-            this.navigateToRelatedView(params.view, parseInt(params.context, 10), params.descriptor);
-=======
     options.fromContext = this;
     if (view && options) {
       view.show(options);
@@ -991,6 +607,11 @@
 
     let sectionNode;
 
+    if (!this.tabList.parentNode && this.isTabbed) {
+      domConstruct.place(this.tabList, this.contentNode);
+      domConstruct.place(this.tabListAnimTemplate.apply(), this.contentNode);
+    }
+
     for (let i = 0; i < rows.length; i++) {
       const current = rows[i];
       const include = this.expandExpression(current.include, entry);
@@ -1010,7 +631,6 @@
           sectionQueue.push(current);
         } else {
           this.processLayout(current, entry);
->>>>>>> 23b6ceb8
         }
 
         continue;
@@ -1018,9 +638,31 @@
 
       if (!sectionStarted) {
         sectionStarted = true;
-        const section = domConstruct.toDom(this.sectionBeginTemplate.apply(layout, this) + this.sectionEndTemplate.apply(layout, this));
-        sectionNode = section.childNodes[1];
-        domConstruct.place(section, this.contentNode);
+        if (this.isTabbed) {
+          if (layout.name === 'QuickActionsSection') {
+            const section = domConstruct.toDom(this.sectionBeginTemplate.apply(layout, this) + this.sectionEndTemplate.apply(layout, this));
+            sectionNode = section;
+            domConstruct.place(section, this.quickActions);
+          } else {
+            const tab = domConstruct.toDom(this.tabListItemTemplate.apply(layout, this));
+            section = domConstruct.toDom(this.sectionBeginTemplate.apply(layout, this) + this.sectionEndTemplate.apply(layout, this));
+            sectionNode = section;
+            if (this.tabList.children.length === 0) {
+              // No children, so set the current tab to this tab and set the section to have a display of block
+              this.currentTab = tab;
+            } else {
+              section.style.display = 'none';
+            }
+            this.tabMapping.push(section);
+            domConstruct.place(tab, this.tabList);
+            this.checkTabOverflow(tab);
+            domConstruct.place(section, this.contentNode);
+          }
+        } else {
+          section = domConstruct.toDom(this.sectionBeginTemplate.apply(layout, this) + this.sectionEndTemplate.apply(layout, this));
+          sectionNode = section.childNodes[1];
+          domConstruct.place(section, this.contentNode);
+        }
       }
 
       const provider = current.provider || utility.getValue;
@@ -1080,329 +722,15 @@
         if (current.resourcePredicate) {
           context.resourcePredicate = this.expandExpression(current.resourcePredicate, entry);
         }
-<<<<<<< HEAD
-    },
-    /**
-     * Sets and returns the Detail view layout by following a standard for section and rows:
-     *
-     * The `this.layout` itself is an array of section objects where a section object is defined as such:
-     *
-     *     {
-     *        name: 'String', // Required. unique name for identification/customization purposes
-     *        title: 'String', // Required. Text shown in the section header
-     *        list: boolean, // Optional. Default false. Controls if the group container for child rows should be a div (false) or ul (true)
-     *        children: [], // Array of child row objects
-     *     }
-     *
-     * A child row object has:
-     *
-     *     {
-     *        name: 'String', // Required. unique name for identification/customization purposes
-     *        property: 'String', // Optional. The property of the current entity to bind to
-     *        label: 'String', // Optional. Text shown in the label to the left of the property
-     *        onCreate: function(), // Optional. You may pass a function to be called when the row is added to the DOM
-     *        include: boolean, // Optional. If false the row will not be included in the layout
-     *        exclude: boolean, // Optional. If true the row will not be included in the layout
-     *        template: Simplate, // Optional. Override the HTML Simplate used for rendering the value (not the row) where `$` is the row object
-     *        tpl: Simplate, // Optional. Same as template.
-     *        renderer: function(), // Optional. Pass a function that receives the current value and returns a value to be rendered
-     *        encode: boolean, // Optional. If true it will encode HTML entities
-     *        cls: 'String', // Optional. Additional CSS class string to be added to the row div
-     *        use: Simplate, // Optional. Override the HTML Simplate used for rendering the row (not value)
-     *        provider: function(entry, propertyName), // Optional. Function that accepts the data entry and the property name and returns the extracted value. By default simply extracts directly.
-     *        value: Any // Optional. Provide a value directly instead of binding
-     *     }
-     *
-     * @return {Object[]} Detail layout definition
-     */
-    createLayout: function() {
-        return this.layout || [];
-    },
-    /**
-     * Processes the given layout definition using the data entry response by rendering and inserting the HTML nodes and
-     * firing any onCreate events defined.
-     * @param {Object[]} layout Layout definition
-     * @param {Object} entry data response
-     */
-    processLayout: function(layout, entry) {
-        var rows = (layout['children'] || layout['as'] || layout),
-            options = layout['options'] || (layout['options'] = {
-                title: this.detailsText
-            }),
-            sectionQueue = [],
-            sectionStarted = false,
-            callbacks = [],
-            current,
-            i,
-            section,
-            tab,
-            sectionNode,
-            include,
-            exclude,
-            provider,
-            property,
-            value,
-            rendered,
-            formatted,
-            data,
-            hasAccess,
-            context,
-            useListTemplate,
-            template,
-            rowNode,
-            rowHtml,
-            item;
-
-        if (!this.tabList.parentNode && this.isTabbed) {
-            domConstruct.place(this.tabList, this.contentNode);
-            domConstruct.place(this.tabListAnimTemplate.apply(), this.contentNode);
-        }
-
-        for (i = 0; i < rows.length; i++) {
-            current = rows[i];
-            include = this.expandExpression(current['include'], entry);
-            exclude = this.expandExpression(current['exclude'], entry);
-
-            if (include !== undefined && !include) {
-                continue;
-            }
-
-            if (exclude !== undefined && exclude) {
-                continue;
-            }
-
-            if (current['children'] || current['as']) {
-                if (sectionStarted) {
-                    sectionQueue.push(current);
-                } else {
-                    this.processLayout(current, entry);
-                }
-
-                continue;
-            }
-
-            if (!sectionStarted) {
-                sectionStarted = true;
-                if (this.isTabbed) {
-                  if (layout.name === 'QuickActionsSection') {
-                      section = domConstruct.toDom(this.sectionBeginTemplate.apply(layout, this) + this.sectionEndTemplate.apply(layout, this));
-                      sectionNode = section;
-                      domConstruct.place(section, this.quickActions);
-                  } else {
-                      tab = domConstruct.toDom(this.tabListItemTemplate.apply(layout, this));
-                      section = domConstruct.toDom(this.sectionBeginTemplate.apply(layout, this) + this.sectionEndTemplate.apply(layout, this));
-                      sectionNode = section;
-                      if (this.tabList.children.length === 0) {
-                          // No children, so set the current tab to this tab and set the section to have a display of block
-                          this.currentTab = tab;
-                      } else {
-                          section.style.display = 'none';
-                      }
-                      this.tabMapping.push(section);
-                      domConstruct.place(tab, this.tabList);
-                      this.checkTabOverflow(tab);
-                      domConstruct.place(section, this.contentNode);
-                  }
-                } else {
-                  section = domConstruct.toDom(this.sectionBeginTemplate.apply(layout, this) + this.sectionEndTemplate.apply(layout, this));
-                  sectionNode = section.childNodes[1];
-                  domConstruct.place(section, this.contentNode);
-                }
-            }
-
-            provider = current['provider'] || utility.getValue;
-            property = typeof current['property'] === 'string'
-                ? current['property']
-                : current['name'];
-            value = typeof current['value'] === 'undefined'
-                ? provider(entry, property, entry)
-                : current['value'];
-
-            if (current['template'] || current['tpl']) {
-                rendered = (current['template'] || current['tpl']).apply(value, this);
-                formatted = current['encode'] === true
-                    ? format.encode(rendered)
-                    : rendered;
-            }
-            else if (current['renderer'] && typeof current['renderer'] === 'function') {
-                rendered = current['renderer'].call(this, value);
-                formatted = current['encode'] === true
-                    ? format.encode(rendered)
-                    : rendered;
-            } else {
-                formatted = current['encode'] !== false
-                    ? format.encode(value)
-                    : value;
-            }
-
-            data = lang.mixin({}, {
-                entry: entry,
-                value: formatted,
-                raw: value
-            }, current);
-
-            if (current['descriptor']) {
-                data['descriptor'] = typeof current['descriptor'] === 'function'
-                    ? this.expandExpression(current['descriptor'], entry, value)
-                    : provider(entry, current['descriptor']);
-            }
-
-            if (current['action']) {
-                data['action'] = this.expandExpression(current['action'], entry, value);
-            }
-
-            hasAccess = App.hasAccessTo(current['security']);
-
-            if (current['security']) {
-                data['disabled'] = !hasAccess;
-            }
-
-            if (current['disabled'] && hasAccess) {
-                data['disabled'] = this.expandExpression(current['disabled'], entry, value);
-            }
-
-            if (current['view']) {
-                context = lang.mixin({}, current['options']);
-
-                if (current['key']) {
-                    context['key'] = typeof current['key'] === 'function'
-                        ? this.expandExpression(current['key'], entry)
-                        : provider(entry, current['key']);
-                }
-                if (current['where']) {
-                    context['where'] = this.expandExpression(current['where'], entry);
-                }
-                if (current['resourceKind']) {
-                    context['resourceKind'] = this.expandExpression(current['resourceKind'], entry);
-                }
-                if (current['resourceProperty']) {
-                    context['resourceProperty'] = this.expandExpression(current['resourceProperty'], entry);
-                }
-                if (current['resourcePredicate']) {
-                    context['resourcePredicate'] = this.expandExpression(current['resourcePredicate'], entry);
-                }
-                if (current['dataSet']) {
-                    context['dataSet'] = this.expandExpression(current['dataSet'], entry);
-                }
-                if (current['title']) {
-                    context['title'] = current['title'];
-                }
-
-                if (current['resetSearch']) {
-                    context['resetSearch'] = current['resetSearch'];
-                } else {
-                    context['resetSearch'] = true;
-                }
-
-                data['view'] = current['view'];
-                data['context'] = (this._navigationOptions.push(context) - 1);
-            }
-
-            useListTemplate = (layout['list'] || options['list']);
-
-            // priority: use > (relatedPropertyTemplate | relatedTemplate) > (actionPropertyTemplate | actionTemplate) > propertyTemplate
-            if (current['use']) {
-                template = current['use'];
-            } else if (current['view'] && useListTemplate) {
-                template = this.relatedTemplate;
-                current['relatedItem'] = true;
-            } else if (current['view']) {
-                template = this.relatedPropertyTemplate;
-            } else if (current['action'] && useListTemplate) {
-                template = this.actionTemplate;
-            } else if (current['action']) {
-                template = this.actionPropertyTemplate;
-            } else {
-                template = this.propertyTemplate;
-            }
-
-            rowNode = this.createRowNode(current, sectionNode, entry, template, data);
-            if (current['relatedItem']) {
-                try {
-                    this._processRelatedItem(data, context, rowNode);
-                } catch (e) {
-                    //error processing related node
-                    console.error(e);
-                }
-            }
-
-            if (current['onCreate']) {
-                callbacks.push({ row: current, node: rowNode, value: value, entry: entry });
-            }
-=======
         if (current.dataSet) {
           context.dataSet = this.expandExpression(current.dataSet, entry);
->>>>>>> 23b6ceb8
         }
         if (current.title) {
           context.title = current.title;
         }
 
-<<<<<<< HEAD
-        for (i = 0; i < sectionQueue.length; i++) {
-            current = sectionQueue[i];
-
-            this.processLayout(current, entry);
-        }
-    },
-    createRowNode: function(layout, sectionNode, entry, template, data) {
-        return domConstruct.place(template.apply(data, this), sectionNode);
-    },
-    _getStoreAttr: function() {
-        return this.store || (this.store = this.createStore());
-    },
-    /**
-     * CreateStore is the core of the data handling for Detail Views. By default it is empty but it should return
-     * a dojo store of your choosing. There are {@link _SDataDetailMixin Mixins} available for SData.
-     * @return {*}
-     */
-    createStore: function() {
-        return null;
-    },
-    /**
-     * Required for binding to ScrollContainer which utilizes iScroll that requires to be refreshed when the
-     * content (therefor scrollable area) changes.
-     */
-    onContentChange: function() {
-    },
-    /**
-     * @template
-     * Optional processing of the returned entry before it gets processed into layout.
-     * @param {Object} entry Entry from data store
-     * @return {Object} By default does not do any processing
-     */
-    preProcessEntry: function(entry) {
-        return entry;
-    },
-    /**
-     * Takes the entry from the data store, applies customization, applies any custom item process and then
-     * passes it to process layout.
-     * @param {Object} entry Entry from data store
-     */
-    processEntry: function(entry) {
-        var moreTab;
-        this.entry = this.preProcessEntry(entry);
-
-        if (this.entry) {
-            this.processLayout(this._createCustomizedLayout(this.createLayout()), this.entry);
-
-            if (this.currentTab) {
-                if (this.tabList.children.length === 1 && this.moreTabList.children.length > 0) {
-                    moreTab = query('.more-item', this.id);
-                    if (moreTab.children.length > 0) {
-                        this.positionFocusState(moreTab[0]);
-                        moreTab.className = 'tab more-item selected';
-                    }
-                } else {
-                    this.positionFocusState(this.currentTab);
-                    this.currentTab.className = 'tab selected';
-                }
-            }
-            this.placeDetailHeader(this.entry);
-=======
         if (current.resetSearch) {
           context.resetSearch = current.resetSearch;
->>>>>>> 23b6ceb8
         } else {
           context.resetSearch = true;
         }
@@ -1498,6 +826,20 @@
 
     if (this.entry) {
       this.processLayout(this._createCustomizedLayout(this.createLayout()), this.entry);
+
+      if (this.currentTab) {
+        if (this.tabList.children.length === 1 && this.moreTabList.children.length) {
+          const moreTab = query('.more-item', this.id)[0];
+          if (moreTab) {
+            this.positionFocusState(moreTab);
+            moreTab.className = 'tab more-item selected';
+          }
+        } else {
+          this.positionFocusState(this.currentTab);
+          this.currentTab.className = 'tab selected';
+        }
+      }
+      this.placeDetailHeader(this.entry);
     } else {
       this.set('detailContent', '');
     }
@@ -1580,77 +922,6 @@
       options.title = options.title || options.descriptor;
     }
 
-<<<<<<< HEAD
-        this.inherited(arguments);
-    },
-    /**
-     * Returns the view key
-     * @return {String} View key
-     */
-    getTag: function() {
-        return this.options && this.options.key;
-    },
-    /**
-     * Extends the {@link View#getContext parent implementation} to also set the resourceKind, key and descriptor
-     * @return {Object} View context object
-     */
-    getContext: function() {
-        return lang.mixin(this.inherited(arguments), {
-            resourceKind: this.resourceKind,
-            key: this.options.key,
-            descriptor: this.options.descriptor
-        });
-    },
-    /**
-     * Extends the {@link View#beforeTransitionTo parent implementation} to also clear the view if `refreshRequired` is true
-     * @return {Object} View context object
-     */
-    beforeTransitionTo: function() {
-        this.inherited(arguments);
-
-        if (this.refreshRequired) {
-            this.clear();
-        }
-    },
-    onTransitionTo: function() {
-        this.inherited(arguments);
-
-        this.orientation = connect.subscribe('/app/setOrientation', this, this.reorderTabs);
-    },
-    /**
-     * If a security breach is detected it sets the content to the notAvailableTemplate, otherwise it calls
-     * {@link #requestData requestData} which starts the process sequence.
-     */
-    refresh: function() {
-        if (this.security && !App.hasAccessTo(this.expandExpression(this.security))) {
-            domConstruct.place(this.notAvailableTemplate.apply(this), this.contentNode, 'last');
-            return;
-        }
-
-        this.requestData();
-    },
-    /**
-     * Clears the view by replacing the content with the empty template and emptying the stored row contexts.
-     */
-    clear: function() {
-        this.set('detailContent', this.emptyTemplate.apply(this));
-        if (this.tabList) {
-            domConstruct.empty(this.tabList);
-            if (this.moreTabList) {
-            domConstruct.empty(this.moreTabList);
-            this.moreTabList.style.left = '';
-            this.moreTabList.style.visibility = 'hidden';
-            }
-        }
-        if (this.quickActions) {
-            domConstruct.empty(this.quickActions);
-        }
-        if (this.tabMapping) {
-            this.tabMapping = [];
-            this.inOverflow = false;
-            this.tabMoreIndex = null;
-        }
-=======
     this.inherited(arguments);
   },
   show: function show(options) {
@@ -1689,6 +960,11 @@
       this.clear();
     }
   },
+  onTransitionTo: function() {
+    this.inherited(arguments);
+
+    this.orientation = connect.subscribe('/app/setOrientation', this, this.reorderTabs);
+  },
   /**
    * If a security breach is detected it sets the content to the notAvailableTemplate, otherwise it calls
    * {@link #requestData requestData} which starts the process sequence.
@@ -1698,7 +974,6 @@
       domConstruct.place(this.notAvailableTemplate.apply(this), this.contentNode, 'last');
       return;
     }
->>>>>>> 23b6ceb8
 
     this.requestData();
   },
@@ -1707,6 +982,22 @@
    */
   clear: function clear() {
     this.set('detailContent', this.emptyTemplate.apply(this));
+    if (this.tabList) {
+      domConstruct.empty(this.tabList);
+      if (this.moreTabList) {
+      domConstruct.empty(this.moreTabList);
+      this.moreTabList.style.left = '';
+      this.moreTabList.style.visibility = 'hidden';
+      }
+    }
+    if (this.quickActions) {
+      domConstruct.empty(this.quickActions);
+    }
+    if (this.tabMapping) {
+      this.tabMapping = [];
+      this.inOverflow = false;
+      this.tabMoreIndex = null;
+    }
 
     this._navigationOptions = [];
   },
