--- conflicted
+++ resolved
@@ -36,885 +36,6 @@
  * @requires argos.Utility
  * @requires argos.ErrorManager
  */
-<<<<<<< HEAD
-    var __class = declare('argos._DetailBase', [View], {
-        /**
-         * @property {Object}
-         * Creates a setter map to html nodes, namely:
-         *
-         * * detailContent => contentNode's innerHTML
-         *
-         */
-        attributeMap: {
-            detailContent: { node: 'contentNode', type: 'innerHTML' }
-        },
-        /**
-         * @property {Simplate}
-         * The template used to render the view's main DOM element when the view is initialized.
-         * This template includes loadingTemplate.
-         *
-         * The default template uses the following properties:
-         *
-         *      name                description
-         *      ----------------------------------------------------------------
-         *      id                   main container div id
-         *      title                main container div title attr
-         *      cls                  additional class string added to the main container div
-         *      resourceKind         set to data-resource-kind
-         *
-         */
-        widgetTemplate: new Simplate([
-            '<div id="{%= $.id %}" title="{%= $.titleText %}" class="detail panel {%= $.cls %}" {% if ($.resourceKind) { %}data-resource-kind="{%= $.resourceKind %}"{% } %}>',
-            '{%! $.loadingTemplate %}',
-            '<div class="panel-content" data-dojo-attach-point="contentNode"></div>',
-            '</div>'
-        ]),
-        /**
-         * @property {Simplate}
-         * HTML shown when no data is available.
-         */
-        emptyTemplate: new Simplate([
-        ]),
-        /**
-         * @property {Simplate}
-         * HTML shown when data is being loaded.
-         *
-         * `$` => the view instance
-         */
-        loadingTemplate: new Simplate([
-            '<div class="panel-loading-indicator">',
-            '<div class="row"><span class="fa fa-spinner fa-spin"></span><div>{%: $.loadingText %}</div></div>',
-            '</div>'
-        ]),
-        /**
-         * @property {Simplate}
-         * HTML that starts a new section including the collapsible header
-         *
-         * `$` => the view instance
-         */
-        sectionBeginTemplate: new Simplate([
-            '<h2 data-action="toggleSection" class="{% if ($.collapsed || $.options.collapsed) { %}collapsed{% } %}">',
-            '<button class="{% if ($.collapsed) { %}{%: $$.toggleExpandClass %}{% } else { %}{%: $$.toggleCollapseClass %}{% } %}" aria-label="{%: $$.toggleCollapseText %}"></button>',
-            '{%: ($.title || $.options.title) %}',
-            '</h2>',
-            '{% if ($.list || $.options.list) { %}',
-            '<ul class="{%= ($.cls || $.options.cls) %}">',
-            '{% } else { %}',
-            '<div class="{%= ($.cls || $.options.cls) %}">',
-            '{% } %}'
-        ]),
-        /**
-         * @property {Simplate}
-         * HTML that ends a section
-         *
-         * `$` => the view instance
-         */
-        sectionEndTemplate: new Simplate([
-            '{% if ($.list || $.options.list) { %}',
-            '</ul>',
-            '{% } else { %}',
-            '</div>',
-            '{% } %}'
-        ]),
-        /**
-         * @property {Simplate}
-         * HTML that is used for a property in the detail layout
-         *
-         * * `$` => detail layout row
-         * * `$$` => view instance
-         */
-        propertyTemplate: new Simplate([
-            '<div class="row{% if(!$.value) { %} no-value{% } %} {%= $.cls %}" data-property="{%= $.property || $.name %}">',
-            '<label>{%: $.label %}</label>',
-            '<span>{%= $.value %}</span>', // todo: create a way to allow the value to not be surrounded with a span tag
-            '</div>'
-        ]),
-        /**
-         * @property {Simplate}
-         * HTML that is used for detail layout items that point to related views, includes a label and links the value text
-         *
-         * * `$` => detail layout row
-         * * `$$` => view instance
-         */
-        relatedPropertyTemplate: new Simplate([
-            '<div class="row{% if(!$.value) { %} no-value{% } %} {%= $.cls %}">',
-            '<label>{%: $.label %}</label>',
-            '<span>',
-            '<a data-action="activateRelatedEntry" data-view="{%= $.view %}" data-context="{%: $.context %}" data-descriptor="{%: $.descriptor || $.value %}">',
-            '{%= $.value %}',
-            '</a>',
-            '</span>',
-            '</div>'
-        ]),
-        /**
-         * @property {Simplate}
-         * HTML that is used for detail layout items that point to related views, displayed as an icon and text
-         *
-         * * `$` => detail layout row
-         * * `$$` => view instance
-         */
-        relatedTemplate: new Simplate([
-            '<li class="{%= $.cls %}">',
-                '<a data-action="activateRelatedList" data-view="{%= $.view %}" data-context="{%: $.context %}" {% if ($.disabled) { %}data-disable-action="true"{% } %} class="{% if ($.disabled) { %}disabled{% } %}">',
-                    '{% if ($.icon) { %}',
-                        '<img src="{%= $.icon %}" alt="icon" class="icon" />',
-                    '{% } else if ($.iconClass) { %}',
-                        '<div class="{%= $.iconClass %}" alt="icon"></div>',
-                    '{% } %}',
-                    '<span class="related-item-label">{%: $.label %}</span>',
-                '</a>',
-            '</li>'
-        ]),
-        /**
-         * @property {Simplate}
-         * HTML that is used for detail layout items that fire an action, displayed with label and property value
-         *
-         * * `$` => detail layout row
-         * * `$$` => view instance
-         */
-        actionPropertyTemplate: new Simplate([
-            '<div class="row {%= $.cls %}">',
-            '<label>{%: $.label %}</label>',
-            '<span>',
-            '<a data-action="{%= $.action %}" {% if ($.disabled) { %}data-disable-action="true"{% } %} class="{% if ($.disabled) { %}disabled{% } %}">',
-            '{%= $.value %}',
-            '</a>',
-            '</span>',
-            '</div>'
-        ]),
-        /**
-         * @property {Simplate}
-         * HTML that is used for detail layout items that fire an action, displayed as an icon and text
-         *
-         * * `$` => detail layout row
-         * * `$$` => view instance
-         */
-        actionTemplate: new Simplate([
-            '<li class="{%= $.cls %}{% if ($.disabled) { %} disabled{% } %}">',
-            '<a data-action="{%= $.action %}" {% if ($.disabled) { %}data-disable-action="true"{% } %} class="{% if ($.disabled) { %}disabled{% } %}">',
-            '{% if ($.icon) { %}',
-                '<img src="{%= $.icon %}" alt="icon" class="icon" />',
-            '{% } else if ($.iconClass) { %}',
-                '<div class="{%= $.iconClass %}" alt="icon"></div>',
-            '{% } %}',
-            '<label>{%: $.label %}</label>',
-            '<span>{%= $.value %}</span>',
-            '</a>',
-            '</li>'
-        ]),
-        /**
-         * @property {Simplate}
-         * HTML that is shown when not available
-         *
-         * `$` => the view instance
-         */
-        notAvailableTemplate: new Simplate([
-            '<div class="not-available">{%: $.notAvailableText %}</div>'
-        ]),
-        /**
-         * @property {String}
-         * The unique identifier of the view
-         */
-        id: 'generic_detail',
-        /**
-         * @property {Object}
-         * The dojo store this view will use for data exchange.
-         */
-        store: null,
-        /**
-         * @property {Object}
-         * The data entry
-         */
-        entry: null,
-        /**
-         * @property {Object}
-         * The layout definition that constructs the detail view with sections and rows
-         */
-        layout: null,
-        /**
-         * @cfg {String/Object}
-         * May be used for verifying the view is accessible
-         */
-        security: false,
-        /**
-         * @property {String}
-         * The customization identifier for this class. When a customization is registered it is passed
-         * a path/identifier which is then matched to this property.
-         */
-        customizationSet: 'detail',
-        /**
-         * @property {Boolean}
-         * Controls if the view should be exposed
-         */
-        expose: false,
-        /**
-         * @deprecated
-         */
-        editText: 'Edit',
-        /**
-         * @cfg {String}
-         * Default title text shown in the top toolbar
-         */
-        titleText: 'Detail',
-        /**
-         * @property {String}
-         * Helper string for a basic section header text
-         */
-        detailsText: 'Details',
-        /**
-         * @property {String}
-         * Text shown while loading and used in loadingTemplate
-         */
-        loadingText: 'loading...',
-        /**
-         * @property {String}
-         * Text used in the notAvailableTemplate
-         */
-        notAvailableText: 'The requested data is not available.',
-        /**
-         * @property {String}
-         * ARIA label text for a collapsible section header
-         */
-        toggleCollapseText: 'toggle collapse',
-        /**
-         * @property {String}
-         * CSS class for the collapse button when in a expanded state
-         */
-        toggleCollapseClass: 'fa fa-chevron-down',
-        /**
-         * @property {String}
-         * CSS class for the collapse button when in a collapsed state
-         */
-        toggleExpandClass: 'fa fa-chevron-right',
-        /**
-         * @cfg {String}
-         * The view id to be taken to when the Edit button is pressed in the toolbar
-         */
-        editView: false,
-        /**
-         * @property {Object[]}
-         * Store for mapping layout options to an index on the HTML node
-         */
-        _navigationOptions: null,
-
-        // Store properties
-        itemsProperty: '',
-        idProperty: '',
-        labelProperty: '',
-        entityProperty: '',
-        versionProperty: '',
-
-        /**
-         * Extends the dijit widget postCreate to subscribe to the global `/app/refresh` event and clear the view.
-         */
-        postCreate: function() {
-            this.inherited(arguments);
-            this.subscribe('/app/refresh', this._onRefresh);
-            this.clear();
-        },
-        createErrorHandlers: function() {
-            this.errorHandlers = this.errorHandlers || [{
-                name: 'Aborted',
-                test: function(error) {
-                    return error.aborted;
-                },
-                handle: function(error, next) {
-                    this.options = false; // force a refresh
-                    next();
-                }
-            }, {
-                name: 'AlertError',
-                test: function(error) {
-                    return error.status !== this.HTTP_STATUS.NOT_FOUND && !error.aborted;
-                },
-                handle: function(error, next) {
-                    alert(this.getErrorMessage(error));
-                    next();
-                }
-            }, {
-                name: 'NotFound',
-                test: function(error) {
-                    return error.status === this.HTTP_STATUS.NOT_FOUND;
-                },
-                handle: function(error, next) {
-                    domConstruct.place(this.notAvailableTemplate.apply(this), this.contentNode, 'only');
-                    next();
-                }
-            }, {
-                name: 'CatchAll',
-                test: function(error) {
-                    return true;
-                },
-                handle: function(error, next) {
-                    var errorItem = {
-                        viewOptions: this.options,
-                        serverError: error
-                    };
-
-                    ErrorManager.addError(this.getErrorMessage(error), errorItem);
-                    domClass.remove(this.domNode, 'panel-loading');
-                    next();
-                }
-            }
-            ];
-
-            return this.errorHandlers;
-        },
-        /**
-         * Sets and returns the toolbar item layout definition, this method should be overriden in the view
-         * so that you may define the views toolbar items.
-         * @return {Object} this.tools
-         * @template
-         */
-        createToolLayout: function() {
-            var tools = [];
-
-            if (this.editView) {
-                tools.push({
-                    id: 'edit',
-                    cls: 'fa fa-pencil fa-fw fa-lg',
-                    action: 'navigateToEditView',
-                    security: App.getViewSecurity(this.editView, 'update')
-                });
-            }
-
-            tools.push({
-                id: 'refresh',
-                cls: 'fa fa-refresh fa-fw fa-lg',
-                action: '_refreshClicked'
-            });
-
-            return this.tools || (this.tools = {
-                'tbar': tools
-            });
-        },
-        _refreshClicked: function() {
-            this.clear();
-            this.refreshRequired = true;
-            this.refresh();
-
-            this.onRefreshClicked();
-        },
-        /**
-         * Called when the user clicks the refresh toolbar button.
-         */
-        onRefreshClicked: function() {
-        },
-        /**
-         * Extends the {@link _ActionMixin#invokeAction mixins invokeAction} to stop if `data-disableAction` is true
-         * @param name
-         * @param {Object} parameters Collection of `data-` attributes from the node
-         * @param {Event} evt
-         * @param {HTMLElement} el
-         */
-        invokeAction: function(name, parameters, evt, el) {
-            if (parameters && /true/i.test(parameters['disableAction'])) {
-                return;
-            }
-            return this.inherited(arguments);
-        },
-        /**
-         * Toggles the collapsed state of the section.
-         */
-        toggleSection: function(params) {
-            var node = dom.byId(params.$source), button = null;
-            if (node) {
-                domClass.toggle(node, 'collapsed');
-                button = query('button', node)[0];
-                if (button) {
-                    domClass.toggle(button, this.toggleCollapseClass);
-                    domClass.toggle(button, this.toggleExpandClass);
-                }
-            }
-        },
-        /**
-         * Handler for the global `/app/refresh` event. Sets `refreshRequired` to true if the key matches.
-         * @param {Object} options The object published by the event.
-         * @private
-         */
-        _onRefresh: function(o) {
-            var descriptor = o.data && o.data[this.labelProperty];
-
-            if (this.options && this.options.key === o.key) {
-                this.refreshRequired = true;
-
-                if (descriptor) {
-                    this.options.title = descriptor;
-                    this.set('title', descriptor);
-                }
-            }
-        },
-        /**
-         * Handler for the related entry action, navigates to the defined `data-view` passing the `data-context`.
-         * @param {Object} params Collection of `data-` attributes from the source node.
-         */
-        activateRelatedEntry: function(params) {
-            if (params.context) {
-                this.navigateToRelatedView(params.view, parseInt(params.context, 10), params.descriptor);
-            }
-        },
-        /**
-         * Handler for the related list action, navigates to the defined `data-view` passing the `data-context`.
-         * @param {Object} params Collection of `data-` attributes from the source node.
-         */
-        activateRelatedList: function(params) {
-            if (params.context) {
-                this.navigateToRelatedView(params.view, parseInt(params.context, 10), params.descriptor);
-            }
-        },
-        /**
-         * Navigates to the defined `this.editView` passing the current `this.entry` as default data.
-         * @param {HTMLElement} el
-         */
-        navigateToEditView: function(el) {
-            var view, entry;
-            view = App.getView(this.editView);
-            if (view) {
-                entry = this.entry;
-                view.show({ entry: entry, fromContext:this });
-            }
-        },
-        /**
-         * Navigates to a given view id passing the options retrieved using the slot index to `this._navigationOptions`.
-         * @param {String} id View id to go to
-         * @param {Number} slot Index of the context to use in `this._navigationOptions`.
-         * @param {String} descriptor Optional descriptor option that is mixed in.
-         */
-        navigateToRelatedView: function(id, slot, descriptor) {
-            var options = this._navigationOptions[slot],
-                view = App.getView(id);
-
-            if (descriptor && options) {
-                options['descriptor'] = descriptor;
-            }
-
-            if (this.entry) {
-                options.selectedEntry = this.entry;
-            }
-            options.fromContext = this;
-            if (view && options) {
-                view.show(options);
-            }
-        },
-        /**
-         * Sets and returns the Detail view layout by following a standard for section and rows:
-         *
-         * The `this.layout` itself is an array of section objects where a section object is defined as such:
-         *
-         *     {
-         *        name: 'String', // Required. unique name for identification/customization purposes
-         *        title: 'String', // Required. Text shown in the section header
-         *        list: boolean, // Optional. Default false. Controls if the group container for child rows should be a div (false) or ul (true)
-         *        children: [], // Array of child row objects
-         *     }
-         *
-         * A child row object has:
-         *
-         *     {
-         *        name: 'String', // Required. unique name for identification/customization purposes
-         *        property: 'String', // Optional. The property of the current entity to bind to
-         *        label: 'String', // Optional. Text shown in the label to the left of the property
-         *        onCreate: function(), // Optional. You may pass a function to be called when the row is added to the DOM
-         *        include: boolean, // Optional. If false the row will not be included in the layout
-         *        exclude: boolean, // Optional. If true the row will not be included in the layout
-         *        template: Simplate, // Optional. Override the HTML Simplate used for rendering the value (not the row) where `$` is the row object
-         *        tpl: Simplate, // Optional. Same as template.
-         *        renderer: function(), // Optional. Pass a function that receives the current value and returns a value to be rendered
-         *        encode: boolean, // Optional. If true it will encode HTML entities
-         *        cls: 'String', // Optional. Additional CSS class string to be added to the row div
-         *        use: Simplate, // Optional. Override the HTML Simplate used for rendering the row (not value)
-         *        provider: function(entry, propertyName), // Optional. Function that accepts the data entry and the property name and returns the extracted value. By default simply extracts directly.
-         *        value: Any // Optional. Provide a value directly instead of binding
-         *     }
-         *
-         * @return {Object[]} Detail layout definition
-         */
-        createLayout: function() {
-            return this.layout || [];
-        },
-        /**
-         * Processes the given layout definition using the data entry response by rendering and inserting the HTML nodes and
-         * firing any onCreate events defined.
-         * @param {Object[]} layout Layout definition
-         * @param {Object} entry data response
-         */
-        processLayout: function(layout, entry) {
-            var rows = (layout['children'] || layout['as'] || layout),
-                options = layout['options'] || (layout['options'] = {
-                    title: this.detailsText
-                }),
-                sectionQueue = [],
-                sectionStarted = false,
-                callbacks = [],
-                current,
-                i,
-                section,
-                sectionNode,
-                include,
-                exclude,
-                provider,
-                property,
-                value,
-                rendered,
-                formatted,
-                data,
-                hasAccess,
-                context,
-                useListTemplate,
-                template,
-                rowNode,
-                rowHtml,
-                item;
-
-            for (i = 0; i < rows.length; i++) {
-                current = rows[i];
-                include = this.expandExpression(current['include'], entry);
-                exclude = this.expandExpression(current['exclude'], entry);
-
-                if (include !== undefined && !include) {
-                    continue;
-                }
-
-                if (exclude !== undefined && exclude) {
-                    continue;
-                }
-
-                if (current['children'] || current['as']) {
-                    if (sectionStarted) {
-                        sectionQueue.push(current);
-                    } else {
-                        this.processLayout(current, entry);
-                    }
-
-                    continue;
-                }
-
-                if (!sectionStarted) {
-                    sectionStarted = true;
-                    section = domConstruct.toDom(this.sectionBeginTemplate.apply(layout, this) + this.sectionEndTemplate.apply(layout, this));
-                    sectionNode = section.childNodes[1];
-                    domConstruct.place(section, this.contentNode);
-                }
-
-                provider = current['provider'] || utility.getValue;
-                property = typeof current['property'] === 'string'
-                    ? current['property']
-                    : current['name'];
-                value = typeof current['value'] === 'undefined'
-                    ? provider(entry, property, entry)
-                    : current['value'];
-
-                if (current['template'] || current['tpl']) {
-                    rendered = (current['template'] || current['tpl']).apply(value, this);
-                    formatted = current['encode'] === true
-                        ? format.encode(rendered)
-                        : rendered;
-                }
-                else if (current['renderer'] && typeof current['renderer'] === 'function') {
-                    rendered = current['renderer'].call(this, value);
-                    formatted = current['encode'] === true
-                        ? format.encode(rendered)
-                        : rendered;
-                } else {
-                    formatted = current['encode'] !== false
-                        ? format.encode(value)
-                        : value;
-                }
-
-                data = lang.mixin({}, {
-                    entry: entry,
-                    value: formatted,
-                    raw: value
-                }, current);
-
-                if (current['descriptor']) {
-                    data['descriptor'] = typeof current['descriptor'] === 'function'
-                        ? this.expandExpression(current['descriptor'], entry, value)
-                        : provider(entry, current['descriptor']);
-                }
-
-                if (current['action']) {
-                    data['action'] = this.expandExpression(current['action'], entry, value);
-                }
-
-                hasAccess = App.hasAccessTo(current['security']);
-
-                if (current['security']) {
-                    data['disabled'] = !hasAccess;
-                }
-
-                if (current['disabled'] && hasAccess) {
-                    data['disabled'] = this.expandExpression(current['disabled'], entry, value);
-                }
-
-                if (current['view']) {
-                    context = lang.mixin({}, current['options']);
-
-                    if (current['key']) {
-                        context['key'] = typeof current['key'] === 'function'
-                            ? this.expandExpression(current['key'], entry)
-                            : provider(entry, current['key']);
-                    }
-                    if (current['where']) {
-                        context['where'] = this.expandExpression(current['where'], entry);
-                    }
-                    if (current['resourceKind']) {
-                        context['resourceKind'] = this.expandExpression(current['resourceKind'], entry);
-                    }
-                    if (current['resourceProperty']) {
-                        context['resourceProperty'] = this.expandExpression(current['resourceProperty'], entry);
-                    }
-                    if (current['resourcePredicate']) {
-                        context['resourcePredicate'] = this.expandExpression(current['resourcePredicate'], entry);
-                    }
-                    if (current['dataSet']) {
-                        context['dataSet'] = this.expandExpression(current['dataSet'], entry);
-                    }
-                    if (current['title']) {
-                        context['title'] = current['title'];
-                    }
-
-                    if (current['resetSearch']) {
-                        context['resetSearch'] = current['resetSearch'];
-                    } else {
-                        context['resetSearch'] = true;
-                    }
-
-                    data['view'] = current['view'];
-                    data['context'] = (this._navigationOptions.push(context) - 1);
-                }
-
-                useListTemplate = (layout['list'] || options['list']);
-
-                // priority: use > (relatedPropertyTemplate | relatedTemplate) > (actionPropertyTemplate | actionTemplate) > propertyTemplate
-                if (current['use']) {
-                    template = current['use'];
-                } else if (current['view'] && useListTemplate) {
-                    template = this.relatedTemplate;
-                    current['relatedItem'] = true;
-                } else if (current['view']) {
-                    template = this.relatedPropertyTemplate;
-                } else if (current['action'] && useListTemplate) {
-                    template = this.actionTemplate;
-                } else if (current['action']) {
-                    template = this.actionPropertyTemplate;
-                } else {
-                    template = this.propertyTemplate;
-                }
-
-                rowNode = this.createRowNode(current, sectionNode, entry, template, data);
-                if (current['relatedItem']) {
-                    try {
-                        this._processRelatedItem(data, context, rowNode);
-                    } catch (e) {
-                        //error processing related node
-                        console.error(e);
-                    }
-                }
-
-                if (current['onCreate']) {
-                    callbacks.push({ row: current, node: rowNode, value: value, entry: entry });
-                }
-            }
-
-            for (i = 0; i < callbacks.length; i++) {
-                item = callbacks[i];
-                item.row['onCreate'].apply(this, [item.row, item.node, item.value, item.entry]);
-            }
-
-            for (i = 0; i < sectionQueue.length; i++) {
-                current = sectionQueue[i];
-
-                this.processLayout(current, entry);
-            }
-        },
-        createRowNode: function(layout, sectionNode, entry, template, data) {
-            return domConstruct.place(template.apply(data, this), sectionNode);
-        },
-        _getStoreAttr: function() {
-            return this.store || (this.store = this.createStore());
-        },
-        /**
-         * CreateStore is the core of the data handling for Detail Views. By default it is empty but it should return
-         * a dojo store of your choosing. There are {@link _SDataDetailMixin Mixins} available for SData.
-         * @return {*}
-         */
-        createStore: function() {
-            return null;
-        },
-        /**
-         * Required for binding to ScrollContainer which utilizes iScroll that requires to be refreshed when the
-         * content (therefor scrollable area) changes.
-         */
-        onContentChange: function() {
-        },
-        /**
-         * @template
-         * Optional processing of the returned entry before it gets processed into layout.
-         * @param {Object} entry Entry from data store
-         * @return {Object} By default does not do any processing
-         */
-        preProcessEntry: function(entry) {
-            return entry;
-        },
-        /**
-         * Returns a new instance of a model for the view. Should be overridden by derived classes.
-         */
-        getModel: function() {
-            return null;
-        },
-        /**
-         * Takes the entry from the data store, applies customization, applies any custom item process and then
-         * passes it to process layout.
-         * @param {Object} entry Entry from data store
-         */
-        processEntry: function(entry) {
-            this.entry = this.preProcessEntry(entry);
-
-            if (this.entry) {
-                this.processLayout(this._createCustomizedLayout(this.createLayout()), this.entry);
-            } else {
-                this.set('detailContent', '');
-            }
-        },
-        _onGetComplete: function(entry) {
-            try {
-                if (entry) {
-                    this.processEntry(entry);
-                } else {
-                    domConstruct.place(this.notAvailableTemplate.apply(this), this.contentNode, 'only');
-                }
-
-                domClass.remove(this.domNode, 'panel-loading');
-
-                /* this must take place when the content is visible */
-                this.onContentChange();
-            } catch (e) {
-                console.error(e);
-            }
-        },
-        _onGetError: function(getOptions, error) {
-            this.handleError(error);
-        },
-        /**
-         * Initiates the request.
-         */
-        requestData: function() {
-            var store, getExpression, getResults, getOptions, model;
-
-            domClass.add(this.domNode, 'panel-loading');
-
-            model = this.getModel();
-            store = this.get('store');
-
-            if (model) {
-                model.getEntry(this.options).then(function fulfilled(data) {
-                    this._onGetComplete(data);
-                }.bind(this), function rejected(err) {
-                    this._onGetError(null, err);
-                }.bind(this));
-            } else if (store) {
-                getOptions = {};
-
-                this._applyStateToGetOptions(getOptions);
-
-                getExpression = this._buildGetExpression() || null;
-                getResults = store.get(getExpression, getOptions);
-
-                Deferred.when(getResults,
-                    this._onGetComplete.bind(this),
-                    this._onGetError.bind(this, getOptions)
-                );
-
-                return getResults;
-            } else {
-                throw new Error('requestData called without a model or store defined.');
-            }
-        },
-        _buildGetExpression: function() {
-            var options = this.options;
-
-            return options && (options.id || options.key);
-        },
-        _applyStateToGetOptions: function(getOptions) {
-        },
-        /**
-         * Determines if the view should be refresh by inspecting and comparing the passed navigation option key with current key.
-         * @param {Object} options Passed navigation options.
-         * @return {Boolean} True if the view should be refreshed, false if not.
-         */
-        refreshRequiredFor: function(options) {
-            if (this.options) {
-                if (options) {
-                    if (this.options.key !== options.key) {
-                        return true;
-                    }
-                }
-
-                return false;
-            } else {
-                return this.inherited(arguments);
-            }
-        },
-        /**
-         * Extends the {@link View#activate parent implementation} to set the nav options title attribute to the descriptor
-         * @param tag
-         * @param data
-         */
-        activate: function(tag, data) {
-            var options = data && data.options;
-            if (options && options.descriptor) {
-                options.title = options.title || options.descriptor;
-            }
-
-            this.inherited(arguments);
-        },
-        show: function(options) {
-            if (options && options.descriptor) {
-                options.title = options.title || options.descriptor;
-            }
-
-            this.inherited(arguments);
-        },
-        /**
-         * Returns the view key
-         * @return {String} View key
-         */
-        getTag: function() {
-            return this.options && this.options.key;
-        },
-        /**
-         * Extends the {@link View#getContext parent implementation} to also set the resourceKind, key and descriptor
-         * @return {Object} View context object
-         */
-        getContext: function() {
-            return lang.mixin(this.inherited(arguments), {
-                resourceKind: this.resourceKind,
-                key: this.options.key,
-                descriptor: this.options.descriptor
-            });
-        },
-        /**
-         * Extends the {@link View#beforeTransitionTo parent implementation} to also clear the view if `refreshRequired` is true
-         * @return {Object} View context object
-         */
-        beforeTransitionTo: function() {
-            this.inherited(arguments);
-
-            if (this.refreshRequired) {
-                this.clear();
-            }
-        },
-        /**
-         * If a security breach is detected it sets the content to the notAvailableTemplate, otherwise it calls
-         * {@link #requestData requestData} which starts the process sequence.
-         */
-        refresh: function() {
-            if (this.security && !App.hasAccessTo(this.expandExpression(this.security))) {
-                domConstruct.place(this.notAvailableTemplate.apply(this), this.contentNode, 'last');
-                return;
-            }
-=======
 const __class = declare('argos._DetailBase', [View], {
   /**
    * @property {Object}
@@ -1208,7 +329,7 @@
         return error.status !== this.HTTP_STATUS.NOT_FOUND && !error.aborted;
       },
       handle: (error, next) => {
-        alert(this.getErrorMessage(error));//eslint-disable-line
+        alert(this.getErrorMessage(error)); //eslint-disable-line
         next();
       },
     }, {
@@ -1244,17 +365,25 @@
    * @template
    */
   createToolLayout: function createToolLayout() {
-    return this.tools || (this.tools = {
-      'tbar': [{
+    const tools = [];
+
+    if (this.editView) {
+      tools.push({
         id: 'edit',
         cls: 'fa fa-pencil fa-fw fa-lg',
         action: 'navigateToEditView',
         security: App.getViewSecurity(this.editView, 'update'),
-      }, {
-        id: 'refresh',
-        cls: 'fa fa-refresh fa-fw fa-lg',
-        action: '_refreshClicked',
-      }],
+      });
+    }
+
+    tools.push({
+      id: 'refresh',
+      cls: 'fa fa-refresh fa-fw fa-lg',
+      action: '_refreshClicked',
+    });
+
+    return this.tools || (this.tools = {
+      'tbar': tools,
     });
   },
   _refreshClicked: function _refreshClicked() {
@@ -1275,7 +404,7 @@
    * @param {Event} evt
    * @param {HTMLElement} el
    */
-  invokeAction: function invokeAction(name, parameters/*, evt, el*/) {
+  invokeAction: function invokeAction(name, parameters /*, evt, el*/ ) {
     if (parameters && /true/i.test(parameters.disableAction)) {
       return null;
     }
@@ -1334,7 +463,7 @@
    * Navigates to the defined `this.editView` passing the current `this.entry` as default data.
    * @param {HTMLElement} el
    */
-  navigateToEditView: function navigateToEditView(/*el*/) {
+  navigateToEditView: function navigateToEditView( /*el*/ ) {
     const view = App.getView(this.editView);
     if (view) {
       const entry = this.entry;
@@ -1550,7 +679,7 @@
           this._processRelatedItem(data, context, rowNode);
         } catch (e) {
           // error processing related node
-          console.error(e);//eslint-disable-line
+          console.error(e); //eslint-disable-line
         }
       }
 
@@ -1603,6 +732,12 @@
     return entry;
   },
   /**
+   * Returns a new instance of a model for the view. Should be overridden by derived classes.
+   */
+  getModel: function getModel() {
+    return null;
+  },
+  /**
    * Takes the entry from the data store, applies customization, applies any custom item process and then
    * passes it to process layout.
    * @param {Object} entry Entry from data store
@@ -1629,7 +764,7 @@
       /* this must take place when the content is visible */
       this.onContentChange();
     } catch (e) {
-      console.error(e);//eslint-disable-line
+      console.error(e); //eslint-disable-line
     }
   },
   _onGetError: function _onGetError(getOptions, error) {
@@ -1641,8 +776,16 @@
   requestData: function requestData() {
     domClass.add(this.domNode, 'panel-loading');
 
+    const model = this.getModel();
     const store = this.get('store');
-    if (store) {
+
+    if (model) {
+      model.getEntry(this.options).then(function fulfilled(data) {
+        this._onGetComplete(data);
+      }.bind(this), function rejected(err) {
+        this._onGetError(null, err);
+      }.bind(this));
+    } else if (store) {
       const getOptions = {};
 
       this._applyStateToGetOptions(getOptions);
@@ -1658,13 +801,13 @@
       return getResults;
     }
 
-    console.warn('Error requesting data, no store was defined. Did you mean to mixin _SDataDetailMixin to your detail view?');//eslint-disable-line
+    throw new Error('requestData called without a model or store defined.');
   },
   _buildGetExpression: function _buildGetExpression() {
     const options = this.options;
     return options && (options.id || options.key);
   },
-  _applyStateToGetOptions: function _applyStateToGetOptions(/*getOptions*/) {},
+  _applyStateToGetOptions: function _applyStateToGetOptions( /*getOptions*/ ) {},
   /**
    * Determines if the view should be refresh by inspecting and comparing the passed navigation option key with current key.
    * @param {Object} options Passed navigation options.
@@ -1700,7 +843,6 @@
     if (options && options.descriptor) {
       options.title = options.title || options.descriptor;
     }
->>>>>>> 9895eab3
 
     this.inherited(arguments);
   },
@@ -1766,7 +908,7 @@
             const html = '<span class="related-item-count">' + result + '</span>';
             domConstruct.place(html, labelNode, 'before');
           } else {
-            console.warn('Missing the "related-item-label" dom node.');//eslint-disable-line
+            console.warn('Missing the "related-item-label" dom node.'); //eslint-disable-line
           }
         }
       });
