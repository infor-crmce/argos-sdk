--- conflicted
+++ resolved
@@ -87,13 +87,10 @@
          * @property {String/Boolean}
          */
         serviceName: false,
-<<<<<<< HEAD
+        connectionName: false,
         constructor: function() {
             this.initRoutes();
         },
-=======
-        connectionName: false,
->>>>>>> 35c9fd9d
         /**
          * Called from {@link App#_viewTransitionTo Applications view transition handler} and returns
          * the fully customized toolbar layout.
