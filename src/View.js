--- conflicted
+++ resolved
@@ -14,6 +14,9 @@
  */
 import declare from 'dojo/_base/declare';
 import lang from 'dojo/_base/lang';
+import domAttr from 'dojo/dom-attr';
+import domClass from 'dojo/dom-class';
+import on from 'dojo/on';
 import _WidgetBase from 'dijit/_WidgetBase';
 import _ActionMixin from './_ActionMixin';
 import _CustomizationMixin from './_CustomizationMixin';
@@ -32,197 +35,6 @@
  * @mixins argos._Templated
  * @mixins argos._ErrorHandleMixin
  */
-<<<<<<< HEAD
-define('argos/View', [
-    'dojo/_base/declare',
-    'dojo/_base/lang',
-    'dojo/on',
-    'dojo/dom',
-    'dojo/dom-class',
-    'dojo/dom-attr',
-    'dijit/_WidgetBase',
-    './_ActionMixin',
-    './_CustomizationMixin',
-    './_Templated'
-], function(
-    declare,
-    lang,
-    on,
-    dom,
-    domClass,
-    domAttr,
-    _WidgetBase,
-    _ActionMixin,
-    _CustomizationMixin,
-    _Templated
-) {
-    var __class = declare('argos.View', [_WidgetBase, _ActionMixin, _CustomizationMixin, _Templated], {
-        /**
-         * This map provides quick access to HTML properties, most notably the selected property of the container
-         */
-        attributeMap: {
-            'title': {
-                node: 'domNode',
-                type: 'attribute',
-                attribute: 'title'
-            },
-            'selected': {
-                node: 'domNode',
-                type: 'attribute',
-                attribute: 'selected'
-            }
-        },
-        /**
-         * The widgetTemplate is a Simplate that will be used as the main HTML markup of the View.
-         * @property {Simplate}
-         */
-        widgetTemplate: new Simplate([
-            '<ul id="{%= $.id %}" title="{%= $.titleText %}" class="overthrow {%= $.cls %}">',
-            '</ul>'
-        ]),
-        _loadConnect: null,
-        /**
-         * The id is used to uniquely define a view and is used in navigating, history and for HTML markup.
-         * @property {String}
-         */
-        id: 'generic_view',
-        /**
-         * The titleText string will be applied to the top toolbar during {@link #show show}.
-         */
-        titleText: 'Generic View',
-        /**
-         * This views toolbar layout that defines all toolbar items in all toolbars.
-         * @property {Object}
-         */
-        tools: null,
-        /**
-         * May be defined along with {@link App#hasAccessTo Application hasAccessTo} to incorporate View restrictions.
-         */
-        security: null,
-        /**
-         * May be used to specify the service name to use for data requests. Setting false will force the use of the default service.
-         * @property {String/Boolean}
-         */
-        serviceName: false,
-        connectionName: false,
-        constructor: function() {
-        },
-        select: function(node) {
-            domAttr.set(node, 'selected', 'true');
-        },
-        unselect: function(node) {
-            domAttr.remove(node, 'selected');
-        },
-        /**
-         * Called from {@link App#_viewTransitionTo Applications view transition handler} and returns
-         * the fully customized toolbar layout.
-         * @return {Object} The toolbar layout
-         */
-        getTools: function() {
-            var tools = this._createCustomizedLayout(this.createToolLayout(), 'tools');
-            this.onToolLayoutCreated(tools);
-            return tools;
-        },
-        /**
-         * Called after toolBar layout is created;
-         *
-         */
-        onToolLayoutCreated:function(tools){
-        },
-        /**
-         * Returns the tool layout that defines all toolbar items for the view
-         * @return {Object} The toolbar layout
-         */
-        createToolLayout: function() {
-            return this.tools || {};
-        },
-        /**
-         * Called on loading of the application.
-         */
-        init: function() {
-            this.startup();
-            this.initConnects();
-        },
-        /**
-         * Establishes this views connections to various events
-         */
-        initConnects: function() {
-            var h;
-            this._loadConnect = this.connect(this.domNode, 'onload', this._onLoad);
-        },
-        _onLoad: function(evt, el, options) {
-            this.disconnect(this._loadConnect);
-
-            this.load(evt, el, options);
-        },
-        /**
-         * Called once the first time the view is about to be transitioned to.
-         * @deprecated
-         */
-        load: function() {
-            // todo: remove load entirely?
-        },
-        /**
-         * Called in {@link #show show()} before route is invoked.
-         * @param {Object} options Navigation options passed from the previous view.
-         * @return {Boolean} True indicates view needs to be refreshed.
-         */
-        refreshRequiredFor: function(options) {
-            if (this.options) {
-                return !!options; // if options provided, then refresh
-            } else {
-                return true;
-            }
-        },
-        /**
-         * Should refresh the view, such as but not limited to:
-         * Emptying nodes, requesting data, rendering new content
-         */
-        refresh: function() {
-        },
-        /**
-         * The onBeforeTransitionAway event.
-         * @param self
-         */
-        onBeforeTransitionAway: function(self) {
-        },
-        /**
-         * The onBeforeTransitionTo event.
-         * @param self
-         */
-        onBeforeTransitionTo: function(self) {
-        },
-        /**
-         * The onTransitionAway event.
-         * @param self
-         */
-        onTransitionAway: function(self) {
-        },
-        /**
-         * The onTransitionTo event.
-         * @param self
-         */
-        onTransitionTo: function(self) {
-        },
-        /**
-         * The onActivate event.
-         * @param self
-         */
-        onActivate: function(self) {
-        },
-        /**
-         * The onShow event.
-         * @param self
-         */
-        onShow: function(self) {
-        },
-        activate: function(tag, data) {
-            // todo: use tag only?
-            if (data && this.refreshRequiredFor(data.options))
-            {
-                this.refreshRequired = true;
-            }
-=======
 const __class = declare('argos.View', [_WidgetBase, _ActionMixin, _CustomizationMixin, _Templated, _ErrorHandleMixin], {
   /**
    * This map provides quick access to HTML properties, most notably the selected property of the container
@@ -282,6 +94,12 @@
   startup: function startup() {
     this.inherited(arguments);
   },
+  select: function select(node) {
+    domAttr.set(node, 'selected', 'true');
+  },
+  unselect: function unselect(node) {
+    domAttr.remove(node, 'selected');
+  },
   /**
    * Called from {@link App#_viewTransitionTo Applications view transition handler} and returns
    * the fully customized toolbar layout.
@@ -296,7 +114,7 @@
    * Called after toolBar layout is created;
    *
    */
-  onToolLayoutCreated: function onToolLayoutCreated(/*tools*/) {},
+  onToolLayoutCreated: function onToolLayoutCreated( /*tools*/ ) {},
   /**
    * Returns the tool layout that defines all toolbar items for the view
    * @return {Object} The toolbar layout
@@ -329,7 +147,7 @@
     // todo: remove load entirely?
   },
   /**
-   * Called in {@link #show show()} before ReUI is invoked.
+   * Called in {@link #show show()} before route is invoked.
    * @param {Object} options Navigation options passed from the previous view.
    * @return {Boolean} True indicates view needs to be refreshed.
    */
@@ -349,38 +167,37 @@
    * The onBeforeTransitionAway event.
    * @param self
    */
-  onBeforeTransitionAway: function onBeforeTransitionAway(/*self*/) {},
+  onBeforeTransitionAway: function onBeforeTransitionAway( /*self*/ ) {},
   /**
    * The onBeforeTransitionTo event.
    * @param self
    */
-  onBeforeTransitionTo: function onBeforeTransitionTo(/*self*/) {},
+  onBeforeTransitionTo: function onBeforeTransitionTo( /*self*/ ) {},
   /**
    * The onTransitionAway event.
    * @param self
    */
-  onTransitionAway: function onTransitionAway(/*self*/) {},
+  onTransitionAway: function onTransitionAway( /*self*/ ) {},
   /**
    * The onTransitionTo event.
    * @param self
    */
-  onTransitionTo: function onTransitionTo(/*self*/) {},
+  onTransitionTo: function onTransitionTo( /*self*/ ) {},
   /**
    * The onActivate event.
    * @param self
    */
-  onActivate: function onActivate(/*self*/) {},
+  onActivate: function onActivate( /*self*/ ) {},
   /**
    * The onShow event.
    * @param self
    */
-  onShow: function onShow(/*self*/) {},
+  onShow: function onShow( /*self*/ ) {},
   activate: function activate(tag, data) {
     // todo: use tag only?
     if (data && this.refreshRequiredFor(data.options)) {
       this.refreshRequired = true;
     }
->>>>>>> ee1acc4a
 
     this.options = (data && data.options) || this.options || {};
 
@@ -390,34 +207,19 @@
       this.set('title', (this.get('title') || this.titleText));
     }
 
-<<<<<<< HEAD
-            this.onActivate(this);
-        },
-        _getScrollerAttr: function() {
-            return this.scrollerNode || this.domNode;
-        },
-        _transitionOptions: null,
-        /**
-         * Shows the view using iUI in order to transition to the new element.
-         * @param {Object} options The navigation options passed from the previous view.
-         * @param transitionOptions {Object} Optional transition object that is forwarded to open.
-         */
-        show: function(options, transitionOptions) {
-            var tag, data;
-=======
     this.onActivate(this);
   },
   _getScrollerAttr: function _getScrollerAttr() {
     return this.scrollerNode || this.domNode;
   },
+  _transitionOptions: null,
   /**
    * Shows the view using iUI in order to transition to the new element.
    * @param {Object} options The navigation options passed from the previous view.
-   * @param transitionOptions {Object} Optional transition object that is forwarded to ReUI.
+   * @param transitionOptions {Object} Optional transition object that is forwarded to open.
    */
   show: function show(options, transitionOptions) {
     this.errorHandlers = this._createCustomizedLayout(this.createErrorHandlers(), 'errorHandlers');
->>>>>>> ee1acc4a
 
     if (this.onShow(this) === false) {
       return;
@@ -438,280 +240,207 @@
     const tag = this.getTag();
     const data = this.getContext();
 
-<<<<<<< HEAD
-            transitionOptions = lang.mixin(transitionOptions || {}, {tag: tag, data: data});
-            this._transitionOptions = transitionOptions;
-            page(this.buildRoute());
-        },
-        hashPrefix: '#!',
-        currentHash: '',
-        transitionComplete: function(page, options) {
-            if (options.track !== false) {
-                this.currentHash = location.hash;
-
-                if (options.trimmed !== true) {
-                    App.context.history.push({
-                        hash: this.currentHash,
-                        page: this.id,
-                        tag: options.tag,
-                        data: options.data
-                    });
-                }
-            }
-        },
-        transition: function(from, to, options) {
-            function complete() {
-                this.transitionComplete(to, options);
-                domClass.remove(document.body, 'transition');
-
-                App.startOrientationCheck();
-                on.emit(from, 'aftertransition', {out: true, tag: options.tag, data: options.data, bubbles: true, cancelable: true});
-                on.emit(to, 'aftertransition', {out: false, tag: options.tag, data: options.data, bubbles: true, cancelable: true});
-
-                if (options.complete) {
-                    options.complete(from, to, options);
-                }
-            }
-
-            App.stopOrientationCheck();
-            domClass.add(document.body, 'transition');
-
-            // dispatch an 'show' event to let the page be aware that is being show as the result of an external
-            // event (i.e. browser back/forward navigation).
-            if (options.external) {
-                on.emit(to, 'show', {tag: options.tag, data: options.data, bubbles: true, cancelable: true});
-            }
-
-            on.emit(from, 'beforetransition', {out: true, tag: options.tag, data: options.data, bubbles: true, cancelable: true});
-            on.emit(to, 'beforetransition', {out: false, tag: options.tag, data: options.data, bubbles: true, cancelable: true});
-
-            this.unselect(from);
-            this.select(to);
-            complete.apply(this);
-        },
-        /**
-         * Available Options:
-         *   horizontal: True if the transition is horizontal, False otherwise.
-         *   reverse: True if the transition is a reverse transition (right/down), False otherwise.
-         *   track: False if the transition should not be tracked in history, True otherwise.
-         *   update: False if the transition should not update title and back button, True otherwise.
-         *   scroll: False if the transition should not scroll to the top, True otherwise.
-        */
-        open: function() {
-            var count, hash, position, from, page, options;
-
-            page = this.domNode;
-
-            options = this._transitionOptions || {};
-
-            if (!page) {
-                return;
-            }
-
-            App.setPrimaryTitle(this.get('title'));
-
-            if (options.track !== false) {
-                count = App.context.history.length;
-                hash = location.hash;
-                position = -1;
-
-                // do loop and trim
-                for (position = count - 1; position >= 0; position--) {
-                    if (App.context.history[position].hash == hash) {
-                        break;
-                    }
-                }
-
-                if ((position > -1) && (position === (count-2))) {
-                     //Added check if history item is just one back.
-
-                    App.context.history = App.context.history.splice(0, position + 1);
-
-                    this.currentHash = hash;
-
-                    // indicate that context.history has already been taken care of (i.e. nothing needs to be pushed).
-                    options.trimmed = true;
-                    // trim up the browser history
-                    // if the requested hash does not equal the current location hash, trim up history.
-                    // location hash will not match requested hash when show is called directly, but will match
-                    // for detected location changes (i.e. the back button).
-                } else if (options.returnTo) {
-                    if (typeof options.returnTo === 'function') {
-                        for (position = count - 1; position >= 0; position--) {
-                            if (options.returnTo(App.context.history[position])) {
-                                break;
-                            }
-                        }
-                    } else if (options.returnTo < 0) {
-                        position = (count - 1) + options.returnTo;
-                    }
-
-                    if (position > -1) {
-                        // we fix up the history, but do not flag as trimmed, since we do want the new view to be pushed.
-                        App.context.history = App.context.history.splice(0, position + 1);
-
-                        this.currentHash = App.context.history[App.context.history.length - 1] && App.context.history[App.context.history.length - 1].hash;
-                    }
-                }
-            }
-
-            // don't auto-scroll by default if reversing
-            if (options.reverse && typeof options.scroll === 'undefined') {
-                options.scroll = !options.reverse;
-            }
-
-            on.emit(page, 'load', {bubbles: false, cancelable: true});
-
-            from = App.getCurrentPage();
-
-            if (from) {
-                on.emit(from, 'blur', {bubbles: false, cancelable: true});
-            }
-
-            App.setCurrentPage(page);
-
-            on.emit(page, 'focus', {bubbles: false, cancelable: true});
-
-            if (from && domAttr.get(page, 'selected') !== 'true') {
-                if (options.reverse) {
-                    on.emit(page, 'unload', {bubbles: false, cancelable: true});
-                }
-
-                window.setTimeout(this.transition.bind(this), App.checkOrientationTime, from, page, options);
-            } else {
-                on.emit(page, 'beforetransition', {out: false, tag: options.tag, data: options.data, bubbles: true, cancelable: true});
-
-                this.select(page);
-
-                this.transitionComplete(page, options);
-
-                on.emit(page, 'aftertransition', {out: false, tag: options.tag, data: options.data, bubbles: true, cancelable: true});
-            }
-        },
-        /**
-         * Expands the passed expression if it is a function.
-         * @param {String/Function} expression Returns string directly, if function it is called and the result returned.
-         * @return {String} String expression.
-         */
-        expandExpression: function(expression) {
-            if (typeof expression === 'function')
-                return expression.apply(this, Array.prototype.slice.call(arguments, 1));
-            else
-                return expression;
-        },
-        /**
-         * Called before the view is transitioned (slide animation complete) to.
-         */
-        beforeTransitionTo: function() {
-            this.onBeforeTransitionTo(this);
-        },
-        /**
-         * Called before the view is transitioned (slide animation complete) away from.
-         */
-        beforeTransitionAway: function() {
-            this.onBeforeTransitionAway(this);
-        },
-        /**
-         * Called after the view has been transitioned (slide animation complete) to.
-         */
-        transitionTo: function() {
-            if (this.refreshRequired)
-            {
-                this.refreshRequired = false;
-                this.refresh();
-            }
-
-            this.onTransitionTo(this);
-        },
-        /**
-         * Called after the view has been transitioned (slide animation complete) away from.
-         */
-        transitionAway: function() {
-            this.onTransitionAway(this);
-        },
-        /**
-         * Returns the primary SDataService instance for the view.
-         * @return {Object} The Sage.SData.Client.SDataService instance.
-         */
-        getService: function() {
-            return App.getService(this.serviceName); /* if false is passed, the default service will be returned */
-        },
-        getConnection: function() {
-            return this.getService();
-        },
-        getTag: function() {
-        },
-        /**
-         * Returns the options used for the View {@link #getContext getContext()}.
-         * @return {Object} Options to be used for context.
-         */
-        getOptionsContext: function() {
-            if (this.options && this.options.negateHistory)
-                return { negateHistory: true };
-            else
-                return this.options;
-        },
-        /**
-         * Returns the context of the view which is a small summary of key properties.
-         * @return {Object} Vital View properties.
-         */
-        getContext: function() {
-            // todo: should we track options?
-            return {id: this.id, options: this.getOptionsContext()};
-        },
-        /**
-         * Returns the defined security.
-         * @param access
-         */
-        getSecurity: function(access) {
-            return this.security;
-        },
-        /**
-         * @property {String}
-         * Route passed into the router. RegEx expressions are also accepted.
-         */
-        route: '',
-        /**
-         * Gets the route associated with this view. Returns this.id if no route is defined.
-         */
-        getRoute: function() {
-            if ((typeof this.route === 'string' && this.route.length > 0) || this.route instanceof RegExp) {
-                return this.route;
-            }
-
-            return this.id;
-        },
-        /**
-         * Show method calls this to build a route that it can navigate to. If you add a custom route,
-         * this should change to build a route that can match that.
-         * @returns {String}
-         */
-        buildRoute: function() {
-            return this.id;
-        },
-        /**
-         * Fires first when a route is triggered. Any pre-loading should happen here.
-         * @param {Object} ctx
-         * @param {Function} next
-         */
-        routeLoad: function(ctx, next) {
-            next();
-        },
-        /**
-         * Fires second when a route is triggered. Any pre-loading should happen here.
-         * @param {Object} ctx
-         * @param {Function} next
-         */
-        routeShow: function(ctx, next) {
-            this.open();
-        }
-=======
-    const newOptions = lang.mixin(transitionOptions || {}, {
+    const to = lang.mixin(transitionOptions || {}, {
       tag: tag,
       data: data,
->>>>>>> ee1acc4a
     });
-    ReUI.show(this.domNode, newOptions);
+    this._transitionOptions = to;
+    page(this.buildRoute());
+  },
+  hashPrefix: '#!',
+  currentHash: '',
+  transitionComplete: function transitionComplete(page, options) {
+    if (options.track !== false) {
+      this.currentHash = location.hash;
+
+      if (options.trimmed !== true) {
+        App.context.history.push({
+          hash: this.currentHash,
+          page: this.id,
+          tag: options.tag,
+          data: options.data,
+        });
+      }
+    }
+  },
+  transition: function transition(from, to, options) {
+    function complete() {
+      this.transitionComplete(to, options);
+      domClass.remove(document.body, 'transition');
+
+      App.startOrientationCheck();
+      on.emit(from, 'aftertransition', {
+        out: true,
+        tag: options.tag,
+        data: options.data,
+        bubbles: true,
+        cancelable: true,
+      });
+      on.emit(to, 'aftertransition', {
+        out: false,
+        tag: options.tag,
+        data: options.data,
+        bubbles: true,
+        cancelable: true,
+      });
+
+      if (options.complete) {
+        options.complete(from, to, options);
+      }
+    }
+
+    App.stopOrientationCheck();
+    domClass.add(document.body, 'transition');
+
+    // dispatch an 'show' event to let the page be aware that is being show as the result of an external
+    // event (i.e. browser back/forward navigation).
+    if (options.external) {
+      on.emit(to, 'show', {
+        tag: options.tag,
+        data: options.data,
+        bubbles: true,
+        cancelable: true,
+      });
+    }
+
+    on.emit(from, 'beforetransition', {
+      out: true,
+      tag: options.tag,
+      data: options.data,
+      bubbles: true,
+      cancelable: true,
+    });
+    on.emit(to, 'beforetransition', {
+      out: false,
+      tag: options.tag,
+      data: options.data,
+      bubbles: true,
+      cancelable: true,
+    });
+
+    this.unselect(from);
+    this.select(to);
+    complete.apply(this);
+  },
+  /**
+   * Available Options:
+   *   horizontal: True if the transition is horizontal, False otherwise.
+   *   reverse: True if the transition is a reverse transition (right/down), False otherwise.
+   *   track: False if the transition should not be tracked in history, True otherwise.
+   *   update: False if the transition should not update title and back button, True otherwise.
+   *   scroll: False if the transition should not scroll to the top, True otherwise.
+   */
+  open: function open() {
+    const page = this.domNode;
+    const options = this._transitionOptions || {};
+
+    if (!page) {
+      return;
+    }
+
+    App.setPrimaryTitle(this.get('title'));
+
+    if (options.track !== false) {
+      const count = App.context.history.length;
+      const hash = location.hash;
+      let position = -1;
+
+      // do loop and trim
+      for (position = count - 1; position >= 0; position--) {
+        if (App.context.history[position].hash === hash) {
+          break;
+        }
+      }
+
+      if ((position > -1) && (position === (count - 2))) {
+        // Added check if history item is just one back.
+
+        App.context.history = App.context.history.splice(0, position + 1);
+
+        this.currentHash = hash;
+
+        // indicate that context.history has already been taken care of (i.e. nothing needs to be pushed).
+        options.trimmed = true;
+        // trim up the browser history
+        // if the requested hash does not equal the current location hash, trim up history.
+        // location hash will not match requested hash when show is called directly, but will match
+        // for detected location changes (i.e. the back button).
+      } else if (options.returnTo) {
+        if (typeof options.returnTo === 'function') {
+          for (position = count - 1; position >= 0; position--) {
+            if (options.returnTo(App.context.history[position])) {
+              break;
+            }
+          }
+        } else if (options.returnTo < 0) {
+          position = (count - 1) + options.returnTo;
+        }
+
+        if (position > -1) {
+          // we fix up the history, but do not flag as trimmed, since we do want the new view to be pushed.
+          App.context.history = App.context.history.splice(0, position + 1);
+
+          this.currentHash = App.context.history[App.context.history.length - 1] && App.context.history[App.context.history.length - 1].hash;
+        }
+      }
+    }
+
+    // don't auto-scroll by default if reversing
+    if (options.reverse && typeof options.scroll === 'undefined') {
+      options.scroll = !options.reverse;
+    }
+
+    on.emit(page, 'load', {
+      bubbles: false,
+      cancelable: true,
+    });
+
+    const from = App.getCurrentPage();
+
+    if (from) {
+      on.emit(from, 'blur', {
+        bubbles: false,
+        cancelable: true,
+      });
+    }
+
+    App.setCurrentPage(page);
+
+    on.emit(page, 'focus', {
+      bubbles: false,
+      cancelable: true,
+    });
+
+    if (from && domAttr.get(page, 'selected') !== 'true') {
+      if (options.reverse) {
+        on.emit(page, 'unload', {
+          bubbles: false,
+          cancelable: true,
+        });
+      }
+
+      window.setTimeout(this.transition.bind(this), App.checkOrientationTime, from, page, options);
+    } else {
+      on.emit(page, 'beforetransition', {
+        out: false,
+        tag: options.tag,
+        data: options.data,
+        bubbles: true,
+        cancelable: true,
+      });
+
+      this.select(page);
+
+      this.transitionComplete(page, options);
+
+      on.emit(page, 'aftertransition', {
+        out: false,
+        tag: options.tag,
+        data: options.data,
+        bubbles: true,
+        cancelable: true,
+      });
+    }
   },
   /**
    * Expands the passed expression if it is a function.
@@ -792,10 +521,50 @@
    * Returns the defined security.
    * @param access
    */
-  getSecurity: function getSecurity(/*access*/) {
+  getSecurity: function getSecurity( /*access*/ ) {
     return this.security;
   },
+  /**
+   * @property {String}
+   * Route passed into the router. RegEx expressions are also accepted.
+   */
+  route: '',
+  /**
+   * Gets the route associated with this view. Returns this.id if no route is defined.
+   */
+  getRoute: function getRoute() {
+    if ((typeof this.route === 'string' && this.route.length > 0) || this.route instanceof RegExp) {
+      return this.route;
+    }
+
+    return this.id;
+  },
+  /**
+   * Show method calls this to build a route that it can navigate to. If you add a custom route,
+   * this should change to build a route that can match that.
+   * @returns {String}
+   */
+  buildRoute: function buildRoute() {
+    return this.id;
+  },
+  /**
+   * Fires first when a route is triggered. Any pre-loading should happen here.
+   * @param {Object} ctx
+   * @param {Function} next
+   */
+  routeLoad: function routeLoad(ctx, next) {
+    next();
+  },
+  /**
+   * Fires second when a route is triggered. Any pre-loading should happen here.
+   * @param {Object} ctx
+   * @param {Function} next
+   */
+  routeShow: function routeShow(ctx, next) { // eslint-disable-line
+    this.open();
+  },
 });
+
 
 lang.setObject('Sage.Platform.Mobile.View', __class);
 export default __class;