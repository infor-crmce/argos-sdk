--- conflicted
+++ resolved
@@ -170,7 +170,7 @@
             for (var i=min; i <= max; i++)
             {
                 var opt = domConstruct.create('option', {
-                    innerHTML: (this.monthNode == el) ? uCase(Date.CultureInfo.abbreviatedMonthNames[i]) : pad(i),
+                    innerHTML: (this.monthNode == el) ? uCase(this.months[i]) : pad(i),
                     value: i,
                     selected: (i == val)
                 });
@@ -183,13 +183,8 @@
                 fields = { y:'year', Y:'year', M:'month', d:'day', D:'day', h:'hour', H:'hour', m:'minute' };
 
             var whichField = fields[ (3 > formatIndex)
-<<<<<<< HEAD
                 ? this.dateFormat.split(/[^a-z]/i)[formatIndex].charAt(0)
                 : this.timeFormatText.split(/[^a-z]/i)[formatIndex - 3].charAt(0)
-=======
-                ? Date.CultureInfo.formatPatterns.shortDate.split(/[^a-z]/i)[formatIndex].charAt(0)
-                : Date.CultureInfo.formatPatterns.shortTime.split(/[^a-z]/i)[formatIndex - 3].charAt(0)
->>>>>>> 91d7d134
                 ];
 
             var whichFormat = ('selectorTemplate' == whichTemplate)
@@ -324,11 +319,7 @@
             this.datePickControl.caption.innerHTML = t.format('dddd'); // weekday text
             if (this.showTimePicker)
             {
-<<<<<<< HEAD
                 this.timePickControl.caption.innerHTML = t.format(this.timeFormatText);
-=======
-                this.timePickControl.caption.innerHTML = t.toString(Date.CultureInfo.formatPatterns.shortTime);
->>>>>>> 91d7d134
             }
         },
         getDateTime: function() {
