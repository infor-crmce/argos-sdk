/* Copyright (c) 2010, Sage Software, Inc. All rights reserved.
 *
 * Licensed under the Apache License, Version 2.0 (the "License");
 * you may not use this file except in compliance with the License.
 * You may obtain a copy of the License at
 *
 *     http://www.apache.org/licenses/LICENSE-2.0
 *
 * Unless required by applicable law or agreed to in writing, software
 * distributed under the License is distributed on an "AS IS" BASIS,
 * WITHOUT WARRANTIES OR CONDITIONS OF ANY KIND, either express or implied.
 * See the License for the specific language governing permissions and
 * limitations under the License.
 */

define('Sage/Platform/Mobile/Fields/BooleanField', [
    'dojo/_base/declare',
    'dojo/dom-attr',
<<<<<<< HEAD
    'dojo/dom-class',
    'Sage/Platform/Mobile/Fields/_Field',
    'Sage/Platform/Mobile/FieldManager'
], function(
    declare,
    domAttr,
    domClass,
    Field,
    FieldManager
=======
    'Sage/Platform/Mobile/Fields/_Field'
], function(
    declare,
    domAttr,
    Field
>>>>>>> fec8735f
) {
    return declare('Sage.Platform.Mobile.Fields.BooleanField', [Field], {
        attributeMap: {
            toggled:{
                node: 'toggleNode',
                type: 'attribute',
                attribute: 'toggled'
            }
        },
        widgetTemplate: new Simplate([
            '<label for="{%= $.name %}">{%: $.label %}</label>',
            '<div class="toggle" data-dojo-attach-point="toggleNode" data-dojo-attach-event="onclick:_onClick" toggled="{%= !!$.checked %}">',
                '<span class="thumb"></span>',
                '<span class="toggleOn">{%= $.onText %}</span>',
                '<span class="toggleOff">{%= $.offText %}</span>',
            '</div>'
        ]),
        toggleNode: null,

        //Localization
        onText: 'ON',
        offText: 'OFF',

        _onClick: function(evt) {
            if (this.isDisabled()) return;

            var toggledValue = !this.getValue();

            this.setValue(toggledValue);
        },
        getValue: function() {
            return (domAttr.get(this.toggleNode, 'toggled') === true);
        },
        setValue: function(val, initial) {
            val = typeof val === 'string'
                ? /^(true|t|0)$/i.test(val)
                : !!val;

            if (initial) this.originalValue = val;

            domAttr.set(this.toggleNode, 'toggled', val);

            if (val === false)
                domClass.remove(this.toggleNode, 'toggleStateOn');
            else
                domClass.add(this.toggleNode, 'toggleStateOn');

            this.onChange(val, this);
        },
        clearValue: function(flag) {
            var initial = flag !== true;

            this.setValue(this.checked, initial);
        },
        isDirty: function() {
            return (this.originalValue != this.getValue());
        }
    });
});<|MERGE_RESOLUTION|>--- conflicted
+++ resolved
@@ -16,23 +16,11 @@
 define('Sage/Platform/Mobile/Fields/BooleanField', [
     'dojo/_base/declare',
     'dojo/dom-attr',
-<<<<<<< HEAD
-    'dojo/dom-class',
-    'Sage/Platform/Mobile/Fields/_Field',
-    'Sage/Platform/Mobile/FieldManager'
-], function(
-    declare,
-    domAttr,
-    domClass,
-    Field,
-    FieldManager
-=======
     'Sage/Platform/Mobile/Fields/_Field'
 ], function(
     declare,
     domAttr,
     Field
->>>>>>> fec8735f
 ) {
     return declare('Sage.Platform.Mobile.Fields.BooleanField', [Field], {
         attributeMap: {
