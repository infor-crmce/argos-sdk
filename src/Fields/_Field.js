/* Copyright (c) 2010, Sage Software, Inc. All rights reserved.
 *
 * Licensed under the Apache License, Version 2.0 (the "License");
 * you may not use this file except in compliance with the License.
 * You may obtain a copy of the License at
 *
 *     http://www.apache.org/licenses/LICENSE-2.0
 *
 * Unless required by applicable law or agreed to in writing, software
 * distributed under the License is distributed on an "AS IS" BASIS,
 * WITHOUT WARRANTIES OR CONDITIONS OF ANY KIND, either express or implied.
 * See the License for the specific language governing permissions and
 * limitations under the License.
 */

/**
 * @class argos.Fields._Field
 * Field is the base class for all field controls. It describes all the functions a field should support giving no implementation itself, merely a shell. The one function that `_Field` does provide that most fields leave untouched is `validate`.
 *
 * All fields are dijit Widgets meaning it goes through the same lifecycle and has all the Widget functionality.
 *
 * @alternateClassName _Field
 * @mixins argos._ActionMixin
 * @mixins argos._Templated
 * @requires argos.FieldManager
 */
import declare from 'dojo/_base/declare';
import lang from 'dojo/_base/lang';
import string from 'dojo/string';
import domClass from 'dojo/dom-class';
import _Widget from 'dijit/_Widget';
import _ActionMixin from '../_ActionMixin';
import _Templated from '../_Templated';

const __class = declare('argos.Fields._Field', [_Widget, _ActionMixin, _Templated], {
  /**
   * @property {View}
   * View that controls the field.
   */
  owner: false,
  /**
   * @property {String}
   * If defined it will use the applyTo string when getting and setting properties from
   * the SData object instead of the `property` property.
   */
  applyTo: false,
  /**
   * @property {Boolean}
   * Signifies that the field should always be included when the form calls {@link Edit#getValues getValues}.
   */
  alwaysUseValue: false,
  /**
   * @property {Boolean}
   * Indicates the disabled state
   */
  disabled: false,
  /**
   * @property {Boolean}
   * Indicates the visibility state
   */
  hidden: false,
  /**
   * This applies a default value when inserting a new record, the default value
   * is applied after the template entry but before the context and changes are applied.
   *
   * Note the word `default` must be in quotes as default is a reserved word in javascript.
   */
  default: undefined,
  /**
   * @property {String}
   * The unique (within the current form) name of the field
   */
  name: null,
  /**
   * @property {String}
   * The text that will, by default, show to the left of a field.
   */
  label: null,
  /**
   * @property {String}
   * The SData property that the field will be bound to.
   */
  property: null,
  /**
   * @property {String}
   * The registered name of the field that gets mapped in {@link FieldManager FieldManager} when
   * the field is constructed
   */
  type: null,

  /**
   * @property {Boolean}
   * Flag to indicate if this field should be focused when the form is shown.
   */
  autoFocus: false,

  app: null,
  highlightCls: 'field-highlight',

  /**
   * @property {Simplate}
   * Simplate used to define the fields HTML Markup
   */
  widgetTemplate: new Simplate([
    '<input data-dojo-attach-point="inputNode">',
  ]),
  /**
   * @property {HTMLElement}
   * The parent container element of the field.
   */
  containerNode: null,
  /**
   * Passed options object will be mixed into the field, overwriting any defaults.
   * @param {Object} o Override options
   */
  constructor: function constructor(o) {
    lang.mixin(this, o);

    if (this.app === null) {
      this.app = window.App;
    }
  },
  /**
   * Focuses the input for the field
   */
  focus: function focus() {},
  /**
   * Inserts the field into the given DOM node using dijit Widget `placeAt(node)` and saves
   * a reference to it to `this.containerNode`.
   * @param {HTMLElement} node Target node to insert the field into
   */
  renderTo: function renderTo(node) {
    this.containerNode = node; // todo: should node actually be containerNode instead of last rendered node?
    this.placeAt(node);
  },
  /**
   * Calledd during app startup after all fields have been inserted into the view
   * @template
   */
  init: function init() {},
  /**
   * Determines if the fields' value has changed from the original value. Each field type
   * should override this function and provide one tailored to its datatype.
   * @template
   * @return {Boolean} True if the value has been modified (dirty).
   */
  isDirty: function isDirty() {
    return true;
  },
  /**
   * Sets disabled to false and fires {@link #onEnable onEnable}.
   */
  enable: function enable() {
    this.disabled = false;
    this.onEnable(this);
  },
  /**
   * Sets disabled to true and fires {@link #onDisable onDisable}.
   */
  disable: function disable() {
    this.disabled = true;
    this.onDisable(this);
  },
  /**
   * Returns the disabled state
   * @return {Boolean}
   */
  isDisabled: function isDisabled() {
    return this.disabled;
  },
  /**
   * Sets hidden to false and fires {@link #onShow onShow}.
   */
  show: function show() {
    this.hidden = false;
    this.onShow(this);
  },
  /**
   * Sets hidden to true and fires {@link #onHide onHide}.
   */
  hide: function hide() {
    this.hidden = true;
    this.onHide(this);
  },
  toggleHighlight: function toggleHighlight() {
    const node = this.domNode;
    if (node) {
      domClass.toggle(node, this.highlightCls);
    }
  },
  clearHighlight: function clearHighlight() {
    const node = this.domNode;
    if (node) {
      domClass.remove(node, this.highlightCls);
    }
  },
  /**
   * Returns the hidden state
   * @return {Boolean}
   */
  isHidden: function isHidden() {
    return this.hidden;
  },
  /**
   * Each field type will need to implement this function to return the value of the field.
   * @template
   */
  getValue: function getValue() {},
  /**
   * Each field type will need to implement this function to set the value and represent the change visually.
   * @param {String/Boolean/Number/Object} val The value to set
   * @param {Boolean} initial If true the value is meant to be the default/original/clean value.
   * @template
   */
<<<<<<< HEAD
  setValue: function setValue( /*val, initial*/ ) {},
=======
  setValue: function setValue(/* val, initial*/) {},
>>>>>>> 51c1fb70
  /**
   * Each field type will need to implement this function to clear the value and visually.
   * @template
   */
  clearValue: function clearValue() {},
  /**
   * The validate function determines if there is any errors - meaning it will return false for a "Error free" field.
   *
   * ###Basic Flow:
   *
   * * loops over each `validator` defined on the field
   *
   * * Evaluate the result
   *    * If the validator is a RegExp, use return `!regExp.test(value)`
   *    * If the validator is a function, call and return the result of the function passing the value, _Field instance, and the `owner` property.
   *    * If the validator is an object and has a `test` key, follow the RegExp path.
   *    * If the validator is an object and has a `fn` key, follow the function path.
   *
   * * If the result is true and the validator is an object with a `message` key:
   *   * If message is a function, call and return the result of the function passing the value, _Field instance and the `owner` property.
   *   * Otherwise, assume it is a string format and call dojo's `string.substitute` using the message as the format, `${0}` as the value, `${1}` as the fields name, `${2}` as the fields label property.
   *   * Save the result of the function or string substitution as the result itself.
   *
   * * Return the result.
   * @param value Value of the field, if not passed then {@link #getValue getValue} is used.
   * @return {Boolean/Object} False signifies that everything is okay and the field is valid, `true` or a `string message` indicates that it failed.
   */
  validate: function validate(value) {
    if (typeof this.validator === 'undefined') {
      return false;
    }

    const all = lang.isArray(this.validator) ? this.validator : [this.validator];

    for (let i = 0; i < all.length; i++) {
      const current = all[i];
      let definition;

      if (current instanceof RegExp) {
        definition = {
          test: current,
        };
      } else if (typeof current === 'function') {
        definition = {
          fn: current,
        };
      } else {
        definition = current;
      }

      const newValue = typeof value === 'undefined' ? this.getValue() : value;

      let result = false;
      if (typeof definition.fn === 'function') {
        result = definition.fn.call(definition.scope || this, newValue, this, this.owner);
      } else if (definition.test instanceof RegExp) {
        result = !definition.test.test(newValue);
      }

      if (result) {
        if (definition.message) {
          result = typeof definition.message === 'function' ? definition.message.call(definition.scope || this, newValue, this, this.owner) : string.substitute(definition.message, [newValue, this.name, this.label]);
        }

        return result;
      }
    }

    return false;
  },
  /**
   * Event that fires when the field is enabled
   * @param {_Field} field The field itself
   * @template
   */
<<<<<<< HEAD
  onEnable: function onEnable( /*field*/ ) {},
=======
  onEnable: function onEnable(/* field*/) {},
>>>>>>> 51c1fb70
  /**
   * Event that fires when the field is disabled
   * @param {_Field} field The field itself
   * @template
   */
<<<<<<< HEAD
  onDisable: function onDisable( /*field*/ ) {},
=======
  onDisable: function onDisable(/* field*/) {},
>>>>>>> 51c1fb70
  /**
   * Event that fires when the field is shown
   * @param {_Field} field The field itself
   * @template
   */
<<<<<<< HEAD
  onShow: function onShow( /*field*/ ) {},
=======
  onShow: function onShow(/* field*/) {},
>>>>>>> 51c1fb70
  /**
   * Event that fires when the field is hidden
   * @param {_Field} field The field itself
   * @template
   */
<<<<<<< HEAD
  onHide: function onHide( /*field*/ ) {},
=======
  onHide: function onHide(/* field*/) {},
>>>>>>> 51c1fb70
  /**
   * Event that fires when the field is changed
   * @param {_Field} field The field itself
   * @template
   */
<<<<<<< HEAD
  onChange: function onChange( /*value, field*/ ) {},
=======
  onChange: function onChange(/* value, field*/) {},
>>>>>>> 51c1fb70
});

lang.setObject('Sage.Platform.Mobile.Fields._Field', __class);
export default __class;<|MERGE_RESOLUTION|>--- conflicted
+++ resolved
@@ -95,6 +95,7 @@
   autoFocus: false,
 
   app: null,
+  reui: null,
   highlightCls: 'field-highlight',
 
   /**
@@ -118,6 +119,10 @@
 
     if (this.app === null) {
       this.app = window.App;
+    }
+
+    if (this.reui === null) {
+      this.reui = window.ReUI;
     }
   },
   /**
@@ -212,11 +217,7 @@
    * @param {Boolean} initial If true the value is meant to be the default/original/clean value.
    * @template
    */
-<<<<<<< HEAD
-  setValue: function setValue( /*val, initial*/ ) {},
-=======
   setValue: function setValue(/* val, initial*/) {},
->>>>>>> 51c1fb70
   /**
    * Each field type will need to implement this function to clear the value and visually.
    * @template
@@ -292,51 +293,31 @@
    * @param {_Field} field The field itself
    * @template
    */
-<<<<<<< HEAD
-  onEnable: function onEnable( /*field*/ ) {},
-=======
   onEnable: function onEnable(/* field*/) {},
->>>>>>> 51c1fb70
   /**
    * Event that fires when the field is disabled
    * @param {_Field} field The field itself
    * @template
    */
-<<<<<<< HEAD
-  onDisable: function onDisable( /*field*/ ) {},
-=======
   onDisable: function onDisable(/* field*/) {},
->>>>>>> 51c1fb70
   /**
    * Event that fires when the field is shown
    * @param {_Field} field The field itself
    * @template
    */
-<<<<<<< HEAD
-  onShow: function onShow( /*field*/ ) {},
-=======
   onShow: function onShow(/* field*/) {},
->>>>>>> 51c1fb70
   /**
    * Event that fires when the field is hidden
    * @param {_Field} field The field itself
    * @template
    */
-<<<<<<< HEAD
-  onHide: function onHide( /*field*/ ) {},
-=======
   onHide: function onHide(/* field*/) {},
->>>>>>> 51c1fb70
   /**
    * Event that fires when the field is changed
    * @param {_Field} field The field itself
    * @template
    */
-<<<<<<< HEAD
-  onChange: function onChange( /*value, field*/ ) {},
-=======
   onChange: function onChange(/* value, field*/) {},
->>>>>>> 51c1fb70
 });
 
 lang.setObject('Sage.Platform.Mobile.Fields._Field', __class);
