--- conflicted
+++ resolved
@@ -92,11 +92,7 @@
    * @param val
    * @template
    */
-<<<<<<< HEAD
-  formatValue: function formatValue( /*val*/ ) {
-=======
   formatValue: function formatValue(/* val*/) {
->>>>>>> 51c1fb70
     return '';
   },
   /**
@@ -153,7 +149,8 @@
           id: 'cancel',
           cls: 'fa fa-ban fa-fw fa-lg',
           side: 'left',
-          fn: App.back,
+          fn: ReUI.back,
+          scope: ReUI,
         }],
       },
       entry: this.originalValue || this.validationValue,
@@ -220,7 +217,7 @@
    * the view shown is the editor view but the function is fired in scope of the field.
    *
    * It gets a handler of the current active view and validates the form, if it passes it gathers
-   * the value, sets the fields text, calls `history.back` and fires {@link #_onComplete _onComplete}.
+   * the value, sets the fields text, calls `ReUI.back` and fires {@link #_onComplete _onComplete}.
    *
    */
   complete: function complete() {
@@ -244,7 +241,7 @@
       return;
     }
 
-    history.back();
+    ReUI.back();
     // if the event is fired before the transition, any XMLHttpRequest created in an event handler and
     // executing during the transition can potentially fail (status 0).  this might only be an issue with CORS
     // requests created in this state (the pre-flight request is made, and the request ends with status 0).
