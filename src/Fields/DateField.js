--- conflicted
+++ resolved
@@ -63,22 +63,6 @@
    */
   invalidDateFormatErrorText: "Field '${0}' has Invalid date format.",
 
-<<<<<<< HEAD
-    /**
-     * @property {Simplate}
-     * Simplate that defines the fields HTML Markup
-     *
-     * * `$` => Field instance
-     * * `$$` => Owner View instance
-     *
-     */
-    widgetTemplate: new Simplate([
-        '<label for="{%= $.name %}">{%: $.label %}</label>',
-        '<button data-dojo-attach-point="triggerNode" data-action="showModal" class="button whiteButton {% if ($$.iconClass) { %} {%: $$.iconClass %}{% } %}" aria-label="{%: $.lookupLabelText %}"><span>{%: $.lookupText %}</span></button>',
-        //'<button data-dojo-attach-point="triggerNode" data-action="navigateToEditView" class="button whiteButton {% if ($$.iconClass) { %} {%: $$.iconClass %}{% } %}" aria-label="{%: $.lookupLabelText %}"><span>{%: $.lookupText %}</span></button>',
-        '<input data-dojo-attach-point="inputNode" data-dojo-attach-event="onchange:_onChange" type="text" />'
-    ]),
-=======
   /**
    * @property {Simplate}
    * Simplate that defines the fields HTML Markup
@@ -89,73 +73,34 @@
    */
   widgetTemplate: new Simplate([
     '<label for="{%= $.name %}">{%: $.label %}</label>',
-    '<button data-dojo-attach-point="triggerNode" data-action="navigateToEditView" class="button whiteButton {% if ($$.iconClass) { %} {%: $$.iconClass %}{% } %}" aria-label="{%: $.lookupLabelText %}"><span>{%: $.lookupText %}</span></button>',
+        '<button data-dojo-attach-point="triggerNode" data-action="showModal" class="button whiteButton {% if ($$.iconClass) { %} {%: $$.iconClass %}{% } %}" aria-label="{%: $.lookupLabelText %}"><span>{%: $.lookupText %}</span></button>',
+        //'<button data-dojo-attach-point="triggerNode" data-action="navigateToEditView" class="button whiteButton {% if ($$.iconClass) { %} {%: $$.iconClass %}{% } %}" aria-label="{%: $.lookupLabelText %}"><span>{%: $.lookupText %}</span></button>',
     '<input data-dojo-attach-point="inputNode" data-dojo-attach-event="onchange:_onChange" type="text" />'
   ]),
->>>>>>> c2945e3b
 
   iconClass: 'fa fa-calendar fa-lg',
 
-<<<<<<< HEAD
-    /**
-     * @property {String}
-     * The target view id that will provide the user input, this should always be to set to the
-     * {@link Calendar Calendars} view id.
-     */
-    view: 'generic_calendar',
-    /**
-     * @cfg {Boolean}
-     * Sent as part of navigation options to {@link Calendar Calendar}, where it controls the
-     * display of the hour/minute inputs.
-     */
-    showTimePicker: false,
-    /**
-     * @cfg {Boolean}
-     * Used in formatted and sent as part of navigation options to {@link Calendar Calendar},
-     * where it controls the the conversion to/from UTC and setting the hour:min:sec to 00:00:05.
-     */
-    timeless: false,
+  /**
+   * @property {String}
+   * The target view id that will provide the user input, this should always be to set to the
+   * {@link Calendar Calendars} view id.
+   */
+  view: 'generic_calendar',
+  /**
+   * @cfg {Boolean}
+   * Sent as part of navigation options to {@link Calendar Calendar}, where it controls the
+   * display of the hour/minute inputs.
+   */
+  showTimePicker: false,
+  /**
+   * @cfg {Boolean}
+   * Used in formatted and sent as part of navigation options to {@link Calendar Calendar},
+   * where it controls the the conversion to/from UTC and setting the hour:min:sec to 00:00:05.
+   */
+  timeless: false,
     modal: null,
     dateTimePicker: null,
     _calendarListener: null,
-    /**
-     * Takes a date object and calls {@link format#date format.date} passing the current
-     * `dateFormatText` and `timeless` values, formatting the date into a string representation.
-     * @param {Date} value Date to be converted
-     * @return {String}
-     */
-    formatValue: function(value) {
-        return format.date(value, this.dateFormatText, this.timeless);
-    },
-    /**
-     * When a value changes it checks that the text in the input field matches the defined
-     * `dateFormatText` by using it to parse it back into a Date Object. If this succeeds then
-     * sets the current value to the Date object and removes any validation warnings. If it
-     * doesn't then current value is empties and the validation styling is added.
-     * @param {Event} evt Event that caused change to fire.
-     */
-    _onChange: function(evt) {
-        var val = moment(this.inputNode.value, this.dateFormatText).toDate();
-=======
-  /**
-   * @property {String}
-   * The target view id that will provide the user input, this should always be to set to the
-   * {@link Calendar Calendars} view id.
-   */
-  view: 'generic_calendar',
-  /**
-   * @cfg {Boolean}
-   * Sent as part of navigation options to {@link Calendar Calendar}, where it controls the
-   * display of the hour/minute inputs.
-   */
-  showTimePicker: false,
-  /**
-   * @cfg {Boolean}
-   * Used in formatted and sent as part of navigation options to {@link Calendar Calendar},
-   * where it controls the the conversion to/from UTC and setting the hour:min:sec to 00:00:05.
-   */
-  timeless: false,
-
   /**
    * Takes a date object and calls {@link format#date format.date} passing the current
    * `dateFormatText` and `timeless` values, formatting the date into a string representation.
@@ -174,7 +119,6 @@
    */
   _onChange: function(evt) {
     var val = moment(this.inputNode.value, this.dateFormatText).toDate();
->>>>>>> c2945e3b
 
     if (val) {
       this.validationValue = this.currentValue = val;
@@ -192,19 +136,22 @@
   createNavigationOptions: function() {
     var options = this.inherited(arguments);
 
-<<<<<<< HEAD
-        return options;
-    },
-    /**
-     * Retrieves the date from the {@link Calendar#getDateTime Calendar} view and sets it to currentValue.
-     */
-    getValuesFromView: function() {
-        var view = App.getPrimaryActiveView();
-        if (view) {
-            this.currentValue = this.validationValue = view.getDateTime();
-            domClass.remove(this.containerNode, 'row-error'); // todo: not the right spot for this, add validation eventing
-        }
-    },
+    options.date = this.currentValue;
+    options.showTimePicker = this.showTimePicker;
+    options.timeless = this.timeless;
+
+    return options;
+  },
+  /**
+   * Retrieves the date from the {@link Calendar#getDateTime Calendar} view and sets it to currentValue.
+   */
+  getValuesFromView: function() {
+    var view = App.getPrimaryActiveView();
+    if (view) {
+      this.currentValue = this.validationValue = view.getDateTime();
+      domClass.remove(this.containerNode, 'row-error'); // todo: not the right spot for this, add validation eventing
+    }
+  },
     getValuesFromModal: function(date = {}) {
         if (this.modal) {
             this.currentValue = this.validationValue = date.date;
@@ -212,23 +159,21 @@
             this.inputNode.value = this.formatValue(this.currentValue);
         }
     },
-    /**
-     * Determines if the current value has been modified from the original value.
-     * @return {Boolean}
-     */
-    isDirty: function() {
-        return this.originalValue instanceof Date && this.currentValue instanceof Date
-            ? this.originalValue.getTime() !== this.currentValue.getTime()
-            : this.originalValue !== this.currentValue;
-    },
-    /**
-     * Extends the parent {@link EditorField#clearValue clearValue} to also include removing the
-     * error validation styling.
-     */
-    clearValue: function() {
-        this.inherited(arguments);
-        domClass.remove(this.containerNode, 'row-error'); // todo: not the right spot for this, add validation eventing
-    },
+  /**
+   * Determines if the current value has been modified from the original value.
+   * @return {Boolean}
+   */
+  isDirty: function() {
+    return this.originalValue instanceof Date && this.currentValue instanceof Date ? this.originalValue.getTime() !== this.currentValue.getTime() : this.originalValue !== this.currentValue;
+  },
+  /**
+   * Extends the parent {@link EditorField#clearValue clearValue} to also include removing the
+   * error validation styling.
+   */
+  clearValue: function() {
+    this.inherited(arguments);
+    domClass.remove(this.containerNode, 'row-error'); // todo: not the right spot for this, add validation eventing
+  },
     showModal: function(params) {
 
       if (this.isDisabled()) {
@@ -251,49 +196,6 @@
        event.stop(evt);
        this.showModal(params = {$source: evt.target});
    },
-    /**
-     * Extends the parent {@link EditorField#validate validate} with a check that makes sure if
-     * the user has inputted a date manually into the input field that it had successfully validated
-     * in the {@link #_onChange _onChange} function.
-     * @return {Boolean/Object} False for no errors. True/Object for invalid.
-     */
-    validate: function() {
-        if (this.inputNode.value !== '' && !this.currentValue) {
-            return string.substitute(this.invalidDateFormatErrorText, [this.label]);
-        }
-=======
-    options.date = this.currentValue;
-    options.showTimePicker = this.showTimePicker;
-    options.timeless = this.timeless;
->>>>>>> c2945e3b
-
-    return options;
-  },
-  /**
-   * Retrieves the date from the {@link Calendar#getDateTime Calendar} view and sets it to currentValue.
-   */
-  getValuesFromView: function() {
-    var view = App.getPrimaryActiveView();
-    if (view) {
-      this.currentValue = this.validationValue = view.getDateTime();
-      domClass.remove(this.containerNode, 'row-error'); // todo: not the right spot for this, add validation eventing
-    }
-  },
-  /**
-   * Determines if the current value has been modified from the original value.
-   * @return {Boolean}
-   */
-  isDirty: function() {
-    return this.originalValue instanceof Date && this.currentValue instanceof Date ? this.originalValue.getTime() !== this.currentValue.getTime() : this.originalValue !== this.currentValue;
-  },
-  /**
-   * Extends the parent {@link EditorField#clearValue clearValue} to also include removing the
-   * error validation styling.
-   */
-  clearValue: function() {
-    this.inherited(arguments);
-    domClass.remove(this.containerNode, 'row-error'); // todo: not the right spot for this, add validation eventing
-  },
   /**
    * Extends the parent {@link EditorField#validate validate} with a check that makes sure if
    * the user has inputted a date manually into the input field that it had successfully validated
