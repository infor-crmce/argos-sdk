--- conflicted
+++ resolved
@@ -256,14 +256,11 @@
             newValue = parseFloat(match[0]) * multiplier;
             this.setValue(newValue);
         },
-<<<<<<< HEAD
 
         /**
          * Returns the corresponding value in minutes to the passed key (currentKey)
          * @return {Number}
          */
-=======
->>>>>>> ad1d272a
         getMultiplier: function(key) {
             var k;
             for (k in this.autoCompleteText) {
@@ -272,14 +269,11 @@
             }
             return k;
         },
-<<<<<<< HEAD
 
         /**
          * Returns the current value in minutes
          * @return {Number}
          */
-=======
->>>>>>> ad1d272a
         getValue: function(){
             return this.currentValue;
         },
