/* Copyright (c) 2010, Sage Software, Inc. All rights reserved.
 *
 * Licensed under the Apache License, Version 2.0 (the "License");
 * you may not use this file except in compliance with the License.
 * You may obtain a copy of the License at
 *
 *     http://www.apache.org/licenses/LICENSE-2.0
 *
 * Unless required by applicable law or agreed to in writing, software
 * distributed under the License is distributed on an "AS IS" BASIS,
 * WITHOUT WARRANTIES OR CONDITIONS OF ANY KIND, either express or implied.
 * See the License for the specific language governing permissions and
 * limitations under the License.
 */

define('Sage/Platform/Mobile/Scene', [
    'require',
    'dojo/_base/array',
    'dojo/_base/declare',
    'dojo/_base/lang',
    'dojo/_base/window',
    'dojo/topic',
    './_Component',
    './Layout',
    './View'
], function(
    require,
    array,
    declare,
    lang,
    win,
    topic,
    _Component,
    Layout,
    View
) {
    /*
     in order to expand or contract the number of tiers, state must be re-linearized, and browser history must be re-written.

     to re-write browser history: browser back # of state sets in the old state
     to re-linearize state down:
        - beginning with the lowest-priority tier (N), trace tier N-1 back until change
            - (A, B) => (A, C) => (A, D) ==> (A, D) : N-1 is A, so N-1 can be traced back until (A, B)
            - (A, 0) => (B, 0) => (B, C) => (B, D) ===> (B, 0) : N-1 is B, so N-1 can be traced back until (B, 0)
        - linearize to start with N-1 value, then build back N
            - (A, 0) => (B, 0) => (B, C) => (B, D)
                        (B, 0) => (B, C) => (B, D)
                     => (B) => (0) => (C) => (D)
                     => (B) => (C) => (D)
        - a shortcut may be to trace back to where N is 0.

     to re-linearize state up:
        - track the original tier each item in the state set was shown with
        - simply play-forward the standard algorithm, with the correct tier
     */
    return declare('Sage.Platform.Mobile.Scene', [_Component], {
        _registeredViews: null,
        _instancedViews: null,
        _signals: null,
        _state: null,
        /**
         * A queue of view instances waiting to be shown (after async operations).
         */
        _queue: null,
        /**
         * True if the scene is currently idle.  False if a view is in the process of being shown.
         */
        _idle: true,
        /**
         * A hash containing information about which views are waiting for other views to be shown.
         *
         * key (the view waiting) => value (the view being waited for)
         */
        _wait: null,
        /**
         * If truthy, the last view that was required.
         */
        _last: null,
        components: [
            {type: Layout, attachPoint: 'layout'}
        ],
        layout: null,

        constructor: function(options) {
            this._registeredViews = {};
            this._instancedViews = {};

            this._signals = [];
            this._state = [];
            this._queue = [];
            this._wait = {};
            this._idle = true;

            lang.mixin(this, options);
        },
        dumpState: function() {
            var count = this._state.length,
                output = [];

            for (var position = 0; position < count; position++)
            {
                var stateSet = this._state[position],
                    tuple = [];

                for (var i = 0; i < stateSet.length; i++) tuple.push(stateSet[i].hash);

                output.push('(' + tuple.join(', ') + ')');
            }

            console.log(output.join(' => '));
        },
        onStartup: function() {
            this.inherited(arguments);

            this._signals.push(topic.subscribe('/app/scene/back', lang.hitch(this, this.back)));

            this.layout.placeAt(win.body());
        },
        onDestroy: function() {
            this.inherited(arguments);

            array.forEach(this._signals, function(signal) {
                signal.remove();
            });

            delete this._signals;

            for (var name in this._instancedViews)
            {
                this._instancedViews[name].destroy();
            }

            this._registeredViews = null;
            this._instancedViews = null;

            this._state = null;
        },
        registerViews: function(definitions) {
            for (var name in definitions)
            {
                this.registerView(name, definitions[name]);
            }
        },
        registerView: function(name, definition) {
            if (definition instanceof View)
            {
                this._instancedViews[name] = definition;
            }
            else
            {
                this._registeredViews[name] = definition;
            }

            /* todo: how to handle home screen support? */

            return this;
        },
        hasView: function(name) {
            return !!(this._instancedViews[name] || this._registeredViews[name]);
        },
        getViewRegistration: function(name) {
            return this._registeredViews[name];
        },
        /* todo: add a method, restoreView(name), to restore a view to the most recent point in _state. will not show, only restore. */
        restoreView: function(name) {
        },
        /* todo: this should return a deferred */
        showView: function(name, options, at, navigation) {
            /* todo: add a fix for when the same view is shown multiple times before completion, i.e. multiple click on initial show, due to lag */

            var instance = this._instancedViews[name];
            if (instance)
            {
                /* since the view has already been required and instantiated, if the scene is idle, it can be shown immediately. */
                /* otherwise, it needs to be placed on the queue */
                if (this._idle)
                {
                    this._showViewInstance(name, instance, options, at, navigation);
                }
                else
                {
                    this._queue.push([name, instance, options, at, navigation]);
                }

                return;
            }

            var definition = this._registeredViews[name];
            if (definition)
            {

                /* if _last has been set, another view is in the process of being shown, this view needs to wait for that one. */
                /* the view can be required, and instantiated, while that is happening. */
                if (this._last)
                {
                    console.log('%s is waiting for %s', name, this._last);

                    this._wait[name] = this._last;
                }

                console.log('last is now %s', name);

                this._last = name;

                /* todo: figure out why a `setTimeout` is required here */
                /* if `require` is called within a `require` as part of `dojo/domReady!`, the
                   page `load` event will not fire. */
                setTimeout(lang.hitch(this, this._loadView, name, options, definition, at, navigation), 0);
            }
        },
        _isEquivalentStateSet: function(a, b) {
            if (a.length != b.length) return false;

            for (var i = 0; i < a.length; i++)
            {
                if (a[i] && !b[i]) return false;
                if (b[i] && !a[i]) return false;

                if (a[i] && b[i] && a[i].hash != b[i].hash) return false;
            }

            return true;
        },
        _trimStateTo: function(stateSet, navigation) {
            var count = this._state.length,
                position = -1;

            for (position = count - 1; position >= 0; position--)
            {
                if (this._isEquivalentStateSet(this._state[position], stateSet)) break;
            }

            if (position > -1)
            {
                /* todo: sync browser history state */
                /* previously, we flagged as `trimmed` and state was fixed later */
                /* trimmed == true => new view pushed */

                console.log('found trim state at %d', position);
                this._state.splice(position, count - position);

                /* todo: persist new state */
            }
            else if (navigation && typeof navigation.returnTo !== 'undefined')
            {
                console.log('processing returnTo');

                if (typeof navigation.returnTo === 'function')
                {
                    for (position = count - 1; position >= 0; position--)
                        if (navigation.returnTo(this._state[position]))
                            break;
                }
                else if (navigation.returnTo < 0)
                {
                    position = (count) + navigation.returnTo;
                }

                if (position > -1)
                {
                    /* todo: sync browser history state */
                    /* previously, we flagged as NOT `trimmed` and state was fixed later. */
                    /* trimmed == false => new view not pushed */

                    console.log('finalized returnTo at %d', position);
                    this._state.splice(position, count - position);
                }
            }
        },
        _createStateSet: function(view, location) {
            var context = view.getContext(),
                tag = view.getTag(),
                hash = [view.id].concat(tag ? tag : []).join(';'),
                stateSet = [],
                stateMark = this._state.length - 1,
                tiers = this.layout.tiers,
                target = Math.min(tiers - 1, location.tier);

            /* todo: add position adjustment */
            /* todo: add pane maximization */
            for (var tier = 0; tier < tiers; tier++)
            {
                /* inherit the state of the higher priority tiers */
                stateSet[tier] = this._state[stateMark] && tier < location.tier ? this._state[stateMark][tier] : null;
            }

            stateSet[target] = { hash: hash, context: context, location: location };

            return stateSet;
        },
        _createViewSet: function(stateSet, navigation) {
            var viewSet = [],
                count = this._state.length;

            for (var i = 0; i < stateSet.length; i++)
            {
                var entry = stateSet[i],
                    context = entry && entry.context;

                /* todo: add information for how to transition based on how navigation is happening */
                /* i.e. forward => queue tier 0 ... n
                        backward => queue tier n ... 0

                        with: list => list, detail (detail panel should slide in L to R)
                              list, detail => list (detail panel should pop out) */
                if (context)
                    viewSet.push({
                        view: this._instancedViews[context.view],
                        initial: count == 0,
                        primary: navigation.primary == context.view,
                        reverse: navigation.reverse,
                        always: navigation.always
                    });
                else
                    viewSet.push({empty: true});
            }

            return viewSet;
        },
        _showViewInstance: function(name, view, options, at, navigation) {
            this._idle = false;

            /* we are no longer idle and can remove the instance from the require wait list */
            console.log('removing waits for %s', name);

            for (var search in this._wait)
            {
                if (this._wait[search] == name) delete this._wait[search];
            }

            /* the instance is the last require, can clear out the flag */
            if (this._last === name)
            {
                console.log('removing last for %s', name);

                this._last = false;
            }

            var location,
                deferred;

            if (typeof at === 'string')
            {
                /* todo: remember the last view shown? */
                /* the location is not a tracked pane, simply show the view */
                if (this.layout.panes[at].tier === false)
                {
                    deferred = this.layout.show(view, at);
                    deferred.then(
                        lang.hitch(this, this._onLayoutShowComplete),
                        lang.hitch(this, this._onLayoutShowError)
                    );

                    return;
                }

                location = {tier: this.layout.panes[at].tier};
            }
            else if (typeof at === 'number')
            {
                location = {tier: at};
            }

            location = location || {tier: view.tier};

            if (this.layout.maximized > -1)
            {
                location.tier = this.layout.maximized;
            }

            /* todo: is `activate` the right name for this? */
            view.activate(options); /* activation required in order to build context (i.e. hash, etc.) */

            var stateSet = this._createStateSet(view, location),
                viewSet = this._createViewSet(stateSet, lang.mixin({primary: view.id}, navigation));

            /* todo: trim state to item before match of `stateSet` */
            this._trimStateTo(stateSet, navigation);

            // console.log('view set to apply: %o', viewSet);

            /*
              A scene tells the layout to apply a view set.  This causes the layout to invoke
              one or more transitions (usually only one, but potentially more).  The scene
              should not show another view until the transitions are all complete.  Each pane is
              responsible for it's own transition.

              scene => layout (apply)
              scene <= layout (deferred)
              scene wait

              layout => pane 0 (show)
              layout <= pane 0 (deferred)
              ...
              layout => pane N (show)
              layout <= pane N (deferred)
              layout wait 0..N
              layout complete scene deferred

              scene save state
             */
            deferred = this.layout.apply(viewSet);
            deferred.then(
                lang.hitch(this, this._onLayoutApplyComplete, stateSet),
                lang.hitch(this, this._onLayoutApplyError, stateSet)
            );

            return deferred;
        },
        _onLayoutShowComplete: function() {
            this._processQueue();
        },
        _onLayoutShowError: function() {
            console.log('show error!');
        },
        _onLayoutApplyComplete: function(stateSet) {
            this._state.push(stateSet);

            // console.log('current state: %o', this._state);

            this._processQueue();
        },
        _onLayoutApplyError: function(stateSet) {
            console.log('show error!');
        },
        _processQueue: function() {
            var next,
                remaining = [];

            console.log('processing queue');

            while (next = this._queue.shift())
            {
                var name = next[0];

                /* if the view is waiting for another view to finish being shown, put it back in the queue. */
                if (this._wait[name])
                {
                    console.log('%s is still waiting for %s', name, this._wait[name]);

                    remaining.push(next);
                }
                else
                {
                    this._showViewInstance.apply(this, next);
                }
            }

            this._idle = remaining.length === 0;
            this._queue = remaining;
        },
        _loadView: function(name, options, definition, at, navigation) {
            require([definition.type], lang.hitch(this, this._onRequireComplete, name, options, definition, at, navigation));
        },
        _onRequireComplete: function(name, options, definition, at, navigation, ctor) {
            console.log('require complete: %s', name);

            /* todo: always replace id with name? */
            var instance = new ctor(lang.mixin({id: name}, definition.props));

            /* todo: safe to call this here? (not added to DOM yet) */
            instance.startup();

            this._instancedViews[name] = instance;

            if (this._idle)
            {
                if (this._wait[name])
                {
                    console.log('queuing show of %s due to wait for %s', name, this._wait[name]);
                    this._queue.push([name, instance, options, at, navigation]);
                }
                else
                {
                    this._showViewInstance(name, instance, options, at, navigation);
                }
            }
            else
            {
                console.log('queuing show of %s due to activity', name);
                this._queue.push([name, instance, options, at, navigation]);
            }
        },
<<<<<<< HEAD
        getView: function(id) {
            return this._instancedViews[id];
        },
=======
        /* todo: this should return a deferred */
>>>>>>> 662b0246
        back: function(count, navigation) {
            if (typeof count !== 'number')
            {
                navigation = count;
                count = 1;
            }

            /* todo: let browser history handle this for us? use hashchange to do this? */
            if ((this._state.length - count) <= 1) return;

            this._idle = false;

            this._state.splice(this._state.length - count);

            var stateSet = this._state[this._state.length - 1],
                viewSet = this._createViewSet(stateSet, lang.mixin({reverse: true}, navigation));

            array.forEach(viewSet, function(item, index) {
                if (item.view) item.view.activate(stateSet[index].context.options, true);
            });

            /* todo: trim state to item before match of `stateSet` */
            this._trimStateTo(stateSet);

            // console.log('view set to apply: %o', viewSet);

            var deferred = this.layout.apply(viewSet);
            deferred.then(
                lang.hitch(this, this._onLayoutApplyComplete, stateSet),
                lang.hitch(this, this._onLayoutApplyError, stateSet)
            );

            return deferred;
        }
    });
});<|MERGE_RESOLUTION|>--- conflicted
+++ resolved
@@ -481,13 +481,10 @@
                 this._queue.push([name, instance, options, at, navigation]);
             }
         },
-<<<<<<< HEAD
         getView: function(id) {
             return this._instancedViews[id];
         },
-=======
         /* todo: this should return a deferred */
->>>>>>> 662b0246
         back: function(count, navigation) {
             if (typeof count !== 'number')
             {
