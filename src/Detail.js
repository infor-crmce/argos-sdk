/* Copyright (c) 2010, Sage Software, Inc. All rights reserved.
 *
 * Licensed under the Apache License, Version 2.0 (the "License");
 * you may not use this file except in compliance with the License.
 * You may obtain a copy of the License at
 *
 *     http://www.apache.org/licenses/LICENSE-2.0
 *
 * Unless required by applicable law or agreed to in writing, software
 * distributed under the License is distributed on an "AS IS" BASIS,
 * WITHOUT WARRANTIES OR CONDITIONS OF ANY KIND, either express or implied.
 * See the License for the specific language governing permissions and
 * limitations under the License.
 */

define('Sage/Platform/Mobile/Detail', [
    'dojo',
    'dojo/_base/declare',
    'dojo/_base/lang',
    'dojo/string',
    'dojo/dom',
    'dojo/dom-class',
    'dojo/dom-construct',
<<<<<<< HEAD
    'Sage/Platform/Mobile/Format',
    'Sage/Platform/Mobile/Utility',
    'Sage/Platform/Mobile/ErrorManager',
    'Sage/Platform/Mobile/View'
=======
    'dojo/query',
    './Format',
    './Utility',
    './ErrorManager',
    './View',
    './ScrollContainer',
    './Toolbar',
    './Data/SDataStore',
    'argos!customizations'
>>>>>>> fec8735f
], function(
    dojo,
    declare,
    lang,
    string,
    dom,
    domClass,
    domConstruct,
    format,
    utility,
    ErrorManager,
    View,
    ScrollContainer,
    Toolbar,
    SDataStore,
    customizations
) {

    var Detail = declare('Sage.Platform.Mobile.Detail', [View], {
        events: {
            'click': true
        },
        components: [
            {name: 'top', type: Toolbar, attachEvent: 'onPositionChange:_onToolbarPositionChange'},
            {name: 'fix', content: '<a href="#" class="android-6059-fix">fix for android issue #6059</a>'},
            {name: 'scroller', type: ScrollContainer, subscribeEvent: 'onContentChange:onContentChange', components: [
                {name: 'scroll', tag: 'div', components: [
                    {name: 'content', tag: 'div', attrs: {'class': 'detail-content'}, attachPoint: 'contentNode'}
                ]}
            ]}
        ],
        baseClass: 'view detail',
        _setDetailContentAttr: {node: 'contentNode', type: 'innerHTML'},
        _setTitleAttr: function(value) { this.$.top && this.$.top.set('title', value); },
        emptyTemplate: new Simplate([
        ]),
        loadingTemplate: new Simplate([
            '<div class="loading-indicator">',
            '<div class="row"><div>{%: $.loadingText %}</div></div>',
            '</div>'
        ]),
        sectionBeginTemplate: new Simplate([
            '<h2 data-action="toggleSection" class="{% if ($.collapsed || $.options.collapsed) { %}collapsed{% } %}">',
            '{%: ($.title || $.options.title) %}<button class="collapsed-indicator" aria-label="{%: $$.toggleCollapseText %}"></button>',
            '</h2>',
            '{% if ($.list || $.options.list) { %}',
            '<ul class="{%= ($.cls || $.options.cls) %}">',
            '{% } else { %}',
            '<div class="{%= ($.cls || $.options.cls) %}">',
            '{% } %}'
        ]),
        sectionEndTemplate: new Simplate([
            '{% if ($.list || $.options.list) { %}',
            '</ul>',
            '{% } else { %}',
            '</div>',
            '{% } %}'
        ]),
        propertyTemplate: new Simplate([
            '<div class="row {%= $.cls %}" data-property="{%= $.property || $.name %}">',
            '<label>{%: $.label %}</label>',
            '<span>{%= $.value %}</span>', // todo: create a way to allow the value to not be surrounded with a span tag
            '</div>'
        ]),
        relatedPropertyTemplate: new Simplate([
            '<div class="row {%= $.cls %}">',
            '<label>{%: $.label %}</label>',
            '<span>',
            '<a data-action="activateRelatedEntry" data-view="{%= $.view %}" data-context="{%: $.context %}" data-descriptor="{%: $.descriptor %}">',
            '{%= $.value %}',
            '</a>',
            '</span>',
            '</div>'
        ]),
        relatedTemplate: new Simplate([
            '<li class="{%= $.cls %}">',
            '<a data-action="activateRelatedList" data-view="{%= $.view %}" data-context="{%: $.context %}">',
            '{% if ($.icon) { %}',
            '<img src="{%= $.icon %}" alt="icon" class="icon" />',
            '{% } %}',
            '<span>{%: $.label %}</span>',
            '</a>',
            '</li>'
        ]),
        actionPropertyTemplate: new Simplate([
            '<div class="row {%= $.cls %}">',
            '<label>{%: $.label %}</label>',
            '<span>',
            '<a data-action="{%= $.action %}" {% if ($.disabled) { %}data-disable-action="true"{% } %} class="{% if ($.disabled) { %}disabled{% } %}">',
            '{%= $.value %}',
            '</a>',
            '</span>',
            '</div>'
        ]),
        actionTemplate: new Simplate([
            '<li class="{%= $.cls %}">',
            '<a data-action="{%= $.action %}" {% if ($.disabled) { %}data-disable-action="true"{% } %} class="{% if ($.disabled) { %}disabled{% } %}">',
            '{% if ($.icon) { %}',
            '<img src="{%= $.icon %}" alt="icon" class="icon" />',
            '{% } %}',
            '<label>{%: $.label %}</label>',
            '<span>{%= $.value %}</span>',
            '</a>',
            '</li>'
        ]),
        notAvailableTemplate: new Simplate([
            '<div class="not-available">{%: $.notAvailableText %}</div>'
        ]),
        tier: 1,
        layout: null,
        security: false,
        customizationSet: 'detail',
        editText: 'Edit',
        titleText: 'Detail',
        detailsText: 'Details',
        toggleCollapseText: 'toggle collapse',
        loadingText: 'loading...',
        requestErrorText: 'A server error occurred while requesting data.',
        notAvailableText: 'The requested entry is not available.',
        editView: false,
        _navigationOptions: null,

        startup: function() {
            this.inherited(arguments);
            this.subscribe('/app/refresh', this._onRefresh);
            this.clear();
        },
        createToolLayout: function() {
            return this.tools || (this.tools = {
                'tbar': [{
                    id: 'edit',
                    action: 'navigateToEditView',
                    security: App.getViewSecurity(this.editView, 'update')
                }]
            });
        },
        invokeAction: function(name, parameters, evt, el) {
            if (parameters && /true/i.test(parameters['disableAction']))
                return;

            return this.inherited(arguments);
        },
        _onRefresh: function(o) {
            /* todo: change to be something non-sdata specific */
            var descriptor = o.data && o.data['$descriptor'];

            if (this.options && this.options.key === o.key)
            {
                this.refreshRequired = true;

                if (descriptor)
                {
                    this.options.title = descriptor;
                    this.set('title', descriptor);
                }
            }
        },
        formatRelatedQuery: function(entry, fmt, property) {
            property = property || '$key';
            return string.substitute(fmt, [utility.getValue(entry, property)]);
        },
        toggleSection: function(params) {
            var node = dom.byId(params.$source);
            if (node)
                domClass.toggle(node, 'collapsed');
        },
        activateRelatedEntry: function(params) {
            if (params.context) this.navigateToRelatedView(params.view, parseInt(params.context, 10), params.descriptor);
        },
        activateRelatedList: function(params) {
            if (params.context) this.navigateToRelatedView(params.view, parseInt(params.context, 10), params.descriptor);
        },
        navigateToEditView: function(el) {
            var view = App.getView(this.editView);
            if (view)
                view.show({entry: this.entry});
        },
        navigateToRelatedView: function(id, slot, descriptor) {
            var options = this._navigationOptions[slot],
                view = App.getView(id);

            if (descriptor && options) options['descriptor'] = descriptor;

            if (view && options)
                view.show(options);
        },
        createStore: function() {
            return null;
        },
        processItem: function(item) {
            return item;
        },
        onContentChange: function() {
        },
        _onFetchItem: function(item) {
            var customizationSet = customizations(),
                layout = customizationSet.apply(customizationSet.toPath(this.customizationSet, null, this.id), this.createLayout());

            this.entry = this.processItem(item);

            if (this.entry)
            {
                this.processLayout(layout, this.entry);
            }
            else
            {
                this.set('detailContent', '');
            }

            this.onContentChange();

            domClass.remove(this.domNode, 'is-loading');
        },
        _onFetchError: function(error, keywordArgs) {
            if (error.status == 404)
            {
                query(this.contentNode).append(this.notAvailableTemplate.apply(this));
            }
            else
            {
                alert(string.substitute(this.requestErrorText, [error]));

                ErrorManager.addError(error, keywordArgs, this.options, 'failure');
            }

            ErrorManager.addError(error.xhr, keywordArgs, this.options, 'failure');

            domClass.remove(this.domNode, 'is-loading');
        },
        _onFetchAbort: function(error, keywordArgs) {
            this.options = false; // force a refresh

            ErrorManager.addError(error.xhr, keywordArgs, this.options, 'aborted');

            domClass.remove(this.domNode, 'is-loading');
        },
        requestData: function() {
            domClass.add(this.domNode, 'is-loading');

            var store = this.store || (this.store = this.createStore()),
                options = this.options,
                keywordArgs = {
                    scope: this,
                    onError: this._onFetchError,
                    onAbort: this._onFetchAbort,
                    onItem: this._onFetchItem
                };

            if (options)
            {
                /* todo: how to extract the remaining SData options */
                if (options.key) keywordArgs.identity = options.key;
                if (options.select) keywordArgs.select = this.expandExpression(options.select);
                if (options.include) keywordArgs.include = this.expandExpression(options.include);
                if (options.contractName) keywordArgs.contractName = this.expandExpression(options.contractName);
                if (options.resourceKind) keywordArgs.resourceKind = this.expandExpression(options.resourceKind);
                if (options.resourceProperty) keywordArgs.resourceProperty = this.expandExpression(options.resourceProperty);
                if (options.resourcePredicate) keywordArgs.resourcePredicate = this.expandExpression(options.resourcePredicate);

                if (options.identity) keywordArgs.identity = options.identity;
            }

            return store.fetchItemByIdentity(keywordArgs);
        },
        createLayout: function() {
            return this.layout || [];
        },
        processLayout: function(layout, entry) {
            var rows = (layout['children'] || layout['as'] || layout),
                options = layout['options'] || (layout['options'] = {
                    title: this.detailsText
                }),
                sectionQueue = [],
                sectionStarted = false,
                callbacks = [],
                i, current;

            for (i = 0; i < rows.length; i++) {
                current = rows[i];

                var section,
                    sectionNode,
                    include = this.expandExpression(current['include'], entry),
                    exclude = this.expandExpression(current['exclude'], entry);

                if (include !== undefined && !include) continue;
                if (exclude !== undefined && exclude) continue;

                if (current['children'] || current['as'])
                {
                    if (sectionStarted)
                        sectionQueue.push(current);
                    else
                        this.processLayout(current, entry);

                    continue;
                }

                if (!sectionStarted)
                {
                    sectionStarted = true;
                    section = domConstruct.toDom(this.sectionBeginTemplate.apply(layout, this) + this.sectionEndTemplate.apply(layout, this));
                    sectionNode = section.childNodes[1];
                    domConstruct.place(section, this.contentNode);
                }

                var provider = current['provider'] || utility.getValue,
                    property = typeof current['property'] == 'string'
                        ? current['property']
                        : current['name'],
                    value = typeof current['value'] === 'undefined'
                        ? provider(entry, property, entry)
                        : current['value'],
                    rendered,
                    formatted;

                if (current['template'] || current['tpl'])
                {
                    rendered = (current['template'] || current['tpl']).apply(value, this);
                    formatted = current['encode'] === true
                        ? format.encode(rendered)
                        : rendered;
                }
                else if (current['renderer'] && typeof current['renderer'] === 'function')
                {
                    rendered = current['renderer'].call(this, value);
                    formatted = current['encode'] === true
                        ? format.encode(rendered)
                        : rendered;
                }
                else
                {
                    formatted = current['encode'] !== false
                        ? format.encode(value)
                        : value;
                }

                var data = lang.mixin({}, {
                    entry: entry,
                    value: formatted,
                    raw: value
                }, current);

                if (current['descriptor'])
                    data['descriptor'] = typeof current['descriptor'] === 'function'
                        ? this.expandExpression(current['descriptor'], entry, value)
                        : provider(entry, current['descriptor']);

                if (current['action'])
                    data['action'] = this.expandExpression(current['action'], entry, value);

                var hasAccess = App.hasAccessTo(current['security']);
                if (current['security'])
                    data['disabled'] = !hasAccess;

                if (current['disabled'] && hasAccess)
                    data['disabled'] = this.expandExpression(current['disabled'], entry, value);

                if (current['view'])
                {
                    var context = lang.mixin({}, current['options']);
                    if (current['key'])
                        context['key'] = typeof current['key'] === 'function'
                            ? this.expandExpression(current['key'], entry)
                            : provider(entry, current['key']);
                    if (current['where'])
                        context['where'] = this.expandExpression(current['where'], entry);
                    if (current['resourceKind'])
                        context['resourceKind'] = this.expandExpression(current['resourceKind'], entry);
                    if (current['resourceProperty'])
                        context['resourceProperty'] = this.expandExpression(current['resourceProperty'], entry);
                    if (current['resourcePredicate'])
                        context['resourcePredicate'] = this.expandExpression(current['resourcePredicate'], entry);

                    data['view'] = current['view'];
                    data['context'] = (this._navigationOptions.push(context) - 1);
                }

                // priority: use > (relatedPropertyTemplate | relatedTemplate) > (actionPropertyTemplate | actionTemplate) > propertyTemplate
                var useListTemplate = (layout['list'] || options['list']),
                    template = current['use']
                        ? current['use']
                        : current['view']
                            ? useListTemplate
                                ? this.relatedTemplate
                                : this.relatedPropertyTemplate
                            : current['action']
                                ? useListTemplate
                                    ? this.actionTemplate
                                    : this.actionPropertyTemplate
                                : this.propertyTemplate;

                var rowNode = domConstruct.place(template.apply(data, this), sectionNode);

                if(current['onCreate'])
                    callbacks.push({row: current, node: rowNode, value: value, entry: entry});
            }

            for (i = 0; i < callbacks.length; i++)
            {
                current = callbacks[i];
                current.row['onCreate'].apply(this, [current.row, current.node, current.value, current.entry]);
            }

            for (i = 0; i < sectionQueue.length; i++)
            {
                current = sectionQueue[i];

                this.processLayout(current, entry);
            }
        },
<<<<<<< HEAD
        processEntry: function(entry) {
            this.entry = entry;

            if (this.entry)
            {
                this.processLayout(this._createCustomizedLayout(this.createLayout()), this.entry);
            }
            else
            {
                this.set('detailContent', '');
            }
        },
        onRequestDataFailure: function(response, o) {
            if (response && response.status == 404)
            {
                domConstruct.place(this.notAvailableTemplate.apply(this), this.contentNode, 'last');
            }
            else
            {
                alert(string.substitute(this.requestErrorText, [response, o]));
                ErrorManager.addError(response, o, this.options, 'failure');
            }

            domClass.remove(this.domNode, 'panel-loading');
        },
        onRequestDataAborted: function(response, o) {
            this.options = false; // force a refresh
            ErrorManager.addError(response, o, this.options, 'aborted');
            domClass.remove(this.domNode, 'panel-loading');
        },
        onRequestDataSuccess: function(entry) {
            this.processEntry(entry);
            domClass.remove(this.domNode, 'panel-loading');
        },
        requestData: function() {
            domClass.add(this.domNode, 'panel-loading');

            var request = this.createRequest();
            if (request)
                request.read({
                    success: this.onRequestDataSuccess,
                    failure: this.onRequestDataFailure,
                    aborted: this.onRequestDataAborted,
                    scope: this
                });
        },
=======
>>>>>>> fec8735f
        refreshRequiredFor: function(options) {
            if (this.options) {
                if (options) {
                    if (this.options.key !== options.key) return true;
                }
                return false;
            }
            else
                return this.inherited(arguments);
        },
        activate: function(options) {
            if (options && options.descriptor)
                options.title = options.title || options.descriptor;

            this.inherited(arguments);
        },
        getTag: function() {
            return this.options && this.options.key;
        },
        getContext: function() {
            return lang.mixin(this.inherited(arguments), {
                resourceKind: this.resourceKind,
                key: this.options.key,
                descriptor: this.options.descriptor
            });
        },
        beforeTransitionTo: function() {
            this.inherited(arguments);

            if (this.refreshRequired)
            {
                this.clear();
            }
        },
        refresh: function() {
            /* todo: why is this here? */
            if (this.security && !App.hasAccessTo(this.expandExpression(this.security)))
            {
                domConstruct.place(this.notAvailableTemplate.apply(this), this.contentNode, 'last');
                return;
            }

            this.requestData();
        },
        transitionTo: function() {
            this.inherited(arguments);
        },
        clear: function() {
            this.set('detailContent', this.loadingTemplate.apply(this));

            this._navigationOptions = [];
        }
    });

    /**
     * SData enablement for the Detail view.
     */
    lang.extend(Detail, {
        /**
         * @cfg {String} resourceKind
         * The SData resource kind the view is responsible for.  This will be used as the default resource kind
         * for all SData requests.
         * @type {String}
         */
        resourceKind: '',
        /**
         * A list of fields to be selected in an SData request.
         * @type {Array.<String>}
         */
        querySelect: null,
        /**
         * A list of child properties to be included in an SData request.
         * @type {Array.<String>}
         */
        queryInclude: null,
        /**
         * The default resource property for an SData request.
         * @type {String|Function}
         */
        resourceProperty: null,
        /**
         * The default resource predicate for an SData request.
         * @type {String|Function}
         */
        resourcePredicate: null,
        keyProperty: '$key',
        descriptorProperty: '$descriptor',
        createStore: function() {
            return new SDataStore({
                service: this.getConnection(),
                contractName: this.expandExpression(this.contractName),
                resourceKind: this.expandExpression(this.resourceKind),
                resourceProperty: this.expandExpression(this.resourceProperty),
                resourcePredicate: this.expandExpression(this.resourcePredicate),
                include: this.expandExpression(this.queryInclude),
                select: this.expandExpression(this.querySelect),
                labelAttribute: this.descriptorProperty,
                identityAttribute: this.keyProperty
            });
        }
    });

    return Detail;
});<|MERGE_RESOLUTION|>--- conflicted
+++ resolved
@@ -21,13 +21,6 @@
     'dojo/dom',
     'dojo/dom-class',
     'dojo/dom-construct',
-<<<<<<< HEAD
-    'Sage/Platform/Mobile/Format',
-    'Sage/Platform/Mobile/Utility',
-    'Sage/Platform/Mobile/ErrorManager',
-    'Sage/Platform/Mobile/View'
-=======
-    'dojo/query',
     './Format',
     './Utility',
     './ErrorManager',
@@ -36,7 +29,6 @@
     './Toolbar',
     './Data/SDataStore',
     'argos!customizations'
->>>>>>> fec8735f
 ], function(
     dojo,
     declare,
@@ -448,55 +440,6 @@
                 this.processLayout(current, entry);
             }
         },
-<<<<<<< HEAD
-        processEntry: function(entry) {
-            this.entry = entry;
-
-            if (this.entry)
-            {
-                this.processLayout(this._createCustomizedLayout(this.createLayout()), this.entry);
-            }
-            else
-            {
-                this.set('detailContent', '');
-            }
-        },
-        onRequestDataFailure: function(response, o) {
-            if (response && response.status == 404)
-            {
-                domConstruct.place(this.notAvailableTemplate.apply(this), this.contentNode, 'last');
-            }
-            else
-            {
-                alert(string.substitute(this.requestErrorText, [response, o]));
-                ErrorManager.addError(response, o, this.options, 'failure');
-            }
-
-            domClass.remove(this.domNode, 'panel-loading');
-        },
-        onRequestDataAborted: function(response, o) {
-            this.options = false; // force a refresh
-            ErrorManager.addError(response, o, this.options, 'aborted');
-            domClass.remove(this.domNode, 'panel-loading');
-        },
-        onRequestDataSuccess: function(entry) {
-            this.processEntry(entry);
-            domClass.remove(this.domNode, 'panel-loading');
-        },
-        requestData: function() {
-            domClass.add(this.domNode, 'panel-loading');
-
-            var request = this.createRequest();
-            if (request)
-                request.read({
-                    success: this.onRequestDataSuccess,
-                    failure: this.onRequestDataFailure,
-                    aborted: this.onRequestDataAborted,
-                    scope: this
-                });
-        },
-=======
->>>>>>> fec8735f
         refreshRequiredFor: function(options) {
             if (this.options) {
                 if (options) {
