--- conflicted
+++ resolved
@@ -19,18 +19,10 @@
  * Extends _DetailBase and mixes in _SDataDetailMixin to provide backwards compatibility to consumers.
  *
  * @alternateClassName Detail
-<<<<<<< HEAD
- * @extends Sage.Platform.Mobile._DetailBase
- * @requires Sage.Platform.Mobile._DetailBase
- * @requires Sage.Platform.Mobile._SDataDetailMixin
- * @mixins Sage.Platform.Mobile._SDataDetailMixin
-=======
  * @extends argos._DetailBase
  * @requires argos._DetailBase
  * @requires argos._SDataDetailMixin
- * @mixins argos._DetailBase
  * @mixins argos._SDataDetailMixin
->>>>>>> 6fdf9618
  */
 define('argos/Detail', [
     'dojo/_base/declare',
