--- conflicted
+++ resolved
@@ -149,10 +149,9 @@
          * Text used in {@link #timespan timespan} formatter for exactly one minute
          */
         minuteText: 'minute',
-<<<<<<< HEAD
+
         shortDateFormatText: 'M/D/YYYY',
 
-=======
         /**
         * @property {String}
         * format string for percent
@@ -165,7 +164,6 @@
          * @param {String} String to encode
          * @return {String} Html encoded string
          */
->>>>>>> 91d7d134
         encode: encode,
         /**
          * Takes a String and decodes `&`, `<`, `>`, `"` from HTML entities back to the character
