--- conflicted
+++ resolved
@@ -147,13 +147,9 @@
     },
     onRefresh: function(o) {
         if (this.resourceKind && o.resourceKind === this.resourceKind)
-<<<<<<< HEAD
         {
             this.refreshRequired = true;
         }
-=======
-                this.clear();
->>>>>>> 52d08c67
     },
     search: function() {
         /// <summary>
@@ -422,25 +418,10 @@
     transitionTo: function() {
         Sage.Platform.Mobile.List.superclass.transitionTo.call(this);
 
-<<<<<<< HEAD
     },
     show: function(options) {        
         Sage.Platform.Mobile.Detail.superclass.show.apply(this, arguments);
         
-=======
-        if (this.hasContext() && this.isNewContext())
-        {
-            this.context = this.newContext;
-        }
-
-        if (this.requestedFirstPage == false)
-            this.requestData();
-    },
-    show: function(o) {
-        this.newContext = o;
-
-        Sage.Platform.Mobile.List.superclass.show.call(this);
->>>>>>> 52d08c67
         
         if (this.searchEl && this.searchEl.dom.value == "") {
             this.el.select('.dismissButton').hide();
@@ -449,6 +430,7 @@
         else {
             this.el.select('.dismissButton').show();
             this.el.select('label').hide();
+         }
          }
     },
     clear: function() {
