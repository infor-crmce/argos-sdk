--- conflicted
+++ resolved
@@ -159,13 +159,9 @@
             title: this.titleText,
             entries: {},
             pageSize: 20,
+            allowSelection: false,
             requestedFirstPage: false,
-<<<<<<< HEAD
             contextDialog: false,
-=======
-            contextDialog: 'context_dialog',
-            allowSelection: false,
->>>>>>> adb6a347
             tools: {
                 tbar: [{
                     name: 'New',
@@ -204,11 +200,14 @@
         return !((this.options && this.options.selectionOnly) || (this.allowSelection));
     },
     onClickLong: function(evt, el, o) {
-<<<<<<< HEAD
         var key, descriptor, detailView, link = Ext.get(el);
+
+        evt.stopEvent();
 
         if (! link.is('a[target="_detail"]'))
             link = link.up('a[target="_detail"]');
+
+        if (this.isNavigationDisabled()) return;
 
         if (this.contextDialog !== false)
         {
@@ -216,16 +215,6 @@
             descriptor = link.getAttribute("descriptor", "m");
             detailView = link.dom.hash.substring(1);
             this.navigateToContextDialog(key, detailView, descriptor);
-=======
-        evt.stopEvent();
-
-        if (this.isNavigationDisabled()) return;
-
-        var resourceKind = this.resourceKind;
-        if (!/^(accounts)|(contacts)|(opportunities)|(leads)|(tickets)$/.test(resourceKind)) {
-            this.onClick(evt, el, o);
-            return;
->>>>>>> adb6a347
         }
     },
     onSelectionModelSelect: function(key, data, tag) {
