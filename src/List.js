--- conflicted
+++ resolved
@@ -1639,7 +1639,7 @@
             }
         },
        getRelatedViewManager: function(relatedView) {
-            var relatedViewManager;
+            var relatedViewManager, i, options;
             if (this.relatedViewManagers[this.relatedViews[i].id]) {
                 relatedViewManager = this.relatedViewManagers[this.relatedViews[i].id];
             } else {
@@ -1652,29 +1652,14 @@
             return relatedViewManager;
         },
         onProcessRelatedViews: function(entry, rowNode, feed) {
-            var relatedViewManager, feedId;
+            var relatedViewManager, feedId, i;
             if (this.relatedViews.length > 0) {
                 try {
-<<<<<<< HEAD
                     for (i = 0; i < this.relatedViews.length; i++) {
                         if (this.relatedViews[i].enabled) {
                             relatedViewManager = this.getRelatedViewManager(this.relatedViews[i]);
                             if (relatedViewManager) {
                                 relatedViewManager.addView(entry, rowNode);
-=======
-                    if (relatedContentNode[0]) {
-                        for (i = 0; i < this.relatedViews.length; i++) {
-                            if (this.relatedViews[i].enabled) {
-                                options = {};
-                                lang.mixin(options, this.relatedViews[i]);
-                                options.id = this.relatedViews[i].id + '_' + entry.$key;
-                                relatedViewWidget = new this.relatedViews[i].widgetType(options);
-                                this.relatedViewWidgets.push(relatedViewWidget);
-                                relatedViewWidget.parentEntry = entry;
-                                relatedViewWidget.parentNode = relatedContentNode[0];
-                                relatedViewWidget.onInit();
-                                relatedViewWidget.placeAt(relatedContentNode[0], 'last');
->>>>>>> f7328098
                             }
                         }
                     }
