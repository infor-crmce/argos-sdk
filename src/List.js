--- conflicted
+++ resolved
@@ -391,20 +391,6 @@
                     )
                 });
         },
-<<<<<<< HEAD
-        destroy: function() {
-			if (this.searchWidget)
-            {
-				if(!this.searchWidget._destroyed)
-                    this.searchWidget.destroyRecursive();
-
-				delete this.searchWidget;
-			}
-            
-			this.inherited(arguments);
-		},
-=======
->>>>>>> fec8735f
         createToolLayout: function() {
             return this.tools || (this.tools = {
                 'tbar': [{
@@ -518,22 +504,10 @@
             return null;
         },
         navigateToDetailView: function(key, descriptor) {
-<<<<<<< HEAD
-            /// <summary>
-            ///     Navigates to the requested detail view.
-            /// </summary>
-            var view = App.getView(this.detailView);
-            if (view)
-                view.show({
-                    descriptor: descriptor,
-                    key: key
-                });
-=======
             scene().showView(this.detailView, {
                 descriptor: descriptor,
                 key: key
             });
->>>>>>> fec8735f
         },
         navigateToInsertView: function(el) {
             var view = App.getView(this.insertView || this.editView);
@@ -563,17 +537,7 @@
 
                 domClass.toggle(this.domNode, 'has-more', (remaining === -1 || remaining > 0));
 
-<<<<<<< HEAD
-                    this.entries[entry.$key] = entry;
-
-                    o.push(this.rowTemplate.apply(entry, this));
-                }
-
-                if (o.length > 0)
-                    domConstruct.place(o.join(''), this.contentNode, 'last');
-=======
                 this.position = this.position + request['count'];
->>>>>>> fec8735f
             }
 
             /* todo: move to a more appropriate location */
@@ -592,12 +556,7 @@
                 {
                     var item = this.processItem(items[i]);
 
-<<<<<<< HEAD
-            if (this.options.allowEmptySelection)
-                domClass.add(this.domNode, 'list-has-empty-opt');
-=======
                     this.items[this.store.getIdentity(item)] = item;
->>>>>>> fec8735f
 
                     output.push(this.rowTemplate.apply(item, this));
                 }
@@ -700,16 +659,8 @@
         beforeTransitionTo: function() {
             this.inherited(arguments);
 
-<<<<<<< HEAD
-            domClass.toggle(this.domNode, 'list-hide-search', (this.options && typeof this.options.hideSearch !== 'undefined')
-                ? this.options.hideSearch
-                : this.hideSearch);
-
-            domClass.toggle(this.domNode, 'list-show-selectors', !this.isSelectionDisabled());
-=======
             domClass.toggle(this.domNode, 'has-search', this.hideSearch);
             domClass.toggle(this.domNode, 'has-selectors', !this.isSelectionDisabled());
->>>>>>> fec8735f
 
             if (this._selectionModel && !this.isSelectionDisabled())
                 this._selectionModel.useSingleSelection(this.options.singleSelect);
