/* Copyright (c) 2010, Sage Software, Inc. All rights reserved.
 *
 * Licensed under the Apache License, Version 2.0 (the "License");
 * you may not use this file except in compliance with the License.
 * You may obtain a copy of the License at
 *
 *     http://www.apache.org/licenses/LICENSE-2.0
 *
 * Unless required by applicable law or agreed to in writing, software
 * distributed under the License is distributed on an "AS IS" BASIS,
 * WITHOUT WARRANTIES OR CONDITIONS OF ANY KIND, either express or implied.
 * See the License for the specific language governing permissions and
 * limitations under the License.
 */

/**
 * @class argos.List
 * List extends _ListBase and mixes in _SDataListMixin to provide backwards compatibility for consumers.
 * @extends argos._ListBase
 * @alternateClassName List
<<<<<<< HEAD
 * @requires Sage.Platform.Mobile._ListBase
 * @requires Sage.Platform.Mobile._SDataListMixin
 * @mixins Sage.Platform.Mobile._SDataListMixin
=======
 * @requires argos._ListBase
 * @requires argos._SDataListMixin
>>>>>>> 6fdf9618
 */
define('argos/List', [
    'dojo/_base/declare',
    'dojo/_base/lang',
    './_ListBase',
    './_SDataListMixin'
], function(
    declare,
    lang,
    _ListBase,
    _SDataListMixin
) {
    var __class = declare('argos.List', [_ListBase, _SDataListMixin], {
    });

    lang.setObject('Sage.Platform.Mobile.List', __class);
    return __class;
});
<|MERGE_RESOLUTION|>--- conflicted
+++ resolved
@@ -18,14 +18,9 @@
  * List extends _ListBase and mixes in _SDataListMixin to provide backwards compatibility for consumers.
  * @extends argos._ListBase
  * @alternateClassName List
-<<<<<<< HEAD
- * @requires Sage.Platform.Mobile._ListBase
- * @requires Sage.Platform.Mobile._SDataListMixin
- * @mixins Sage.Platform.Mobile._SDataListMixin
-=======
  * @requires argos._ListBase
  * @requires argos._SDataListMixin
->>>>>>> 6fdf9618
+ * @mixins argos._SDataListMixin
  */
 define('argos/List', [
     'dojo/_base/declare',
