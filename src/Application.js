/* Copyright (c) 2010, Sage Software, Inc. All rights reserved.
 *
 * Licensed under the Apache License, Version 2.0 (the "License");
 * you may not use this file except in compliance with the License.
 * You may obtain a copy of the License at
 *
 *     http://www.apache.org/licenses/LICENSE-2.0
 *
 * Unless required by applicable law or agreed to in writing, software
 * distributed under the License is distributed on an "AS IS" BASIS,
 * WITHOUT WARRANTIES OR CONDITIONS OF ANY KIND, either express or implied.
 * See the License for the specific language governing permissions and
 * limitations under the License.
 */
import json from 'dojo/json';
import array from 'dojo/_base/array';
import connect from 'dojo/_base/connect';
import aspect from 'dojo/aspect';
import declare from 'dojo/_base/declare';
import lang from 'dojo/_base/lang';
import win from 'dojo/_base/window';
import hash from 'dojo/hash';
import has from 'dojo/has';
import domConstruct from 'dojo/dom-construct';
import all from 'dojo/promise/all';
import snap from 'snap';
import ReUI from './ReUI/main';
<<<<<<< HEAD
import ModelManager from './Models/Manager';
=======
import ready from 'dojo/ready';
import util from './Utility';
>>>>>>> 62213acc
import 'dojo/sniff';

has.add('html5-file-api', function hasFileApi(global) {
  if (has('ie')) {
    return false;
  }

  if (global.File && global.FileReader && global.FileList && global.Blob) {
    return true;
  }
  return false;
});

lang.extend(Function, {
  // TODO: Deprecate this in favor of the standard "bind"
  bindDelegate: function bindDelegate(scope) {
    const self = this;

    if (arguments.length === 1) {
      return function bound() {
        return self.apply(scope || this, arguments);
      };
    }

    const optional = Array.prototype.slice.call(arguments, 1);
    return function boundWArgs() {
      const called = Array.prototype.slice.call(arguments, 0);
      return self.apply(scope || this, called.concat(optional));
    };
  },
});

function applyLocalizationTo(object, localization) {
  if (!object) {
    return;
  }

  const target = object.prototype || object;
  for (const key in localization) {
    if (lang.isObject(localization[key])) {
      applyLocalizationTo(target[key], localization[key]);
    } else {
      target[key] = localization[key];
    }
  }
}

function localize(name, localization) {
  let target = lang.getObject(name);
  if (target && target.prototype) {
    target = target.prototype;
  }

  if (target) {
    applyLocalizationTo(target, localization);
  }
}

function mergeConfiguration(baseConfiguration, moduleConfiguration) {
  if (baseConfiguration) {
    if (baseConfiguration.modules && moduleConfiguration.modules) {
      baseConfiguration.modules = baseConfiguration.modules.concat(moduleConfiguration.modules);
    }

    if (baseConfiguration.connections && moduleConfiguration.connections) {
      baseConfiguration.connections = lang.mixin(baseConfiguration.connections, moduleConfiguration.connections);
    }
  }

  return baseConfiguration;
}

lang.mixin(win.global, {
  'localize': localize,
  'mergeConfiguration': mergeConfiguration,
});

/**
 * @class argos.Application
 * Application is a nexus that provides many routing and global application services that may be used
 * from anywhere within the app.
 *
 * It provides a shortcut alias to `window.App` (`App`) with the most common usage being `App.getView(id)`.
 *
 * @alternateClassName App
 */
const __class = declare('argos.Application', null, {
  /**
   * @property enableConcurrencyCheck {Boolean} Option to skip concurrency checks to avoid precondition/412 errors.
   */
  enableConcurrencyCheck: false,

  /**
   * Instance of a ReUI
   */
  ReUI: ReUI,

  /**
   * @property viewShowOptions {Array} Array with one configuration object that gets pushed before showing a view.
   * Allows passing in options via routing. Value gets removed once the view is shown.
   */
  viewShowOptions: null,

  /**
   * Instance of a Snap.js object (https://github.com/jakiestfu/Snap.js/)
   */
  snapper: null,

  /**
   * @property {String}
   * Current orientation of the application. Can be landscape or portrait.
   */
  currentOrientation: 'portrait',

  /**
   * Array of all connections for App
   * @property {Object[]}
   * @private
   */
  _connects: null,

  /**
   * Array of handles for App
   * @property {Object[]}
   * @private
   */
  _signals: null,

  /**
   * @private
   * Array of all subscriptions for App
   */
  _subscribes: null,

  /**
   * Array of promises to load app state
   * @property {Array}
   * @private
   */
  _appStatePromises: null,

  /**
   * Signifies the App has been initialized
   * @property {Boolean}
   * @private
   */
  _started: false,

  _rootDomNode: null,
  customizations: null,
  services: null, // TODO: Remove
  _connections: null,
  modules: null,
  views: null,
  hash: hash,
  onLine: true,
  _currentPage: null,
  /**
   * Toolbar instances by key name
   * @property {Object}
   */
  bars: null,
  enableCaching: false,
  /**
   * The default Sage.SData.Client.SDataService instance
   * @property {Object}
   */
  defaultService: null,
  resizeTimer: null,

  /**
   * The hash to redirect to after login.
   * @property {String}
   */
  redirectHash: '',
  /**
   * Signifies the maximum file size that can be uploaded in bytes
   * @property {int}
   */
  maxUploadFileSize: 4000000,
<<<<<<< HEAD
  ModelManager: null,
=======

  /*
   * Timeout for the connection check.
   */
  PING_TIMEOUT: 1000,

  /*
   * Static resource to request on the ping. Should be a small file.
   */
  PING_RESOURCE: 'content/images/blank.gif',
>>>>>>> 62213acc
  /**
   * All options are mixed into App itself
   * @param {Object} options
   */
  constructor: function constructor(options) {
    this._connects = [];
    this._appStatePromises = [];
    this._signals = [];
    this._subscribes = [];

    this.customizations = {};
    this.services = {}; // TODO: Remove
    this._connections = {};
    this.modules = [];
    this.views = {};
    this.bars = {};

    this.context = {};
    this.viewShowOptions = [];
<<<<<<< HEAD
    this.ModelManager = ModelManager;
=======
    this.ping = util.debounce((action) => {
      this._ping().then((results) => {
        if (typeof action === 'function') {
          action(results);
        }
      });
    }, this.PING_TIMEOUT);

>>>>>>> 62213acc
    lang.mixin(this, options);
  },
  /**
   * Loops through and disconnections connections and unsubscribes subscriptions.
   * Also calls {@link #uninitialize uninitialize}.
   */
  destroy: function destroy() {
    array.forEach(this._connects, (handle) => {
      connect.disconnect(handle);
    });

    array.forEach(this._subscribes, (handle) => {
      connect.unsubscribe(handle);
    });

    array.forEach(this._signals, (signal) => {
      signal.remove();
    });

    this.uninitialize();
  },
  /**
   * Shelled function that is called from {@link #destroy destroy}, may be used to release any further handles.
   */
  uninitialize: function uninitialize() {},
  /**
   * Cleans up URL to prevent ReUI url handling and then invokes ReUI.
   */
  initReUI: function initReUI() {
    // prevent ReUI from attempting to load the URLs view as we handle that ourselves.
    // todo: add support for handling the URL?
    const h = this.hash();
    if (h !== '') {
      this.redirectHash = h;
    }

    location.hash = '';

    ReUI.init();
  },
  _onOffline: function _onOffline() {
    this.ping((results) => this._updateConnectionState(results));
  },
  _onOnline: function _onOnline() {
    this.ping((results) => this._updateConnectionState(results));
  },
  _updateConnectionState: function _updateConnectionState(online) {
    // Don't fire the onConnectionChange if we are in the same state.
    if (this.onLine === online) {
      return;
    }

    this.onLine = online;
    this.onConnectionChange(online);
  },
  onConnectionChange: function onConnectionChange(/*online*/) {},
  /**
   * Establishes various connections to events.
   */
  initConnects: function initConnects() {
    this._connects.push(connect.connect(window, 'resize', this, this.onResize));
    this._connects.push(connect.connect(win.body(), 'beforetransition', this, this._onBeforeTransition));
    this._connects.push(connect.connect(win.body(), 'aftertransition', this, this._onAfterTransition));
    this._connects.push(connect.connect(win.body(), 'show', this, this._onActivate));
    ready(() => {
      window.addEventListener('online', this._onOnline.bind(this));
      window.addEventListener('offline', this._onOffline.bind(this));
    });

    this.ping((results) => this._updateConnectionState(results));
  },

  /**
   * Returns a promise. The results are true of the resource came back
   * before the PING_TIMEOUT. The promise is rejected if there is timeout or
   * the response is not a 200 or 304.
   */
  _ping: function _ping() {
    return new Promise((resolve) => {
      const xhr = new XMLHttpRequest();
      xhr.ontimeout = () => resolve(false);
      xhr.onerror = () => resolve(false);
      xhr.onload = () => {
        const DONE = 4;
        const HTTP_OK = 200;
        const HTTP_NOT_MODIFIED = 304;

        if (xhr.readyState === DONE) {
          if (xhr.status === HTTP_OK || xhr.status === HTTP_NOT_MODIFIED) {
            resolve(true);
          } else {
            resolve(false);
          }
        }
      };
      xhr.open('GET', this.PING_RESOURCE);
      xhr.timeout = this.PING_TIMEOUT;
      xhr.send();
    });
  },

  /**
   * Establishes signals/handles from dojo's newer APIs
   */
  initSignals: function initSignals() {
    this._signals.push(aspect.after(window.ReUI, 'setOrientation', (result, args) => {
      if (args && args.length > 0) {
        const value = args[0];
        this.currentOrientation = value;
        this.onSetOrientation(value);
        connect.publish('/app/setOrientation', [value]);
      }
    }.bind(this)));

    return this;
  },
  /**
   * Executes the chain of promises registered with registerAppStatePromise.
   * When all promises are done, a new promise is returned to the caller, and all
   * registered promises are flushed.
   * @return {Promise}
   */
  initAppState: function initAppState() {
    const promises = array.map(this._appStatePromises, (item) => {
      let results = item;
      if (typeof item === 'function') {
        results = item();
      }

      return results;
    });

    return all(promises).then((results) => {
      this.clearAppStatePromises();
      return results;
    });
  },
  /**
   * Registers a promise that will resolve when initAppState is invoked.
   * @param {Promise|Function} promise A promise or a function that returns a promise
   */
  registerAppStatePromise: function registerAppStatePromise(promise) {
    this._appStatePromises.push(promise);
    return this;
  },
  clearAppStatePromises: function clearAppStatePromises() {
    this._appStatePromises = [];
  },
  onSetOrientation: function onSetOrientation( /*value*/ ) {},
  /**
   * Loops through connections and calls {@link #registerService registerService} on each.
   */
  initServices: function initServices() {
    for (const name in this.connections) {
      if (this.connections.hasOwnProperty(name)) {
        this.registerService(name, this.connections[name]);
      }
    }
  },
  /**
   * Loops through modules and calls their `init()` function.
   */
  initModules: function initModules() {
    for (let i = 0; i < this.modules.length; i++) {
      this.modules[i].init(this);
    }
  },
  /**
   * Loops through (tool)bars and calls their `init()` function.
   */
  initToolbars: function initToolbars() {
    for (const n in this.bars) {
      if (this.bars.hasOwnProperty(n)) {
        this.bars[n].init(); // todo: change to startup
      }
    }
  },
  /**
   * Sets the global variable `App` to this instance.
   */
  activate: function activate() {
    window.App = this;
  },
  /**
   * Initializes this application as well as the toolbar and all currently registered views.
   */
  init: function init() {
    this.initPreferences();
    this.initConnects();
    this.initSignals();
    this.initServices(); // TODO: Remove
    this._startupConnections();
    this.initModules();
    this.initToolbars();
    this.initReUI();
  },
  initPreferences: function initPreferences() {
    this._loadPreferences();
  },
  /**
   * Check if the browser supports touch events.
   * @return {Boolean} true if the current browser supports touch events, false otherwise.
   */
  supportsTouch: function supportsTouch() {
    // Taken from https://github.com/Modernizr/Modernizr/ (MIT Licensed)
    return ('ontouchstart' in window) || (window.DocumentTouch && document instanceof window.DocumentTouch);
  },
  persistPreferences: function persistPreferences() {
    try {
      if (window.localStorage) {
        window.localStorage.setItem('preferences', json.stringify(this.preferences));
      }
    } catch (e) {
      console.error(e); // eslint-disable-line
    }
  },
  _loadPreferences: function _loadPreferences() {
    try {
      if (window.localStorage) {
        this.preferences = json.parse(window.localStorage.getItem('preferences'));
      }
    } catch (e) {
      console.error(e); // eslint-disable-line
    }
  },
  /**
   * Establishes various connections to events.
   */
  _startupConnections: function _startupConnections() {
    for (const name in this.connections) {
      if (this.connections.hasOwnProperty(name)) {
        if (this.connections.hasOwnProperty(name)) {
          this.registerConnection(name, this.connections[name]);
        }
      }
    }

    /* todo: should we be mixing this in? */
    delete this.connections;
  },
  /**
   * Sets `_started` to true.
   */
  run: function run() {
    this._started = true;
  },
  /**
   * Returns the `window.navigator.onLine` property for detecting if an internet connection is available.
   */
  isOnline: function isOnline() {
    return this.onLine;
  },
  /**
   * Returns true/false if the current view is the first/initial view.
   * This is useful for disabling the back button (so you don't hit the login page).
   * @returns {boolean}
   */
  isOnFirstView: function isOnFirstView() {},

  /**
   * Optional creates, then registers an Sage.SData.Client.SDataService and adds the result to `App.services`.
   * @param {String} name Unique identifier for the service.
   * @param {Object} service May be a SDataService instance or constructor parameters to create a new SDataService instance.
   * @param {Object} options Optional settings for the registered service.
   */
  registerService: function registerService(name, service, options = {}) {
    const instance = service instanceof Sage.SData.Client.SDataService ? service : new Sage.SData.Client.SDataService(service);

    this.services[name] = instance;

    if ((options.isDefault || service.isDefault) || !this.defaultService) {
      this.defaultService = instance;
    }

    return this;
  },
  /**
   * Optional creates, then registers an Sage.SData.Client.SDataService and adds the result to `App.services`.
   * @param {String} name Unique identifier for the service.
   * @param {Object} definition May be a SDataService instance or constructor parameters to create a new SDataService instance.
   * @param {Object} options Optional settings for the registered service.
   */
  registerConnection: function registerConnection(name, definition, options = {}) {
    const instance = definition instanceof Sage.SData.Client.SDataService ? definition : new Sage.SData.Client.SDataService(definition);

    this._connections[name] = instance;

    if ((options.isDefault || definition.isDefault) || !this._connections.default) {
      this._connections.default = instance;
    }

    return this;
  },
  /**
   * Determines the the specified service name is found in the Apps service object.
   * @param {String} name Name of the SDataService to detect
   */
  hasService: function hasService(name) {
    return !!this.services[name];
  },
  _createViewContainers: function _createViewContainers() {
    const node = document.getElementById('viewContainer');

    if (node) {
      this._rootDomNode = node;
      return;
    }

    if (this._rootDomNode === null || typeof this._rootDomNode === 'undefined') {
      this._rootDomNode = domConstruct.create('div', {
        'id': 'viewContainer',
        'class': 'viewContainer',
      }, win.body());

      const drawers = domConstruct.create('div', {
        'class': 'drawers absolute',
      }, win.body());

      domConstruct.create('div', {
        'class': 'overthrow left-drawer absolute',
      }, drawers);

      domConstruct.create('div', {
        'class': 'overthrow right-drawer absolute',
      }, drawers);
    }
  },
  /**
   * Registers a view with the application and renders it to HTML.
   * If the application has already been initialized, the view is immediately initialized as well.
   * @param {View} view A view instance to be registered.
   * @param {domNode} domNode Optional. A DOM node to place the view in.
   */
  registerView: function registerView(view, domNode) {
    this.views[view.id] = view;

    if (!domNode) {
      this._createViewContainers();
    }

    view._placeAt = domNode || this._rootDomNode;

    this.onRegistered(view);

    return this;
  },
  /**
   * Registers a toolbar with the application and renders it to HTML.
   * If the application has already been initialized, the toolbar is immediately initialized as well.
   * @param {String} name Unique name of the toolbar
   * @param {Toolbar} tbar Toolbar instance to register
   * @param {domNode} domNode Optional. A DOM node to place the view in.
   */
  registerToolbar: function registerToolbar(n, t, domNode) {
    let name = n;
    let tbar = t;

    if (typeof name === 'object') {
      tbar = name;
      name = tbar.name;
    }

    this.bars[name] = tbar;

    if (this._started) {
      tbar.init();
    }

    if (!domNode) {
      this._createViewContainers();
    }

    tbar.placeAt(domNode || this._rootDomNode, 'last');

    return this;
  },
  /**
   * Returns all the registered views.
   * @return {View[]} An array containing the currently registered views.
   */
  getViews: function getViews() {
    const results = [];

    for (const view in this.views) {
      if (this.views.hasOwnProperty(view)) {
        results.push(this.views[view]);
      }
    }

    return results;
  },
  /**
   * Checks to see if the passed view instance is the currently active one by comparing it to {@link #getPrimaryActiveView primaryActiveView}.
   * @param {View} view
   * @return {Boolean} True if the passed view is the same as the active view.
   */
  isViewActive: function isViewActive(view) {
    // todo: add check for multiple active views.
    return (this.getPrimaryActiveView() === view);
  },
  /**
   * Talks to ReUI to get the current page or dialog name and then returns the result of {@link #getView getView(name)}.
   * @return {View} Returns the active view instance, if no view is active returns null.
   */
  getPrimaryActiveView: function getPrimaryActiveView() {
    const el = ReUI.getCurrentPage() || ReUI.getCurrentDialog();
    if (el) {
      return this.getView(el);
    }
  },
  /**
   * Determines if any registered view has been registered with the provided key.
   * @param {String} key Unique id of the view.
   * @return {Boolean} True if there is a registered view name matching the key.
   */
  hasView: function hasView(key) {
    return !!this._internalGetView({
      key: key,
      init: false,
    });
  },
  /**
   * Returns the registered view instance with the associated key.
   * @param {String/Object} key The id of the view to return, if object then `key.id` is used.
   * @return {View} view The requested view.
   */
  getView: function getView(key) {
    return this._internalGetView({
      key: key,
      init: true,
    });
  },
  _internalGetView: function _internalGetView(options) {
    const key = options && options.key;
    const init = options && options.init;

    if (key) {
      let view;
      if (typeof key === 'string') {
        view = this.views[key];
      } else if (typeof key.id === 'string') {
        view = this.views[key.id];
      }

      if (init && view && !view._started) {
        view.init();
        view.placeAt(view._placeAt, 'first');
        view._started = true;
        view._placeAt = null;
      }

      return view;
    }

    return null;
  },
  /**
   * Returns the defined security for a specific view
   * @param {String} key Id of the registered view to query.
   * @param access
   */
  getViewSecurity: function getViewSecurity(key, access) {
    const view = this._internalGetView({
      key: key,
      init: false,
    });
    return (view && view.getSecurity(access));
  },
  /**
   * Returns the registered SDataService instance by name, or returns the default service.
   * @param {String/Boolean} name If string service is looked up by name. If false, default service is returned.
   * @return {Object} The registered Sage.SData.Client.SDataService instance.
   */
  getService: function getService(name) {
    if (typeof name === 'string' && this.services[name]) {
      return this.services[name];
    }

    return this.defaultService;
  },
  /**
   * Determines the the specified service name is found in the Apps service object.
   * @param {String} name Name of the SDataService to detect
   */
  hasConnection: function hasConnection(name) {
    return !!this._connections[name];
  },
  getConnection: function getConnection(name) {
    if (this._connections[name]) {
      return this._connections[name];
    }

    return this._connections.default;
  },
  /**
   * Sets the applications current title.
   * @param {String} title The new title.
   */
  setPrimaryTitle: function setPrimaryTitle(title) {
    for (const n in this.bars) {
      if (this.bars.hasOwnProperty(n)) {
        if (this.bars[n].managed) {
          this.bars[n].set('title', title);
        }
      }
    }

    return this;
  },
  /**
   * Resize handle, publishes the global event `/app/resize` which views may subscribe to.
   */
  onResize: function onResize() {
    if (this.resizeTimer) {
      clearTimeout(this.resizeTimer);
    }

    this.resizeTimer = setTimeout(() => {
      connect.publish('/app/resize', []);
    }, 100);
  },
  onRegistered: function onRegistered( /*view*/ ) {},
  onBeforeViewTransitionAway: function onBeforeViewTransitionAway( /*view*/ ) {},
  onBeforeViewTransitionTo: function onBeforeViewTransitionTo( /*view*/ ) {},
  onViewTransitionAway: function onViewTransitionAway( /*view*/ ) {},
  onViewTransitionTo: function onViewTransitionTo( /*view*/ ) {},
  onViewActivate: function onViewActivate( /*view, tag, data*/ ) {},
  _onBeforeTransition: function _onBeforeTransition(evt) {
    const view = this.getView(evt.target);
    if (view) {
      if (evt.out) {
        this._beforeViewTransitionAway(view);
      } else {
        this._beforeViewTransitionTo(view);
      }
    }
  },
  _onAfterTransition: function _onAfterTransition(evt) {
    const view = this.getView(evt.target);
    if (view) {
      if (evt.out) {
        this._viewTransitionAway(view);
      } else {
        this._viewTransitionTo(view);
      }
    }
  },
  _onActivate: function _onActivate(evt) {
    const view = this.getView(evt.target);
    if (view) {
      this._viewActivate(view, evt.tag, evt.data);
    }
  },
  _beforeViewTransitionAway: function _beforeViewTransitionAway(view) {
    this.onBeforeViewTransitionAway(view);

    view.beforeTransitionAway();
  },
  _beforeViewTransitionTo: function _beforeViewTransitionTo(view) {
    this.onBeforeViewTransitionTo(view);

    for (const n in this.bars) {
      if (this.bars[n].managed) {
        this.bars[n].clear();
      }
    }

    view.beforeTransitionTo();
  },
  _viewTransitionAway: function _viewTransitionAway(view) {
    this.onViewTransitionAway(view);

    view.transitionAway();
  },
  _viewTransitionTo: function _viewTransitionTo(view) {
    this.onViewTransitionTo(view);

    const tools = (view.options && view.options.tools) || view.getTools() || {};

    for (const n in this.bars) {
      if (this.bars[n].managed) {
        this.bars[n].showTools(tools[n]);
      }
    }

    view.transitionTo();
  },
  _viewActivate: function _viewActivate(view, tag, data) {
    this.onViewActivate(view);

    view.activate(tag, data);
  },
  /**
   * Searches ReUI.context.history by passing a predicate function that should return true if a match is found, false otherwise.
   * This is similar to queryNavigationContext, however, this function will return an array of found items instead of a single item.
   * @param {Function} predicate
   * @param {Object} scope
   * @return {Array} context history filtered out by the predicate.
   */
  filterNavigationContext: function filterNavigationContext(predicate, scope) {
    const list = ReUI.context.history || [];
    const filtered = array.filter(list, function filter(item) {
      return predicate.call(scope || this, item.data);
    }.bind(this));

    return array.map(filtered, function map(item) {
      return item.data;
    });
  },
  /**
   * Searches ReUI.context.history by passing a predicate function that should return true
   * when a match is found.
   * @param {Function} predicate Function that is called in the provided scope with the current history iteration. It should return true if the history item is the desired context.
   * @param {Number} depth
   * @param {Object} scope
   * @return {Object/Boolean} context History data context if found, false if not.
   */
  queryNavigationContext: function queryNavigationContext(predicate, d, s) {
    let scope = s;
    let depth = d;

    if (typeof depth !== 'number') {
      scope = depth;
      depth = 0;
    }

    const list = ReUI.context.history || [];

    depth = depth || 0;

    for (let i = list.length - 2, j = 0; i >= 0 && (depth <= 0 || j < depth); i--, j++) {
      if (predicate.call(scope || this, list[i].data)) {
        return list[i].data;
      }
    }

    return false;
  },
  /**
   * Shortcut method to {@link #queryNavigationContext queryNavigationContext} that matches the specified resourceKind provided
   * @param {String/String[]} kind The resourceKind(s) the history item must match
   * @param {Function} predicate Optional. If provided it will be called on matches so you may do an secondary check of the item - returning true for good items.
   * @param {Object} scope Scope the predicate should be called in.
   * @return {Object} context History data context if found, false if not.
   */
  isNavigationFromResourceKind: function isNavigationFromResourceKind(kind, predicate, scope) {
    const lookup = {};
    if (lang.isArray(kind)) {
      array.forEach(kind, function forEach(item) {
        this[item] = true;
      }, lookup);
    } else {
      lookup[kind] = true;
    }

    return this.queryNavigationContext(function queryNavigationContext(o) {
      const context = (o.options && o.options.source) || o;
      const resourceKind = context && context.resourceKind;

      // if a predicate is defined, both resourceKind AND predicate must match.
      if (lookup[resourceKind]) {
        if (predicate) {
          if (predicate.call(scope || this, o, context)) {
            return o;
          }
        } else {
          return o;
        }
      }
    });
  },
  /**
   * Registers a customization to a target path.
   *
   * A Customization Spec is a special object with the following keys:
   *
   * * `at`: `function(item)` - passes the current item in the list, the function should return true if this is the item being modified (or is at where you want to insert something).
   * * `at`: `{Number}` - May optionally define the index of the item instead of a function.
   * * `type`: `{String}` - enum of `insert`, `modify`, `replace` or `remove` that indicates the type of customization.
   * * `where`: `{String}` - enum of `before` or `after` only needed when type is `insert`.
   * * `value`: `{Object}` - the entire object to create (insert or replace) or the values to overwrite (modify), not needed for remove.
   * * `value`: `{Object[]}` - if inserting you may pass an array of items to create.
   *
   * Note: This also accepts the legacy signature:
   * `registerCustomization(path, id, spec)`
   * Where the path is `list/tools` and `id` is the view id
   *
   * All customizations are registered to `this.customizations[path]`.
   *
   * @param {String} path The customization set such as `list/tools#account_list` or `detail#contact_detail`. First half being the type of customization and the second the view id.
   * @param {Object} spec The customization specification
   */
  registerCustomization: function registerCustomization(p, s) {
    let path = p;
    let spec = s;

    if (arguments.length > 2) {
      const customizationSet = arguments[0];
      const id = arguments[1];

      spec = arguments[2];
      path = id ? customizationSet + '#' + id : customizationSet;
    }

    const container = this.customizations[path] || (this.customizations[path] = []);
    if (container) {
      container.push(spec);
    }

    return this;
  },
  /**
   * Returns the customizations registered for the provided path.
   *
   * Note: This also accepts the legacy signature:
   * `getCustomizationsFor(set, id)`
   * Where the path is `list/tools` and `id` is the view id
   *
   * @param {String} path The customization set such as `list/tools#account_list` or `detail#contact_detail`. First half being the type of customization and the second the view id.
   */
  getCustomizationsFor: function getCustomizationsFor(p) {
    let path = p;

    if (arguments.length > 1) {
      path = arguments[1] ? arguments[0] + '#' + arguments[1] : arguments[0];
    }

    const segments = path.split('#');
    const customizationSet = segments[0];
    const forPath = this.customizations[path] || [];
    const forSet = this.customizations[customizationSet] || [];

    return forPath.concat(forSet);
  },
  hasAccessTo: function hasAccessTo( /*security*/ ) {
    return true;
  },
  /**
   * Override this function to load a view in the left drawer.
   */
  showLeftDrawer: function showLeftDrawer() {
    return this;
  },
  /**
   * Override this function to load a view in the right drawer.
   */
  showRightDrawer: function showRightDrawer() {
    return this;
  },
  /**
   * Loads Snap.js and assigns the instance to App.snapper. This method would typically be called before navigating to the initial view, so the login page does not contain the menu.
   * @param {DOMNode} element Optional. Snap.js options.element property. If not provided defaults to the "viewContaienr" DOMNode.
   * @param {Object} options Optional. Snap.js options object. A default is provided if this is undefined. Providing options will override the element parameter.
   */
  loadSnapper: function loadSnapper(element, options) {
    // TODO: Provide a domNode param and default to viewContainer if not provided
    if (this.snapper) {
      return this;
    }

    const snapper = new snap(options || { // eslint-disable-line
      element: element || document.getElementById('viewContainer'),
      dragger: null,
      disable: 'none',
      addBodyClasses: true,
      hyperextensible: false,
      resistance: 0.1,
      flickThreshold: 50,
      transitionSpeed: 0.2,
      easing: 'ease',
      maxPosition: 266,
      minPosition: -266,
      tapToClose: has('ie') ? false : true, // causes issues on windows phones where tapping the close button causes snap.js endDrag to fire, closing the menu before we can check the state properly
      touchToDrag: false,
      slideIntent: 40,
      minDragDistance: 5,
    });

    this.snapper = snapper;

    this.showLeftDrawer();
    this.showRightDrawer();
    return this;
  },
});

// Backwards compatibility for custom modules still referencing the old declare global
lang.setObject('Sage.Platform.Mobile.Application', __class);
export default __class;<|MERGE_RESOLUTION|>--- conflicted
+++ resolved
@@ -25,12 +25,9 @@
 import all from 'dojo/promise/all';
 import snap from 'snap';
 import ReUI from './ReUI/main';
-<<<<<<< HEAD
-import ModelManager from './Models/Manager';
-=======
 import ready from 'dojo/ready';
 import util from './Utility';
->>>>>>> 62213acc
+import ModelManager from './Models/Manager';
 import 'dojo/sniff';
 
 has.add('html5-file-api', function hasFileApi(global) {
@@ -211,9 +208,6 @@
    * @property {int}
    */
   maxUploadFileSize: 4000000,
-<<<<<<< HEAD
-  ModelManager: null,
-=======
 
   /*
    * Timeout for the connection check.
@@ -224,11 +218,11 @@
    * Static resource to request on the ping. Should be a small file.
    */
   PING_RESOURCE: 'content/images/blank.gif',
->>>>>>> 62213acc
   /**
    * All options are mixed into App itself
    * @param {Object} options
    */
+  ModelManager: null,
   constructor: function constructor(options) {
     this._connects = [];
     this._appStatePromises = [];
@@ -244,9 +238,6 @@
 
     this.context = {};
     this.viewShowOptions = [];
-<<<<<<< HEAD
-    this.ModelManager = ModelManager;
-=======
     this.ping = util.debounce((action) => {
       this._ping().then((results) => {
         if (typeof action === 'function') {
@@ -255,7 +246,7 @@
       });
     }, this.PING_TIMEOUT);
 
->>>>>>> 62213acc
+    this.ModelManager = ModelManager;
     lang.mixin(this, options);
   },
   /**
