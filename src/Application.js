--- conflicted
+++ resolved
@@ -40,24 +40,7 @@
 ) {
     
     lang.extend(Function, {
-<<<<<<< HEAD
-        bindDelegate: function(scope) {
-            var fn = this;
-
-            if (arguments.length == 1) return function()
-            {
-                return fn.apply(scope || this, arguments);
-            };
-
-            var optional = Array.prototype.slice.call(arguments, 1);
-            return function() {
-                var called = Array.prototype.slice.call(arguments, 0);
-                return fn.apply(scope || this, called.concat(optional));
-            };
-        }
-=======
         bindDelegate: utility.bindDelegate
->>>>>>> fec8735f
     });
 
     var applyLocalizationTo = function(object, localization) {
@@ -156,29 +139,6 @@
                     this._clearSDataRequestCache();
             }
         },
-<<<<<<< HEAD
-        initConnects: function() {
-            this._connects.push(connect.connect(window, 'resize', this, this.onResize));
-            this._connects.push(connect.connect(win.body(), 'beforetransition', this, this._onBeforeTransition));
-            this._connects.push(connect.connect(win.body(), 'aftertransition', this, this._onAfterTransition));
-            this._connects.push(connect.connect(win.body(), 'show', this, this._onActivate));
-        },
-        initServices: function() {
-            for (var name in this.connections)
-                this.registerService(name, this.connections[name]);
-        },
-        initModules: function() {
-            for (var i = 0; i < this.modules.length; i++)
-                this.modules[i].init(this);
-        },
-        initViews: function() {
-            for (var n in this.views)
-                this.views[n].init(); // todo: change to startup
-        },
-        initToolbars: function() {
-            for (var n in this.bars)
-                this.bars[n].init(); // todo: change to startup
-=======
         _startupEvents: function() {
             this._signals.push(connect.connect(window, 'resize', this, this.onResize));
         },
@@ -199,7 +159,6 @@
 
             /* todo: should we be mixing this in? */
             delete this.modules;
->>>>>>> fec8735f
         },
         activate: function() {
             win.global.App = this;
