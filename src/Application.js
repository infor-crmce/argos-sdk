/* Copyright (c) 2010, Sage Software, Inc. All rights reserved.
 *
 * Licensed under the Apache License, Version 2.0 (the "License");
 * you may not use this file except in compliance with the License.
 * You may obtain a copy of the License at
 *
 *     http://www.apache.org/licenses/LICENSE-2.0
 *
 * Unless required by applicable law or agreed to in writing, software
 * distributed under the License is distributed on an "AS IS" BASIS,
 * WITHOUT WARRANTIES OR CONDITIONS OF ANY KIND, either express or implied.
 * See the License for the specific language governing permissions and
 * limitations under the License.
 */
import array from 'dojo/_base/array';
import connect from 'dojo/_base/connect';
import lang from 'dojo/_base/lang';
import win from 'dojo/_base/window';
import hash from 'dojo/hash';
import has from 'dojo/has';
import domClass from 'dojo/dom-class';
import domConstruct from 'dojo/dom-construct';
import all from 'dojo/promise/all';
import snap from 'snap';
import ready from 'dojo/ready';
import util from './Utility';
import ModelManager from './Models/Manager';
import Toast from './Dialogs/Toast';
import { model } from './Model';
import { intent } from './Intent';
import { updateConnectionState } from './Intents/update-connection';
import Modal from './Dialogs/Modal';
import BusyIndicator from './Dialogs/BusyIndicator';
import Deferred from 'dojo/Deferred';
import ErrorManager from './ErrorManager';
import getResource from './I18n';
import { createStore } from 'redux';
import { sdk } from './reducers';
import Scene from './Scene';
import page from 'page';
import 'dojo/sniff';

// import moment from 'moment';
import Rx from 'rxjs';

const resource = getResource('sdkApplication');

has.add('html5-file-api', (global) => {
  if (has('ie')) {
    return false;
  }

  if (global.File && global.FileReader && global.FileList && global.Blob) {
    return true;
  }
  return false;
});

lang.extend(Function, {
  // TODO: Deprecate this in favor of the standard "bind"
  bindDelegate: function bindDelegate(scope) {
    const self = this;

    if (arguments.length === 1) {
      return function bound() {
        return self.apply(scope || this, arguments);
      };
    }

    const optional = Array.prototype.slice.call(arguments, 1);
    return function boundWArgs() {
      const called = Array.prototype.slice.call(arguments, 0);
      return self.apply(scope || this, called.concat(optional));
    };
  },
});

// Patching backwards compatablity so that customizations will not break and where moment
// was required.
// define('moment', [], function getMoment() { // eslint-disable-line
//   return moment;
// });

function applyLocalizationTo(object, localization) {
  if (!object) {
    return;
  }

  const target = object.prototype || object;
  for (const key in localization) {
    if (lang.isObject(localization[key])) {
      applyLocalizationTo(target[key], localization[key]);
    } else {
      target[key] = localization[key];
    }
  }
}

function localize(name, localization) {
  let target = lang.getObject(name);
  if (target && target.prototype) {
    target = target.prototype;
  }

  if (target) {
    applyLocalizationTo(target, localization);
  }
}

function mergeConfiguration(baseConfiguration, moduleConfiguration) {
  if (baseConfiguration) {
    if (baseConfiguration.modules && moduleConfiguration.modules) {
      baseConfiguration.modules = baseConfiguration.modules.concat(moduleConfiguration.modules);
    }

    if (baseConfiguration.connections && moduleConfiguration.connections) {
      baseConfiguration.connections = lang.mixin(baseConfiguration.connections, moduleConfiguration.connections);
    }
  }

  return baseConfiguration;
}

lang.mixin(win.global, {
  localize,
  mergeConfiguration,
});

/**
 * @class argos.Application
 * Application is a nexus that provides many routing and global application services that may be used
 * from anywhere within the app.
 *
 * It provides a shortcut alias to `window.App` (`App`) with the most common usage being `App.getView(id)`.
 *
 * @alternateClassName App
 */
<<<<<<< HEAD
export default class Application {
  constructor(options) {
    /**
     * @property enableConcurrencyCheck {Boolean} Option to skip concurrency checks to avoid precondition/412 errors.
     */
    this.enableConcurrencyCheck = false;

    this.ReUI = {
      back: function back() {
        if (this.context && this.context.history) { // Have to call twice as page will re-add the view you are returning to this.context.history.pop();
          this.context.history.pop();
        }
        page.back();
      },
      context: {
        history: null,
      },
    };
=======
const __class = declare('argos.Application', null, {
  /**
   * @property enableConcurrencyCheck {Boolean} Option to skip concurrency checks to avoid precondition/412 errors.
   */
  enableConcurrencyCheck: false,

  ReUI: {
    app: null,
    back: function back() {
      if (!this.app) {
        return;
      }
      if (this.app.context &&
            this.app.context.history &&
              this.app.context.history.length > 0) {
        // Note: PageJS will push the page back onto the stack once viewed
        const from = this.app.context.history.pop();
        page.len--;

        const returnTo = from.data && from.data.options && from.data.options.returnTo;

        if (returnTo) {
          let returnIndex = -1;
          // Finds the last index of the returnTo
          this.app.context.history.forEach((val, index) => {
            if (val.page === returnTo) {
              returnIndex = index;
            }
          });
          if (returnIndex !== -1) {
            this.app.context.history.splice(returnIndex);
          }
          page.redirect(returnTo);
          return;
        }

        const to = this.app.context.history.pop();
        page.redirect(to.page);
        return;
      }
      page.back(this.app.homeViewId);
    },
    context: {
      history: null,
    },
  },

  /**
   * @property viewShowOptions {Array} Array with one configuration object that gets pushed before showing a view.
   * Allows passing in options via routing. Value gets removed once the view is shown.
   */
  viewShowOptions: null,

  /**
   * Instance of a Snap.js object (https://github.com/jakiestfu/Snap.js/)
   */
  snapper: null,

  /**
   * @property {String}
   * Current orientation of the application. Can be landscape or portrait.
   */
  currentOrientation: 'portrait',

  /**
   * Array of all connections for App
   * @property {Object[]}
   * @private
   */
  _connects: null,

  /**
   * Boolean for whether the application is an embedded app or not
   * @property {boolean}
   * @private
   */
  _embedded: false,

  /**
   * Array of handles for App
   * @property {Object[]}
   * @private
   */
  _signals: null,

  /**
   * @private
   * Array of all subscriptions for App
   */
  _subscribes: null,

  /**
   * Array of promises to load app state
   * @property {Array}
   * @private
   */
  _appStatePromises: null,

  /**
   * Signifies the App has been initialized
   * @property {Boolean}
   * @private
   */
  _started: false,

  _rootDomNode: null,
  _containerNode: null,
  customizations: null,
  services: null, // TODO: Remove
  _connections: null,
  modules: null,
  views: null,
  hash,
  onLine: true,
  _currentPage: null,
  /**
   * Toolbar instances by key name
   * @property {Object}
   */
  bars: null,
  enableCaching: false,
  /**
   * The default Sage.SData.Client.SDataService instance
   * @property {Object}
   */
  defaultService: null,
  resizeTimer: null,

  /**
   * The hash to redirect to after login.
   * @property {String}
   */
  redirectHash: '',
  /**
   * Signifies the maximum file size that can be uploaded in bytes
   * @property {int}
   */
  maxUploadFileSize: 4000000,

  /**
   * Timeout for the connection check.
   */
  PING_TIMEOUT: 3000,

  /**
   * Ping debounce time.
   */
  PING_DEBOUNCE: 1000,

  /**
   * Number of times to attempt to ping.
   */
  PING_RETRY: 5,
>>>>>>> 321bf760

    /**
     * @property viewShowOptions {Array} Array with one configuration object that gets pushed before showing a view.
     * Allows passing in options via routing. Value gets removed once the view is shown.
     */
    this.viewShowOptions = null;

    /**
     * Instance of a Snap.js object (https://github.com/jakiestfu/Snap.js/)
     */
    this.snapper = null;

    /**
     * @property {String}
     * Current orientation of the application. Can be landscape or portrait.
     */
    this.currentOrientation = 'portrait';

    /**
     * Array of all connections for App
     * @property {Object[]}
     * @private
     */
    this._connects = null;

    /**
     * Boolean for whether the application is an embedded app or not
     * @property {boolean}
     * @private
     */
    this._embedded = false;

    /**
     * Array of handles for App
     * @property {Object[]}
     * @private
     */
    this._signals = null;

    /**
     * @private
     * Array of all subscriptions for App
     */
    this._subscribes = null;

    /**
     * Array of promises to load app state
     * @property {Array}
     * @private
     */
    this._appStatePromises = null;

    /**
     * Signifies the App has been initialized
     * @property {Boolean}
     * @private
     */
    this._started = false;

    this._rootDomNode = null;
    this._containerNode = null;
    this.customizations = null;
    this.services = null; // TODO: Remove
    this._connections = null;
    this.modules = null;
    this.views = null;
    this.hash = hash;
    this.onLine = true;
    this._currentPage = null;
    /**
     * Toolbar instances by key name
     * @property {Object}
     */
    this.bars = null;
    this.enableCaching = false;
    /**
     * The default Sage.SData.Client.SDataService instance
     * @property {Object}
     */
    this.defaultService = null;
    this.resizeTimer = null;

    /**
     * The hash to redirect to after login.
     * @property {String}
     */
    this.redirectHash = '';
    /**
     * Signifies the maximum file size that can be uploaded in bytes
     * @property {int}
     */
    this.maxUploadFileSize = 4000000;

    /**
     * Timeout for the connection check.
     */
    this.PING_TIMEOUT = 3000;

    /**
     * Ping debounce time.
     */
    this.PING_DEBOUNCE = 1000;

    /**
     * Number of times to attempt to ping.
     */
    this.PING_RETRY = 5;

    /*
     * Static resource to request on the ping. Should be a small file.
     */
    this.PING_RESOURCE = 'ping.gif';
    /**
     * All options are mixed into App itself
     * @param {Object} options
     */
    this.ModelManager = null;
    this.isDynamicInitialized = false;

    this.checkOrientationTime = 100;
    this.orientationCheckHandle = null;
    this._connects = [];
    this._appStatePromises = [];
    this._signals = [];
    this._subscribes = [];

    this.customizations = {};
    this.services = {}; // TODO: Remove
    this._connections = {};
    this.modules = [];
    this.views = {};
    this.bars = {};

    this.context = {
      history: [],
    };
    this.viewShowOptions = [];
    // TODO: Replace these
    const actions = intent();
    this.state$ = model(actions);
    this.state$.subscribe(this._onStateChange.bind(this), this._onStateError.bind(this));

    // For routing need to know homeViewId
    this.ReUI.app = this;

    this.ModelManager = ModelManager;
    lang.mixin(this, options);
  }

  /**
   * Loops through and disconnections connections and unsubscribes subscriptions.
   * Also calls {@link #uninitialize uninitialize}.
   */
  destroy() {
    array.forEach(this._connects, (handle) => {
      connect.disconnect(handle);
    });

    array.forEach(this._subscribes, (handle) => {
      connect.unsubscribe(handle);
    });

    array.forEach(this._signals, (signal) => {
      signal.remove();
    });

    this.uninitialize();
  }

  /**
   * Shelled function that is called from {@link #destroy destroy}, may be used to release any further handles.
   */
  uninitialize() {
  }

  back() {
    if (!this._embedded) {
      ReUI.back();
    }
  }

  /**
   * Initialize the hash and save the redirect hash if any
   */
  initHash() {
    const h = this.hash();
    if (h !== '') {
      this.redirectHash = h;
    }

    if (!this._embedded) {
      location.hash = '';
    }

    // Backwards compatibility for global uses of ReUI
    window.ReUI = this.ReUI;
    window.ReUI.context.history = this.context.history;
  }

  _onOffline() {
    this.ping();
  }

  _onOnline() {
    this.ping();
  }

  _onStateChange(val) {
    this._updateConnectionState(val.connectionState);
    this.onStateChange(val);
  }

  _onStateError(error) {
    this.onStateError(error);
  }

  onStateChange(val) {} // eslint-disable-line
  onStateError(error) {} // eslint-disable-line
  _updateConnectionState(online) {
    // Don't fire the onConnectionChange if we are in the same state.
    if (this.onLine === online) {
      return;
    }

    this.onLine = online;
    this.onConnectionChange(online);
  }

  forceOnline() {
    updateConnectionState(true);
  }

  forceOffline() {
    updateConnectionState(false);
  }

  onConnectionChange(/* online*/) {}

  /**
   * Establishes various connections to events.
   */
  initConnects() {
    this._connects.push(connect.connect(window, 'resize', this, this.onResize));
    this._connects.push(connect.connect(win.body(), 'beforetransition', this, this._onBeforeTransition));
    this._connects.push(connect.connect(win.body(), 'aftertransition', this, this._onAfterTransition));
    this._connects.push(connect.connect(win.body(), 'show', this, this._onActivate));
    ready(() => {
      window.addEventListener('online', this._onOnline.bind(this));
      window.addEventListener('offline', this._onOffline.bind(this));
    });

    this.ping();
  }

  /**
   * Returns a promise. The results are true of the resource came back
   * before the PING_TIMEOUT. The promise is rejected if there is timeout or
   * the response is not a 200 or 304.
   */
  _ping() {
    return new Promise((resolve) => {
      const xhr = new XMLHttpRequest();
      xhr.ontimeout = () => resolve(false);
      xhr.onerror = () => resolve(false);
      xhr.onload = () => {
        const DONE = 4;
        const HTTP_OK = 200;
        const HTTP_NOT_MODIFIED = 304;

        if (xhr.readyState === DONE) {
          if (xhr.status === HTTP_OK || xhr.status === HTTP_NOT_MODIFIED) {
            resolve(true);
          } else {
            resolve(false);
          }
        }
      };
      xhr.open('GET', `${this.PING_RESOURCE}?cache=${Math.random()}`);
      xhr.timeout = this.PING_TIMEOUT;
      xhr.send();
    });
  }

  /**
   * Establishes signals/handles from dojo's newer APIs
   */
  initSignals() {
    return this;
  }

  /**
   * Executes the chain of promises registered with registerAppStatePromise.
   * When all promises are done, a new promise is returned to the caller, and all
   * registered promises are flushed.
   * Each app state can be processed all at once or in a specfic seqence.
   * Example:
   * We can register  App state seqeunces as the following, where each sequence
   * is proccessed in a desending order form 0 to n. The first two in this example are defeulted to a
   * sequence of zero (0) and are procced first in which after the next sequence (1) is proccessed
   * and once all of its items are finshed then the last sequence 2 will start and process all of its items.
   *
   * If two seqences have the same number then thay will get combinded as if they where registerd together.
   * Aso not all items whith in a process are processed and ansync of each other and may not finish at the same time.
   *
   * To make two items process one after the other simpley put them in to diffrent sequences.
   *
   *   this.registerAppStatePromise(() => {some functions that returns a promise});
   *   this.registerAppStatePromise(() => {some functions that returns a promise});
   *
   *   this.registerAppStatePromise({
   *     seq: 1,
   *     description: 'Sequence 1',
   *     items: [{
   *       name: 'itemA',
   *       description: 'item A',
   *       fn: () => { some functions that returns a promise },
   *       }, {
   *         name: 'itemb',
   *         description: 'Item B',
   *         fn: () => {some functions that returns a promise},
   *       }],
   *   });
   *
   *   this.registerAppStatePromise({
   *     seq: 2,
   *     description: 'Sequence 2',
   *     items: [{
   *       name: 'item C',
   *       description: 'item C',
   *       fn: () => { some functions that returns a promise },
   *       },
   *    });
   *
   * There are there App state seqences re
   *
   * @return {Promise}
   */
  initAppState() {
    const def = new Deferred();
    const sequences = [];
    this._appStatePromises.forEach((item) => {
      let seq;
      if (typeof item === 'function') {
        seq = sequences.find(x => x.seq === 0);
        if (!seq) {
          seq = {
            seq: 0,
            description: resource.loadingApplicationStateText,
            items: [],
          };
          sequences.push(seq);
        }
        seq.items.push({
          name: 'default',
          description: '',
          fn: item,
        });
      } else {
        if (item.seq && item.items) {
          seq = sequences.find(x => x.seq === ((item.seq) ? item.seq : 0));
          if (seq) {
            item.items.forEach((_item) => {
              seq.items.push(_item);
            });
          } else {
            sequences.push(item);
          }
        }
      }
    });
    // Sort the sequence ascending so we can processes them in the right order.
    sequences.sort((a, b) => {
      if (a.seq > b.seq) {
        return 1;
      }

      if (a.seq < b.seq) {
        return -1;
      }

      return 0;
    });

    this._initAppStateSequence(0, sequences).then((results) => {
      this.clearAppStatePromises();
      this.initModulesDynamic();
      def.resolve(results);
    }, (err) => {
      this.clearAppStatePromises();
      def.reject(err);
    });
    return def.promise;
  }

  /**
   * Process a app state sequence and start the next sequnce when done.
   * @param {index) the index of the sequence to start
   * @param {sequences) an array of sequences
   */
  _initAppStateSequence(index, sequences) {
    const def = new Deferred();
    const seq = sequences[index];

    if (seq) { // We need to send an observable and get ride of the ui element.
      const indicator = new BusyIndicator({
        id: `busyIndicator__appState_${seq.seq}`,
        label: `${resource.initializingText} ${seq.description}`,
      });
      this.modal.disableClose = true;
      this.modal.showToolbar = false;
      this.modal.add(indicator);
      indicator.start();
      const promises = array.map(seq.items, (item) => {
        return item.fn();
      });
      const odef = def;
      all(promises).then(() => {
        indicator.complete(true);
        this.modal.disableClose = false;
        this.modal.hide();
        this._initAppStateSequence(index + 1, sequences).then((results) => {
          odef.resolve(results);
        }, (err) => {
          indicator.complete(true);
          this.modal.disableClose = false;
          this.modal.hide();
          odef.reject(err);
        });
      }, (err) => {
        ErrorManager.addSimpleError(indicator.label, err);
        indicator.complete(true);
        this.modal.disableClose = false;
        this.modal.hide();
        def.reject(err);
      });
    } else {
      def.resolve();
    }
    return def.promise;
  }

  /**
   * Registers a promise that will resolve when initAppState is invoked.
   * @param {Promise|Function} promise A promise or a function that returns a promise
   */
  registerAppStatePromise(promise) {
    this._appStatePromises.push(promise);
    return this;
  }

  clearAppStatePromises() {
    this._appStatePromises = [];
  }

  onSetOrientation(/* value*/) {}

  /**
   * Loops through connections and calls {@link #registerService registerService} on each.
   */
  initServices() {
    for (const name in this.connections) {
      if (this.connections.hasOwnProperty(name)) {
        this.registerService(name, this.connections[name]);
      }
    }
  }

  /**
   * Loops through modules and calls their `init()` function.
   */
  initModules() {
    for (let i = 0; i < this.modules.length; i++) {
      this.modules[i].init(this);
    }
  }

  /**
   * Loops through modules and calls their `initDynamic()` function.
   */
  initModulesDynamic() {
    if (this.isDynamicInitialized) {
      return;
    }
    for (let i = 0; i < this.modules.length; i++) {
      this.modules[i].initDynamic(this);
    }
    this.isDynamicInitialized = true;
  }

  /**
   * Loops through (tool)bars and calls their `init()` function.
   */
  initToolbars() {
    for (const n in this.bars) {
      if (this.bars.hasOwnProperty(n)) {
        this.bars[n].init(); // todo: change to startup
      }
    }
  }

  /**
   * Sets the global variable `App` to this instance.
   */
  activate() {
    window.App = this;
  }

  /**
   * Initializes this application as well as the toolbar and all currently registered views.
   */
  init(domNode) {
    this.initStore();
    this._createViewContainers(domNode);
    this.initPreferences();
    this.initToasts();
    this.initPing();
    this.initConnects();
    this.initSignals();
    this.initServices(); // TODO: Remove
    this._startupConnections();
    this.initModules();
    this.initToolbars();
    this.initHash();
    this.startOrientationCheck();
    this.initModal();
    this.initScene();
  }

  initScene() {
    this.scene = new Scene(this.store);
  }

  initStore() {
    this.store = createStore(this.getReducer(),
      this.getInitialState(),
      window.__REDUX_DEVTOOLS_EXTENSION__ && window.__REDUX_DEVTOOLS_EXTENSION__());
  }

  getReducer() {
    return sdk;
  }

  getInitialState() {
    return {};
  }

  initToasts() {
    this.toast = new Toast();
    this.toast.show({
      rootElement: this._containerNode,
    });
  }

  initPing() {
    // this.ping will be set if ping was passed as an options to the ctor
    if (this.ping) {
      return;
    }

    this.ping = util.debounce(() => {
      this.toast.add({
        message: resource.checkingText,
        title: resource.connectionToastTitleText,
        toastTime: this.PING_TIMEOUT,
      });
      const ping$ = Rx.Observable.interval(this.PING_TIMEOUT)
        .flatMap(() => {
          return Rx.Observable.fromPromise(this._ping())
            .flatMap((online) => {
              if (online) {
                return Rx.Observable.of(online);
              }

              return Rx.Observable.throw(new Error());
            });
        })
        .retry(this.PING_RETRY)
        .take(1);

      ping$.subscribe(() => {
        updateConnectionState(true);
      }, () => {
        updateConnectionState(false);
      });
    }, this.PING_DEBOUNCE);
  }

  initPreferences() {
    this._loadPreferences();
  }

  initModal() {
    this.modal = new Modal();
    this.modal.place(this._containerNode)
      .hide();
  }

  is24HourClock() {
    return (JSON.parse(window.localStorage.getItem('use24HourClock') || Mobile.CultureInfo.default24HourClock.toString()) === true);
  }

  /**
   * Check if the browser supports touch events.
   * @return {Boolean} true if the current browser supports touch events, false otherwise.
   */
  supportsTouch() {
    // Taken from https://github.com/Modernizr/Modernizr/ (MIT Licensed)
    return ('ontouchstart' in window) || (window.DocumentTouch && document instanceof window.DocumentTouch);
  }

  persistPreferences() {
    try {
      if (window.localStorage) {
        window.localStorage.setItem('preferences', JSON.stringify(this.preferences));
      }
    } catch (e) {
      console.error(e); // eslint-disable-line
    }
  }

  _loadPreferences() {
    try {
      if (window.localStorage) {
        this.preferences = JSON.parse(window.localStorage.getItem('preferences'));
      }
    } catch (e) {
      console.error(e); // eslint-disable-line
    }
  }

  /**
   * Establishes various connections to events.
   */
  _startupConnections() {
    for (const name in this.connections) {
      if (this.connections.hasOwnProperty(name)) {
        if (this.connections.hasOwnProperty(name)) {
          this.registerConnection(name, this.connections[name]);
        }
      }
    }

    /* todo: should we be mixing this in? */
    delete this.connections;
  }

  /**
   * Sets `_started` to true.
   */
  run() {
    this._started = true;
    this.startOrientationCheck();
    page({
      dispatch: false,
      hashbang: true,
      usingUrl: !this._embedded,
    });
  }

  /**
   * Returns the `window.navigator.onLine` property for detecting if an internet connection is available.
   */
  isOnline() {
    return this.onLine;
  }

  /**
   * Returns true/false if the current view is the first/initial view.
   * This is useful for disabling the back button (so you don't hit the login page).
   * @returns {boolean}
   */
  isOnFirstView() {}

  /**
   * Optional creates, then registers an Sage.SData.Client.SDataService and adds the result to `App.services`.
   * @param {String} name Unique identifier for the service.
   * @param {Object} service May be a SDataService instance or constructor parameters to create a new SDataService instance.
   * @param {Object} options Optional settings for the registered service.
   */
  registerService(name, service, options = {}) {
    const instance = service instanceof Sage.SData.Client.SDataService ? service : new Sage.SData.Client.SDataService(service);

    this.services[name] = instance;

    instance.on('requesttimeout', this.onRequestTimeout, this);

    if ((options.isDefault || service.isDefault) || !this.defaultService) {
      this.defaultService = instance;
    }

    return this;
  }

  /**
   * Optional creates, then registers an Sage.SData.Client.SDataService and adds the result to `App.services`.
   * @param {String} name Unique identifier for the service.
   * @param {Object} definition May be a SDataService instance or constructor parameters to create a new SDataService instance.
   * @param {Object} options Optional settings for the registered service.
   */
  registerConnection(name, definition, options = {}) {
    const instance = definition instanceof Sage.SData.Client.SDataService ? definition : new Sage.SData.Client.SDataService(definition);

    this._connections[name] = instance;

    instance.on('requesttimeout', this.onRequestTimeout, this);

    if ((options.isDefault || definition.isDefault) || !this._connections.default) {
      this._connections.default = instance;
    }

    return this;
  }

  _onTimeout() {
    this.ping();
  }

  /**
   * Determines the the specified service name is found in the Apps service object.
   * @param {String} name Name of the SDataService to detect
   */
  hasService(name) {
    return !!this.services[name];
  }

  _createViewContainers(domNode) {
    // If a domNode is provided, create the app's dom under this
    if (domNode && !this._rootDomNode) {
      const contentDiv = domConstruct.create('div', {
        class: 'viewContainer',
      }, domNode);
      this._containerNode = domNode;
      this._rootDomNode = contentDiv;
      this._createDrawerDOM();
      return;
    }

    // Check for the default div id of "viewContainer" (multiple calls)
    const defaultAppID = 'viewContainer';
    const node = document.getElementById(defaultAppID);
    if (node) {
      this._rootDomNode = node;
      // Set containerNode to rootNode for backwards compatibility
      this._containerNode = this._rootDomNode;
      return;
    }

    // Nothing was provided, create a default
    if (this._rootDomNode === null || typeof this._rootDomNode === 'undefined') {
      this._rootDomNode = domConstruct.create('div', {
        id: defaultAppID,
        class: defaultAppID,
      }, win.body());

      this._createDrawerDOM();
    }
  }

  _createDrawerDOM() {
    const drawers = domConstruct.create('div', {
      class: 'drawers absolute',
    }, this._containerNode);

    domConstruct.create('div', {
      class: 'overthrow left-drawer absolute',
    }, drawers);

    domConstruct.create('div', {
      class: 'overthrow right-drawer absolute',
    }, drawers);
  }

  /**
   * Returns the dom associated to the container element
   */
  getContainerNode: function getContainerNode() {
    return this._containerNode || this._rootDomNode;
  },
  /**
   * Registers a view with the application and renders it to HTML.
   * If the application has already been initialized, the view is immediately initialized as well.
   * @param {View} view A view instance to be registered.
   * @param {domNode} domNode Optional. A DOM node to place the view in.
   */
  registerView(view, domNode) {
    const id = view.id;

    if (!domNode) {
      this._createViewContainers();
    }

    const node = domNode || this._rootDomNode;
    view._placeAt = node;
    this.views[id] = view;

    this.registerViewRoute(view);

    this.onRegistered(view);

    return this;
  }

  registerViewRoute(view) {
    if (!view || typeof view.getRoute !== 'function') {
      return;
    }

    page(view.getRoute(), view.routeLoad.bind(view), view.routeShow.bind(view));
  }

  /**
   * Registers a toolbar with the application and renders it to HTML.
   * If the application has already been initialized, the toolbar is immediately initialized as well.
   * @param {String} name Unique name of the toolbar
   * @param {Toolbar} tbar Toolbar instance to register
   * @param {domNode} domNode Optional. A DOM node to place the view in.
   */
  registerToolbar(n, t, domNode) {
    let name = n;
    let tbar = t;

    if (typeof name === 'object') {
      tbar = name;
      name = tbar.name;
    }

    this.bars[name] = tbar;

    if (this._started) {
      tbar.init();
    }

    if (!domNode) {
      this._createViewContainers();
    }

    tbar.placeAt(domNode || this._rootDomNode, 'last');

    return this;
  }

  /**
   * Returns all the registered views.
   * @return {View[]} An array containing the currently registered views.
   */
  getViews() {
    const results = [];

    for (const view in this.views) {
      if (this.views.hasOwnProperty(view)) {
        results.push(this.views[view]);
      }
    }

    return results;
  }

  /**
   * Checks to see if the passed view instance is the currently active one by comparing it to {@link #getPrimaryActiveView primaryActiveView}.
   * @param {View} view
   * @return {Boolean} True if the passed view is the same as the active view.
   */
  isViewActive(view) {
    // todo: add check for multiple active views.
    return (this.getPrimaryActiveView() === view);
  }

  updateOrientationDom(value) {
    const body = document.body;
    const currentOrient = body.getAttribute('orient');
    if (value === currentOrient) {
      return;
    }

    body.setAttribute('orient', value);

    if (value === 'portrait') {
      domClass.remove(body, 'landscape');
      domClass.add(body, 'portrait');
    } else if (value === 'landscape') {
      domClass.remove(body, 'portrait');
      domClass.add(body, 'landscape');
    } else {
      domClass.remove(body, 'portrait');
      domClass.remove(body, 'landscape');
    }

    this.currentOrientation = value;
    this.onSetOrientation(value);
    connect.publish('/app/setOrientation', [value]);
  }

  checkOrientation() {
    const context = this.context;
    // Check if screen dimensions changed. Ignore changes where only the height changes (the android keyboard will cause this)
    if (Math.abs(window.innerHeight - context.height) > 5 || Math.abs(window.innerWidth - context.width) > 5) {
      if (Math.abs(window.innerWidth - context.width) > 5) {
        this.updateOrientationDom(window.innerHeight < window.innerWidth ? 'landscape' : 'portrait');
      }

      context.height = window.innerHeight;
      context.width = window.innerWidth;
    }
  }

  startOrientationCheck() {
    this.orientationCheckHandle = window.setInterval(this.checkOrientation.bind(this), this.checkOrientationTime);
  }

  stopOrientationCheck() {
    window.clearInterval(this.orientationCheckHandle);
  }

  /**
   * Gets the current page and then returns the result of {@link #getView getView(name)}.
   * @return {View} Returns the active view instance, if no view is active returns null.
   */
  getPrimaryActiveView() {
    const el = this.getCurrentPage();
    if (el) {
      return this.getView(el);
    }
  }

  /**
   * Sets the current page(domNode)
   * @param {DOMNode}
   */
  setCurrentPage(_page) {
    this._currentPage = _page;
  }

  /**
   * Gets the current page(domNode)
   * @returns {DOMNode}
   */
  getCurrentPage() {
    return this._currentPage;
  }

  /**
   * Determines if any registered view has been registered with the provided key.
   * @param {String} key Unique id of the view.
   * @return {Boolean} True if there is a registered view name matching the key.
   */
  hasView(key) {
    return !!this._internalGetView({
      key,
      init: false,
    });
  }

  /**
   * Returns the registered view instance with the associated key.
   * @param {String/Object} key The id of the view to return, if object then `key.id` is used.
   * @return {View} view The requested view.
   */
  getView(key) {
    return this._internalGetView({
      key,
      init: true,
    });
  }

  _internalGetView(options) {
    const key = options && options.key;
    const init = options && options.init;

    if (key) {
      let view;
      if (typeof key === 'string') {
        view = this.views[key];
      } else if (typeof key.id === 'string') {
        view = this.views[key.id];
      }

      if (init && view && !view._started) {
        view.init(this.state$, this.store);
        view.placeAt(view._placeAt, 'first');
        view._started = true;
        view._placeAt = null;
      }

      return view;
    }

    return null;
  }

  /**
   * Returns the defined security for a specific view
   * @param {String} key Id of the registered view to query.
   * @param access
   */
  getViewSecurity(key, access) {
    const view = this._internalGetView({
      key,
      init: false,
    });
    return (view && view.getSecurity(access));
  }

  /**
   * Returns the registered SDataService instance by name, or returns the default service.
   * @param {String/Boolean} name If string service is looked up by name. If false, default service is returned.
   * @return {Object} The registered Sage.SData.Client.SDataService instance.
   */
  getService(name) {
    if (typeof name === 'string' && this.services[name]) {
      return this.services[name];
    }

    return this.defaultService;
  }

  /**
   * Determines the the specified service name is found in the Apps service object.
   * @param {String} name Name of the SDataService to detect
   */
  hasConnection(name) {
    return !!this._connections[name];
  }

  getConnection(name) {
    if (this._connections[name]) {
      return this._connections[name];
    }

    return this._connections.default;
  }

  /**
   * Sets the applications current title.
   * @param {String} title The new title.
   */
  setPrimaryTitle(title) {
    for (const n in this.bars) {
      if (this.bars.hasOwnProperty(n)) {
        if (this.bars[n].managed) {
          this.bars[n].set('title', title);
        }
      }
    }

    return this;
  }

  /**
   * Resize handle, publishes the global event `/app/resize` which views may subscribe to.
   */
  onResize() {
    if (this.resizeTimer) {
      clearTimeout(this.resizeTimer);
    }

    this.resizeTimer = setTimeout(() => {
      connect.publish('/app/resize', []);
    }, 100);
  }

  onRegistered(/* view*/) {}

  onBeforeViewTransitionAway(/* view*/) {}

  onBeforeViewTransitionTo(/* view*/) {}

  onViewTransitionAway(/* view*/) {}

  onViewTransitionTo(/* view*/) {}

  onViewActivate(/* view, tag, data*/) {}

  _onBeforeTransition(evt) {
    const view = this.getView(evt.target);
    if (view) {
      if (evt.out) {
        this._beforeViewTransitionAway(view);
      } else {
        this._beforeViewTransitionTo(view);
      }
    }
  }

  _onAfterTransition(evt) {
    const view = this.getView(evt.target);
    if (view) {
      if (evt.out) {
        this._viewTransitionAway(view);
      } else {
        this._viewTransitionTo(view);
      }
    }
  }

  _onActivate(evt) {
    const view = this.getView(evt.target);
    if (view) {
      this._viewActivate(view, evt.tag, evt.data);
    }
  }

  _beforeViewTransitionAway(view) {
    this.onBeforeViewTransitionAway(view);

    view.beforeTransitionAway();
  }

  _beforeViewTransitionTo(view) {
    this.onBeforeViewTransitionTo(view);

    for (const n in this.bars) {
      if (this.bars[n].managed) {
        this.bars[n].clear();
      }
    }

    view.beforeTransitionTo();
  }

  _viewTransitionAway(view) {
    this.onViewTransitionAway(view);

    view.transitionAway();
  }

  _viewTransitionTo(view) {
    this.onViewTransitionTo(view);

    const tools = (view.options && view.options.tools) || view.getTools() || {};

    for (const n in this.bars) {
      if (this.bars[n].managed) {
        this.bars[n].showTools(tools[n]);
      }
    }

    view.transitionTo();
  }

  _viewActivate(view, tag, data) {
    this.onViewActivate(view);

    view.activate(tag, data);
  }

  /**
   * Searches App.context.history by passing a predicate function that should return true if a match is found, false otherwise.
   * This is similar to queryNavigationContext, however, this function will return an array of found items instead of a single item.
   * @param {Function} predicate
   * @param {Object} scope
   * @return {Array} context history filtered out by the predicate.
   */
  filterNavigationContext(predicate, scope) {
    const list = this.context.history || [];
    const filtered = array.filter(list, (item) => {
      return predicate.call(scope || this, item.data);
    });

    return array.map(filtered, (item) => {
      return item.data;
    });
  }

  /**
   * Searches App.context.history by passing a predicate function that should return true
   * when a match is found.
   * @param {Function} predicate Function that is called in the provided scope with the current history iteration. It should return true if the history item is the desired context.
   * @param {Number} depth
   * @param {Object} scope
   * @return {Object/Boolean} context History data context if found, false if not.
   */
  queryNavigationContext(predicate, d, s) {
    let scope = s;
    let depth = d;

    if (typeof depth !== 'number') {
      scope = depth;
      depth = 0;
    }

    const list = this.context.history || [];

    depth = depth || 0;

    for (let i = list.length - 2, j = 0; i >= 0 && (depth <= 0 || j < depth); i--, j++) {
      if (predicate.call(scope || this, list[i].data)) {
        return list[i].data;
      }
    }

    return false;
  }

  /**
   * Shortcut method to {@link #queryNavigationContext queryNavigationContext} that matches the specified resourceKind provided
   * @param {String/String[]} kind The resourceKind(s) the history item must match
   * @param {Function} predicate Optional. If provided it will be called on matches so you may do an secondary check of the item - returning true for good items.
   * @param {Object} scope Scope the predicate should be called in.
   * @return {Object} context History data context if found, false if not.
   */
  isNavigationFromResourceKind(kind, predicate, scope) {
    const lookup = {};
    if (lang.isArray(kind)) {
      array.forEach(kind, function forEach(item) {
        this[item] = true;
      }, lookup);
    } else {
      lookup[kind] = true;
    }

    return this.queryNavigationContext(function queryNavigationContext(o) {
      const context = (o.options && o.options.source) || o;
      const resourceKind = context && context.resourceKind;

      // if a predicate is defined, both resourceKind AND predicate must match.
      if (lookup[resourceKind]) {
        if (predicate) {
          if (predicate.call(scope || this, o, context)) {
            return o;
          }
        } else {
          return o;
        }
      }
    });
  }

  /**
   * Registers a customization to a target path.
   *
   * A Customization Spec is a special object with the following keys:
   *
   * * `at`: `function(item)` - passes the current item in the list, the function should return true if this is the item being modified (or is at where you want to insert something).
   * * `at`: `{Number}` - May optionally define the index of the item instead of a function.
   * * `type`: `{String}` - enum of `insert`, `modify`, `replace` or `remove` that indicates the type of customization.
   * * `where`: `{String}` - enum of `before` or `after` only needed when type is `insert`.
   * * `value`: `{Object}` - the entire object to create (insert or replace) or the values to overwrite (modify), not needed for remove.
   * * `value`: `{Object[]}` - if inserting you may pass an array of items to create.
   *
   * Note: This also accepts the legacy signature:
   * `registerCustomization(path, id, spec)`
   * Where the path is `list/tools` and `id` is the view id
   *
   * All customizations are registered to `this.customizations[path]`.
   *
   * @param {String} path The customization set such as `list/tools#account_list` or `detail#contact_detail`. First half being the type of customization and the second the view id.
   * @param {Object} spec The customization specification
   */
  registerCustomization(p, s) {
    let path = p;
    let spec = s;

    if (arguments.length > 2) {
      const customizationSet = arguments[0];
      const id = arguments[1];

      spec = arguments[2];
      path = id ? `${customizationSet}#${id}` : customizationSet;
    }

    const container = this.customizations[path] || (this.customizations[path] = []);
    if (container) {
      container.push(spec);
    }

    return this;
  }

  /**
   * Returns the customizations registered for the provided path.
   *
   * Note: This also accepts the legacy signature:
   * `getCustomizationsFor(set, id)`
   * Where the path is `list/tools` and `id` is the view id
   *
   * @param {String} path The customization set such as `list/tools#account_list` or `detail#contact_detail`. First half being the type of customization and the second the view id.
   */
  getCustomizationsFor(p) {
    let path = p;

    if (arguments.length > 1) {
      path = arguments[1] ? `${arguments[0]}#${arguments[1]}` : arguments[0];
    }

    const segments = path.split('#');
    const customizationSet = segments[0];
    const forPath = this.customizations[path] || [];
    const forSet = this.customizations[customizationSet] || [];

    return forPath.concat(forSet);
  }

  hasAccessTo(/* security*/) {
    return true;
  }

  /**
   * Override this function to load a view in the left drawer.
   */
  showLeftDrawer() {
    return this;
  }

  /**
   * Override this function to load a view in the right drawer.
   */
  showRightDrawer() {
    return this;
  }

  /**
   * Loads Snap.js and assigns the instance to App.snapper. This method would typically be called before navigating to the initial view, so the login page does not contain the menu.
   * @param {DOMNode} element Optional. Snap.js options.element property. If not provided defaults to the App's _rootDomNode.
   * @param {Object} options Optional. Snap.js options object. A default is provided if this is undefined. Providing options will override the element parameter.
   */
  loadSnapper(element, options) {
    // TODO: Provide a domNode param and default to viewContainer if not provided
    if (this.snapper) {
      return this;
    }

    let snapWidth = 266;
    const viewWidth = (this._containerNode && this._containerNode.offsetWidth) || 0;
    if (viewWidth <= snapWidth) {
      snapWidth = Math.floor(0.83 * viewWidth) - 1;
    }

    const snapper = new snap(options || { // eslint-disable-line
      element: element || this._rootDomNode,
      dragger: null,
      disable: 'none',
      addBodyClasses: true,
      hyperextensible: false,
      resistance: 0.1,
      flickThreshold: 50,
      transitionSpeed: 0.2,
      easing: 'ease',
      maxPosition: snapWidth,
      minPosition: -1 * snapWidth,
      tapToClose: has('ie') ? false : true, // causes issues on windows phones where tapping the close button causes snap.js endDrag to fire, closing the menu before we can check the state properly
      touchToDrag: false,
      slideIntent: 40,
      minDragDistance: 5,
    });

    this.snapper = snapper;

    this.showLeftDrawer();
    this.showRightDrawer();
    return this;
  }

  setToolBarMode(onLine) {
    for (const n in this.bars) {
      if (this.bars[n].managed) {
        this.bars[n].setMode(onLine);
      }
    }
  }
}<|MERGE_RESOLUTION|>--- conflicted
+++ resolved
@@ -135,7 +135,6 @@
  *
  * @alternateClassName App
  */
-<<<<<<< HEAD
 export default class Application {
   constructor(options) {
     /**
@@ -144,171 +143,42 @@
     this.enableConcurrencyCheck = false;
 
     this.ReUI = {
+      app: null,
       back: function back() {
-        if (this.context && this.context.history) { // Have to call twice as page will re-add the view you are returning to this.context.history.pop();
-          this.context.history.pop();
+        if (!this.app) {
+          return;
         }
-        page.back();
+        if (this.app.context &&
+              this.app.context.history &&
+                this.app.context.history.length > 0) {
+          // Note: PageJS will push the page back onto the stack once viewed
+          const from = this.app.context.history.pop();
+          page.len--;
+
+          const returnTo = from.data && from.data.options && from.data.options.returnTo;
+
+          if (returnTo) {
+            let returnIndex = this.app.context.history.reverse()
+                                  .findIndex(val => val.page === returnTo);
+            // Since want to find last index of page, must reverse index
+            if (returnIndex !== -1) {
+              returnIndex = (this.app.context.history.length - 1) - returnIndex;
+            }
+            this.app.context.history.splice(returnIndex);
+            page.redirect(returnTo);
+            return;
+          }
+
+          const to = this.app.context.history.pop();
+          page.redirect(to.page);
+          return;
+        }
+        page.back(this.app.homeViewId);
       },
       context: {
         history: null,
       },
     };
-=======
-const __class = declare('argos.Application', null, {
-  /**
-   * @property enableConcurrencyCheck {Boolean} Option to skip concurrency checks to avoid precondition/412 errors.
-   */
-  enableConcurrencyCheck: false,
-
-  ReUI: {
-    app: null,
-    back: function back() {
-      if (!this.app) {
-        return;
-      }
-      if (this.app.context &&
-            this.app.context.history &&
-              this.app.context.history.length > 0) {
-        // Note: PageJS will push the page back onto the stack once viewed
-        const from = this.app.context.history.pop();
-        page.len--;
-
-        const returnTo = from.data && from.data.options && from.data.options.returnTo;
-
-        if (returnTo) {
-          let returnIndex = -1;
-          // Finds the last index of the returnTo
-          this.app.context.history.forEach((val, index) => {
-            if (val.page === returnTo) {
-              returnIndex = index;
-            }
-          });
-          if (returnIndex !== -1) {
-            this.app.context.history.splice(returnIndex);
-          }
-          page.redirect(returnTo);
-          return;
-        }
-
-        const to = this.app.context.history.pop();
-        page.redirect(to.page);
-        return;
-      }
-      page.back(this.app.homeViewId);
-    },
-    context: {
-      history: null,
-    },
-  },
-
-  /**
-   * @property viewShowOptions {Array} Array with one configuration object that gets pushed before showing a view.
-   * Allows passing in options via routing. Value gets removed once the view is shown.
-   */
-  viewShowOptions: null,
-
-  /**
-   * Instance of a Snap.js object (https://github.com/jakiestfu/Snap.js/)
-   */
-  snapper: null,
-
-  /**
-   * @property {String}
-   * Current orientation of the application. Can be landscape or portrait.
-   */
-  currentOrientation: 'portrait',
-
-  /**
-   * Array of all connections for App
-   * @property {Object[]}
-   * @private
-   */
-  _connects: null,
-
-  /**
-   * Boolean for whether the application is an embedded app or not
-   * @property {boolean}
-   * @private
-   */
-  _embedded: false,
-
-  /**
-   * Array of handles for App
-   * @property {Object[]}
-   * @private
-   */
-  _signals: null,
-
-  /**
-   * @private
-   * Array of all subscriptions for App
-   */
-  _subscribes: null,
-
-  /**
-   * Array of promises to load app state
-   * @property {Array}
-   * @private
-   */
-  _appStatePromises: null,
-
-  /**
-   * Signifies the App has been initialized
-   * @property {Boolean}
-   * @private
-   */
-  _started: false,
-
-  _rootDomNode: null,
-  _containerNode: null,
-  customizations: null,
-  services: null, // TODO: Remove
-  _connections: null,
-  modules: null,
-  views: null,
-  hash,
-  onLine: true,
-  _currentPage: null,
-  /**
-   * Toolbar instances by key name
-   * @property {Object}
-   */
-  bars: null,
-  enableCaching: false,
-  /**
-   * The default Sage.SData.Client.SDataService instance
-   * @property {Object}
-   */
-  defaultService: null,
-  resizeTimer: null,
-
-  /**
-   * The hash to redirect to after login.
-   * @property {String}
-   */
-  redirectHash: '',
-  /**
-   * Signifies the maximum file size that can be uploaded in bytes
-   * @property {int}
-   */
-  maxUploadFileSize: 4000000,
-
-  /**
-   * Timeout for the connection check.
-   */
-  PING_TIMEOUT: 3000,
-
-  /**
-   * Ping debounce time.
-   */
-  PING_DEBOUNCE: 1000,
-
-  /**
-   * Number of times to attempt to ping.
-   */
-  PING_RETRY: 5,
->>>>>>> 321bf760
 
     /**
      * @property viewShowOptions {Array} Array with one configuration object that gets pushed before showing a view.
@@ -1084,9 +954,10 @@
   /**
    * Returns the dom associated to the container element
    */
-  getContainerNode: function getContainerNode() {
+  getContainerNode() {
     return this._containerNode || this._rootDomNode;
-  },
+  }
+
   /**
    * Registers a view with the application and renders it to HTML.
    * If the application has already been initialized, the view is immediately initialized as well.
