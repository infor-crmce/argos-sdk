--- conflicted
+++ resolved
@@ -15,6 +15,7 @@
 import json from 'dojo/json';
 import array from 'dojo/_base/array';
 import connect from 'dojo/_base/connect';
+import aspect from 'dojo/aspect';
 import declare from 'dojo/_base/declare';
 import lang from 'dojo/_base/lang';
 import win from 'dojo/_base/window';
@@ -136,7 +137,6 @@
    */
   enableConcurrencyCheck: false,
 
-<<<<<<< HEAD
   ReUI: {
     back: function back() {
       history.back();
@@ -145,13 +145,7 @@
       history: null,
     },
   },
-=======
-  /**
-   * Instance of a ReUI
-   */
-  ReUI,
-
->>>>>>> 51c1fb70
+
   /**
    * @property viewShowOptions {Array} Array with one configuration object that gets pushed before showing a view.
    * Allows passing in options via routing. Value gets removed once the view is shown.
@@ -340,7 +334,7 @@
   /**
    * Initialize the hash and save the redirect hash if any
    */
-  initHash: function initHash() {
+  initHash: function initReUI() {
     const h = this.hash();
     if (h !== '') {
       this.redirectHash = h;
@@ -432,6 +426,15 @@
    * Establishes signals/handles from dojo's newer APIs
    */
   initSignals: function initSignals() {
+    this._signals.push(aspect.after(window.ReUI, 'setOrientation', (result, args) => {
+      if (args && args.length > 0) {
+        const value = args[0];
+        this.currentOrientation = value;
+        this.onSetOrientation(value);
+        connect.publish('/app/setOrientation', [value]);
+      }
+    }));
+
     return this;
   },
   /**
@@ -1152,13 +1155,8 @@
    * @return {Array} context history filtered out by the predicate.
    */
   filterNavigationContext: function filterNavigationContext(predicate, scope) {
-<<<<<<< HEAD
     const list = this.context.history || [];
-    const filtered = array.filter(list, function filter(item) {
-=======
-    const list = ReUI.context.history || [];
     const filtered = array.filter(list, (item) => {
->>>>>>> 51c1fb70
       return predicate.call(scope || this, item.data);
     });
 
