--- conflicted
+++ resolved
@@ -28,13 +28,9 @@
 import ready from 'dojo/ready';
 import util from './Utility';
 import ModelManager from './Models/Manager';
-<<<<<<< HEAD
-import Modal from './Modal';
+import Modal from './Dialogs/Modal';
 import BusyIndicator from './BusyIndicator';
 import Deferred from 'dojo/Deferred';
-=======
-import Modal from './Dialogs/Modal';
->>>>>>> 781778a5
 import 'dojo/sniff';
 
 has.add('html5-file-api', function hasFileApi(global) {
@@ -437,25 +433,11 @@
         }
       }
     });
-    // App.modal.disableClose = true;
-    // App.modal.showToolbar = false;
-    // const indicator = new BusyIndicator({
-    //  id: 'busyIndicator__appState_',
-    //  label: 'loadding options plaease wait.',
-    // });
-    // indicator.start();
-    // App.modal.add(indicator);
     return this._initAppStateSequence(0, sequences).then((results) => {
       this.clearAppStatePromises();
-      // indicator.complete(true);
-      // App.modal.disableClose = false;
-      // App.modal.hide();
       return results;
     }, (err) => {
       this.clearAppStatePromises();
-      // indicator.complete(true);
-      // App.modal.disableClose = false;
-      // App.modal.hide();
       return err;
     });
   },
@@ -496,54 +478,21 @@
     }
     return def.promise;
   },
-  initAppState2: function initAppState2() {
-    const indicators = [];
+  initAppState: function initAppState() {
     const promises = array.map(this._appStatePromises, (item) => {
       let results = item;
       if (typeof item === 'function') {
         results = item();
-      } else {
-        if (item.name && (typeof item.fn === 'function')) {
-          indicators.push({
-            name: item.name,
-            indicator: new BusyIndicator({
-              id: 'busyIndicator__appState_' + item.name,
-              label: 'Initializing: ' + item.description,
-            }),
-          });
-          results = item.fn();
-        }
-      }
+      }
+
       return results;
     });
-    App.modal.disableClose = true;
-    App.modal.showToolbar = false;
-
-    indicators.forEach((item) => {
-      App.modal.add(item.indicator);
-      item.indicator.start();
-    });
-
-<<<<<<< HEAD
-    return all(promises).then((results) => {
-      this.clearAppStatePromises();
-      indicators.forEach((item) => {
-        item.indicator.complete(true);
-      });
-      App.modal.disableClose = false;
-      App.modal.hide();
-      return results;
-    }, () => {
-      App.modal.disableClose = false;
-      App.modal.hide();
-    });
-=======
+
     return all(promises)
       .then((results) => {
         this.clearAppStatePromises();
         return results;
       });
->>>>>>> 781778a5
   },
   /**
    * Registers a promise that will resolve when initAppState is invoked.
