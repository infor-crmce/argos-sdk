--- conflicted
+++ resolved
@@ -24,10 +24,6 @@
 import domClass from 'dojo/dom-class';
 import all from 'dojo/promise/all';
 import snap from 'snap';
-<<<<<<< HEAD
-import 'dojo/sniff';
-=======
-import ReUI from './ReUI/main';
 import ready from 'dojo/ready';
 import util from './Utility';
 import ModelManager from './Models/Manager';
@@ -43,7 +39,6 @@
 import 'dojo/sniff';
 
 const resource = getResource('sdkApplication');
->>>>>>> 42696f47
 
 has.add('html5-file-api', function hasFileApi(global) {
   if (has('ie')) {
@@ -327,12 +322,9 @@
    * Shelled function that is called from {@link #destroy destroy}, may be used to release any further handles.
    */
   uninitialize: function uninitialize() {},
-<<<<<<< HEAD
   back: function back() {
     history.back();
   },
-=======
->>>>>>> 42696f47
   /**
    * Initialize the hash and save the redirect hash if any
    */
@@ -342,16 +334,11 @@
       this.redirectHash = h;
     }
 
-<<<<<<< HEAD
     location.hash = '';
 
     // Backwards compatibility for global uses of ReUI
     window.ReUI = this.ReUI;
     window.ReUI.context.history = this.context.history;
-=======
-    history.replaceState(null, '', '#');
-    ReUI.init();
->>>>>>> 42696f47
   },
   _onOffline: function _onOffline() {
     this.ping();
@@ -433,18 +420,6 @@
    * Establishes signals/handles from dojo's newer APIs
    */
   initSignals: function initSignals() {
-<<<<<<< HEAD
-=======
-    this._signals.push(aspect.after(window.ReUI, 'setOrientation', (result, args) => {
-      if (args && args.length > 0) {
-        const value = args[0];
-        this.currentOrientation = value;
-        this.onSetOrientation(value);
-        connect.publish('/app/setOrientation', [value]);
-      }
-    }));
-
->>>>>>> 42696f47
     return this;
   },
   /**
@@ -540,13 +515,6 @@
       return 0;
     });
 
-<<<<<<< HEAD
-    return all(promises)
-      .then((results) => {
-        this.clearAppStatePromises();
-        return results;
-      });
-=======
     this._initAppStateSequence(0, sequences).then((results) => {
       this.clearAppStatePromises();
       def.resolve(results);
@@ -601,7 +569,6 @@
       def.resolve();
     }
     return def.promise;
->>>>>>> 42696f47
   },
   /**
    * Registers a promise that will resolve when initAppState is invoked.
@@ -660,14 +627,10 @@
     this._startupConnections();
     this.initModules();
     this.initToolbars();
-<<<<<<< HEAD
     this.initHash();
     this.startOrientationCheck();
-=======
-    this.initReUI();
     this.initModal();
     this.initToasts();
->>>>>>> 42696f47
   },
   initToasts: function initToasts() {
   this.toast = new Toast();
@@ -744,48 +707,6 @@
    * @returns {boolean}
    */
   isOnFirstView: function isOnFirstView() {},
-<<<<<<< HEAD
-  /**
-   * Removes all keys from localStorage that start with `sdata.cache`.
-   */
-  _clearSDataRequestCache: function _clearSDataRequestCache() {
-    function check(k) {
-      return (/^sdata\.cache/i)
-        .test(k);
-    }
-
-    if (window.localStorage) {
-      /* todo: find a better way to detect */
-      for (let i = window.localStorage.length - 1; i >= 0; i--) {
-        const key = window.localStorage.key(i);
-        if (check(key)) {
-          window.localStorage.removeItem(key);
-        }
-      }
-    }
-  },
-  /**
-   * Creates a cache key based on the URL of the request
-   * @param {Object} request Sage.SData.Client.SDataBaseRequest
-   * @return {String} Key to be used for localStorage cache
-   */
-  _createCacheKey: function _createCacheKey(request) {
-    return 'sdata.cache[' + request.build() + ']';
-  },
-  /**
-   * If the app is {@link #isOnline offline} and cache is allowed this function will attempt to load the passed
-   * request from localStorage by {@link #_createCacheKey creating} a key from the requested URL.
-   * @param request Sage.SData.Client.SDataBaseRequest
-   * @param o XHR object with namely the `result` property
-   */
-  _loadSDataRequest: function _loadSDataRequest(request, o) {
-    // todo: find a better way of indicating that a request can prefer cache
-    if (window.localStorage) {
-      if (this.isOnline() && (request.allowCacheUse !== true)) {
-        return;
-      }
-=======
->>>>>>> 42696f47
 
   /**
    * Optional creates, then registers an Sage.SData.Client.SDataService and adds the result to `App.services`.
