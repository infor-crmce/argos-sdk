/* Copyright (c) 2010, Sage Software, Inc. All rights reserved.
 *
 * Licensed under the Apache License, Version 2.0 (the "License");
 * you may not use this file except in compliance with the License.
 * You may obtain a copy of the License at
 *
 *     http://www.apache.org/licenses/LICENSE-2.0
 *
 * Unless required by applicable law or agreed to in writing, software
 * distributed under the License is distributed on an "AS IS" BASIS,
 * WITHOUT WARRANTIES OR CONDITIONS OF ANY KIND, either express or implied.
 * See the License for the specific language governing permissions and
 * limitations under the License.
 */
import json from 'dojo/json';
import array from 'dojo/_base/array';
import connect from 'dojo/_base/connect';
import declare from 'dojo/_base/declare';
import lang from 'dojo/_base/lang';
import win from 'dojo/_base/window';
import hash from 'dojo/hash';
import has from 'dojo/has';
import domConstruct from 'dojo/dom-construct';
<<<<<<< HEAD
import ViewComponent from './ViewComponent';
=======
import domClass from 'dojo/dom-class';
>>>>>>> ecfd9cd6
import all from 'dojo/promise/all';
import snap from 'snap';
import ready from 'dojo/ready';
import util from './Utility';
import ModelManager from './Models/Manager';
import Toast from './Dialogs/Toast';
import { model } from './Model';
import { intent } from './Intent';
import { updateConnectionState } from './Intents/update-connection';
import Modal from './Dialogs/Modal';
import BusyIndicator from './Dialogs/BusyIndicator';
import Deferred from 'dojo/Deferred';
import ErrorManager from './ErrorManager';
import getResource from './I18n';
import 'dojo/sniff';

const resource = getResource('sdkApplication');

has.add('html5-file-api', (global) => {
  if (has('ie')) {
    return false;
  }

  if (global.File && global.FileReader && global.FileList && global.Blob) {
    return true;
  }
  return false;
});

lang.extend(Function, {
  // TODO: Deprecate this in favor of the standard "bind"
  bindDelegate: function bindDelegate(scope) {
    const self = this;

    if (arguments.length === 1) {
      return function bound() {
        return self.apply(scope || this, arguments);
      };
    }

    const optional = Array.prototype.slice.call(arguments, 1);
    return function boundWArgs() {
      const called = Array.prototype.slice.call(arguments, 0);
      return self.apply(scope || this, called.concat(optional));
    };
  },
});

// Patching backwards compatablity so that customizations will not break and where moment
// was required.
define('moment', [], function getMoment() { // eslint-disable-line
  return window.moment;
});

function applyLocalizationTo(object, localization) {
  if (!object) {
    return;
  }

  const target = object.prototype || object;
  for (const key in localization) {
    if (lang.isObject(localization[key])) {
      applyLocalizationTo(target[key], localization[key]);
    } else {
      target[key] = localization[key];
    }
  }
}

function localize(name, localization) {
  let target = lang.getObject(name);
  if (target && target.prototype) {
    target = target.prototype;
  }

  if (target) {
    applyLocalizationTo(target, localization);
  }
}

function mergeConfiguration(baseConfiguration, moduleConfiguration) {
  if (baseConfiguration) {
    if (baseConfiguration.modules && moduleConfiguration.modules) {
      baseConfiguration.modules = baseConfiguration.modules.concat(moduleConfiguration.modules);
    }

    if (baseConfiguration.connections && moduleConfiguration.connections) {
      baseConfiguration.connections = lang.mixin(baseConfiguration.connections, moduleConfiguration.connections);
    }
  }

  return baseConfiguration;
}

lang.mixin(win.global, {
  localize,
  mergeConfiguration,
});

/**
 * @class argos.Application
 * Application is a nexus that provides many routing and global application services that may be used
 * from anywhere within the app.
 *
 * It provides a shortcut alias to `window.App` (`App`) with the most common usage being `App.getView(id)`.
 *
 * @alternateClassName App
 */
const __class = declare('argos.Application', null, {
  /**
   * @property enableConcurrencyCheck {Boolean} Option to skip concurrency checks to avoid precondition/412 errors.
   */
  enableConcurrencyCheck: false,

  ReUI: {
    back: function back() {
      if (this.context && this.context.history) {
        // Have to call twice as page will re-add the view you are returning to
        this.context.history.pop();
        this.context.history.pop();
      }
      page.back();
    },
    context: {
      history: null,
    },
  },

  /**
   * @property viewShowOptions {Array} Array with one configuration object that gets pushed before showing a view.
   * Allows passing in options via routing. Value gets removed once the view is shown.
   */
  viewShowOptions: null,

  /**
   * Instance of a Snap.js object (https://github.com/jakiestfu/Snap.js/)
   */
  snapper: null,

  /**
   * @property {String}
   * Current orientation of the application. Can be landscape or portrait.
   */
  currentOrientation: 'portrait',

  /**
   * Array of all connections for App
   * @property {Object[]}
   * @private
   */
  _connects: null,

  /**
   * Boolean for whether the application is an embedded app or not
   * @property {boolean}
   * @private
   */
  _embedded: false,

  /**
   * Array of handles for App
   * @property {Object[]}
   * @private
   */
  _signals: null,

  /**
   * @private
   * Array of all subscriptions for App
   */
  _subscribes: null,

  /**
   * Array of promises to load app state
   * @property {Array}
   * @private
   */
  _appStatePromises: null,

  /**
   * Signifies the App has been initialized
   * @property {Boolean}
   * @private
   */
  _started: false,

  _rootDomNode: null,
  customizations: null,
  services: null, // TODO: Remove
  _connections: null,
  modules: null,
  views: null,
  hash,
  onLine: true,
  _currentPage: null,
  /**
   * Toolbar instances by key name
   * @property {Object}
   */
  bars: null,
  enableCaching: false,
  /**
   * The default Sage.SData.Client.SDataService instance
   * @property {Object}
   */
  defaultService: null,
  resizeTimer: null,

  /**
   * The hash to redirect to after login.
   * @property {String}
   */
  redirectHash: '',
  /**
   * Signifies the maximum file size that can be uploaded in bytes
   * @property {int}
   */
  maxUploadFileSize: 4000000,

  /**
   * Timeout for the connection check.
   */
  PING_TIMEOUT: 3000,

  /**
   * Ping debounce time.
   */
  PING_DEBOUNCE: 1000,

  /**
   * Number of times to attempt to ping.
   */
  PING_RETRY: 5,

  /*
   * Static resource to request on the ping. Should be a small file.
   */
  PING_RESOURCE: 'ping.gif',
  /**
   * All options are mixed into App itself
   * @param {Object} options
   */
  ModelManager: null,
  constructor: function constructor(options) {
    this._connects = [];
    this._appStatePromises = [];
    this._signals = [];
    this._subscribes = [];

    this.customizations = {};
    this.services = {}; // TODO: Remove
    this._connections = {};
    this.modules = [];
    this.views = {};
    this.bars = {};

    this.context = {
      history: [],
    };
    this.viewShowOptions = [];
    // TODO: Replace these
    const actions = intent();
    this.state$ = model(actions);
    this.state$.subscribe(this._onStateChange.bind(this), this._onStateError.bind(this));

    this.ping = options.ping || util.debounce(() => {
      this.toast.add({
        message: resource.checkingText,
        title: resource.connectionToastTitleText,
        toastTime: this.PING_TIMEOUT,
      });
      const ping$ = Rx.Observable.interval(this.PING_TIMEOUT)
        .flatMap(() => {
          return Rx.Observable.fromPromise(this._ping())
            .flatMap((online) => {
              if (online) {
                return Rx.Observable.just(online);
              }

              return Rx.Observable.throw(new Error());
            });
        })
        .retry(this.PING_RETRY)
        .take(1);

      ping$.subscribe(() => {
        updateConnectionState(true);
      }, () => {
        updateConnectionState(false);
      });
    }, this.PING_DEBOUNCE);

    this.ModelManager = ModelManager;
    lang.mixin(this, options);
  },
  /**
   * Loops through and disconnections connections and unsubscribes subscriptions.
   * Also calls {@link #uninitialize uninitialize}.
   */
  destroy: function destroy() {
    array.forEach(this._connects, (handle) => {
      connect.disconnect(handle);
    });

    array.forEach(this._subscribes, (handle) => {
      connect.unsubscribe(handle);
    });

    array.forEach(this._signals, (signal) => {
      signal.remove();
    });

    this.uninitialize();
  },
  /**
   * Shelled function that is called from {@link #destroy destroy}, may be used to release any further handles.
   */
  uninitialize: function uninitialize() {},
  back: function back() {
    if (!this._embedded) {
      history.back();
    }
  },
  /**
   * Initialize the hash and save the redirect hash if any
   */
  initHash: function initHash() {
    const h = this.hash();
    if (h !== '') {
      this.redirectHash = h;
    }

    if (!this._embedded) {
      location.hash = '';
    }

    // Backwards compatibility for global uses of ReUI
    window.ReUI = this.ReUI;
    window.ReUI.context.history = this.context.history;
  },
  _onOffline: function _onOffline() {
    this.ping();
  },
  _onOnline: function _onOnline() {
    this.ping();
  },
  _onStateChange: function _onStateChange(val) {
    this._updateConnectionState(val.connectionState);
    this.onStateChange(val);
  },
  _onStateError: function _onStateError(error) {
    this.onStateError(error);
  },
  onStateChange: function onStateChange(val) {}, // eslint-disable-line
  onStateError: function onStateError(error) {}, // eslint-disable-line
  _updateConnectionState: function _updateConnectionState(online) {
    // Don't fire the onConnectionChange if we are in the same state.
    if (this.onLine === online) {
      return;
    }

    this.onLine = online;
    this.onConnectionChange(online);
  },
  forceOnline: function forceOnline() {
    updateConnectionState(true);
  },
  forceOffline: function forceOffline() {
    updateConnectionState(false);
  },
  onConnectionChange: function onConnectionChange(/* online*/) {},
  /**
   * Establishes various connections to events.
   */
  initConnects: function initConnects() {
    this._connects.push(connect.connect(window, 'resize', this, this.onResize));
    this._connects.push(connect.connect(win.body(), 'beforetransition', this, this._onBeforeTransition));
    this._connects.push(connect.connect(win.body(), 'aftertransition', this, this._onAfterTransition));
    this._connects.push(connect.connect(win.body(), 'show', this, this._onActivate));
    ready(() => {
      window.addEventListener('online', this._onOnline.bind(this));
      window.addEventListener('offline', this._onOffline.bind(this));
    });

    this.ping();
  },

  /**
   * Returns a promise. The results are true of the resource came back
   * before the PING_TIMEOUT. The promise is rejected if there is timeout or
   * the response is not a 200 or 304.
   */
  _ping: function _ping() {
    return new Promise((resolve) => {
      const xhr = new XMLHttpRequest();
      xhr.ontimeout = () => resolve(false);
      xhr.onerror = () => resolve(false);
      xhr.onload = () => {
        const DONE = 4;
        const HTTP_OK = 200;
        const HTTP_NOT_MODIFIED = 304;

        if (xhr.readyState === DONE) {
          if (xhr.status === HTTP_OK || xhr.status === HTTP_NOT_MODIFIED) {
            resolve(true);
          } else {
            resolve(false);
          }
        }
      };
      xhr.open('GET', `${this.PING_RESOURCE}?cache=${Math.random()}`);
      xhr.timeout = this.PING_TIMEOUT;
      xhr.send();
    });
  },

  /**
   * Establishes signals/handles from dojo's newer APIs
   */
  initSignals: function initSignals() {
    return this;
  },
  /**
   * Executes the chain of promises registered with registerAppStatePromise.
   * When all promises are done, a new promise is returned to the caller, and all
   * registered promises are flushed.
   * Each app state can be processed all at once or in a specfic seqence.
   * Example:
   * We can register  App state seqeunces as the following, where each sequence
   * is proccessed in a desending order form 0 to n. The first two in this example are defeulted to a
   * sequence of zero (0) and are procced first in which after the next sequence (1) is proccessed
   * and once all of its items are finshed then the last sequence 2 will start and process all of its items.
   *
   * If two seqences have the same number then thay will get combinded as if they where registerd together.
   * Aso not all items whith in a process are processed and ansync of each other and may not finish at the same time.
   *
   * To make two items process one after the other simpley put them in to diffrent sequences.
   *
   *   this.registerAppStatePromise(() => {some functions that returns a promise});
   *   this.registerAppStatePromise(() => {some functions that returns a promise});
   *
   *   this.registerAppStatePromise({
   *     seq: 1,
   *     description: 'Sequence 1',
   *     items: [{
   *       name: 'itemA',
   *       description: 'item A',
   *       fn: () => { some functions that returns a promise },
   *       }, {
   *         name: 'itemb',
   *         description: 'Item B',
   *         fn: () => {some functions that returns a promise},
   *       }],
   *   });
   *
   *   this.registerAppStatePromise({
   *     seq: 2,
   *     description: 'Sequence 2',
   *     items: [{
   *       name: 'item C',
   *       description: 'item C',
   *       fn: () => { some functions that returns a promise },
   *       },
   *    });
   *
   * There are there App state seqences re
   *
   * @return {Promise}
   */
  initAppState: function initAppState() {
    const def = new Deferred();
    const sequences = [];
    this._appStatePromises.forEach((item) => {
      let seq;
      if (typeof item === 'function') {
        seq = sequences.find(x => x.seq === 0);
        if (!seq) {
          seq = {
            seq: 0,
            description: resource.loadingApplicationStateText,
            items: [],
          };
          sequences.push(seq);
        }
        seq.items.push({
          name: 'default',
          description: '',
          fn: item,
        });
      } else {
        if (item.seq && item.items) {
          seq = sequences.find(x => x.seq === ((item.seq) ? item.seq : 0));
          if (seq) {
            item.items.forEach((_item) => {
              seq.items.push(_item);
            });
          } else {
            sequences.push(item);
          }
        }
      }
    });
    // Sort the sequence ascending so we can processes them in the right order.
    sequences.sort((a, b) => {
      if (a.seq > b.seq) {
        return 1;
      }

      if (a.seq < b.seq) {
        return -1;
      }

      return 0;
    });

    this._initAppStateSequence(0, sequences).then((results) => {
      this.clearAppStatePromises();
      this.initModulesDynamic();
      def.resolve(results);
    }, (err) => {
      this.clearAppStatePromises();
      def.reject(err);
    });
    return def.promise;
  },
  /**
   * Process a app state sequence and start the next sequnce when done.
   * @param {index) the index of the sequence to start
   * @param {sequences) an array of sequences
   */
  _initAppStateSequence: function _initAppStateSequnce(index, sequences) {
    const def = new Deferred();
    const seq = sequences[index];

    if (seq) { // We need to send an observable and get ride of the ui element.
      const indicator = new BusyIndicator({
        id: `busyIndicator__appState_${seq.seq}`,
        label: `${resource.initializingText} ${seq.description}`,
      });
      this.modal.disableClose = true;
      this.modal.showToolbar = false;
      this.modal.add(indicator);
      indicator.start();
      const promises = array.map(seq.items, (item) => {
        return item.fn();
      });
      const odef = def;
      all(promises).then(() => {
        indicator.complete(true);
        this.modal.disableClose = false;
        this.modal.hide();
        this._initAppStateSequence(index + 1, sequences).then((results) => {
          odef.resolve(results);
        }, (err) => {
          indicator.complete(true);
          this.modal.disableClose = false;
          this.modal.hide();
          odef.reject(err);
        });
      }, (err) => {
        ErrorManager.addSimpleError(indicator.label, err);
        indicator.complete(true);
        this.modal.disableClose = false;
        this.modal.hide();
        def.reject(err);
      });
    } else {
      def.resolve();
    }
    return def.promise;
  },
  /**
   * Registers a promise that will resolve when initAppState is invoked.
   * @param {Promise|Function} promise A promise or a function that returns a promise
   */
  registerAppStatePromise: function registerAppStatePromise(promise) {
    this._appStatePromises.push(promise);
    return this;
  },
  clearAppStatePromises: function clearAppStatePromises() {
    this._appStatePromises = [];
  },
  onSetOrientation: function onSetOrientation(/* value*/) {},
  /**
   * Loops through connections and calls {@link #registerService registerService} on each.
   */
  initServices: function initServices() {
    for (const name in this.connections) {
      if (this.connections.hasOwnProperty(name)) {
        this.registerService(name, this.connections[name]);
      }
    }
  },
  /**
   * Loops through modules and calls their `init()` function.
   */
  initModules: function initModules() {
    for (let i = 0; i < this.modules.length; i++) {
      this.modules[i].init(this);
    }
  },
  isDynamicInitialized: false,
  /**
   * Loops through modules and calls their `initDynamic()` function.
   */
  initModulesDynamic: function initModules() {
    if (this.isDynamicInitialized) {
      return;
    }
    for (let i = 0; i < this.modules.length; i++) {
      this.modules[i].initDynamic(this);
    }
    this.isDynamicInitialized = true;
  },
  /**
   * Loops through (tool)bars and calls their `init()` function.
   */
  initToolbars: function initToolbars() {
    for (const n in this.bars) {
      if (this.bars.hasOwnProperty(n)) {
        this.bars[n].init(); // todo: change to startup
      }
    }
  },
  /**
   * Sets the global variable `App` to this instance.
   */
  activate: function activate() {
    window.App = this;
  },
  /**
   * Initializes this application as well as the toolbar and all currently registered views.
   */
  init: function init(domNode) {
    this.initStore();
    this._createViewContainers(domNode);
    this.initPreferences();
    this.initConnects();
    this.initSignals();
    this.initServices(); // TODO: Remove
    this._startupConnections();
    this.initModules();
    this.initToolbars();
    this.initHash();
    this.startOrientationCheck();
    this.initModal();
    this.initToasts();
  },
  initStore: function initStore() {
    // todo: implement this for real
    this.store = Redux.createStore((state, action) => {//eslint-disable-line
      return state;
    }, { initial: 'state' });
  },
  initToasts: function initToasts() {
    this.toast = new Toast();
    this.toast.show();
  },
  initPreferences: function initPreferences() {
    this._loadPreferences();
  },
  initModal: function initModal() {
    this.modal = new Modal();
    this.modal.place(document.body)
      .hide();
  },
  is24HourClock: function is24HourClock() {
    return (JSON.parse(window.localStorage.getItem('use24HourClock') || Mobile.CultureInfo.default24HourClock.toString()) === true);
  },
  /**
   * Check if the browser supports touch events.
   * @return {Boolean} true if the current browser supports touch events, false otherwise.
   */
  supportsTouch: function supportsTouch() {
    // Taken from https://github.com/Modernizr/Modernizr/ (MIT Licensed)
    return ('ontouchstart' in window) || (window.DocumentTouch && document instanceof window.DocumentTouch);
  },
  persistPreferences: function persistPreferences() {
    try {
      if (window.localStorage) {
        window.localStorage.setItem('preferences', json.stringify(this.preferences));
      }
    } catch (e) {
      console.error(e); // eslint-disable-line
    }
  },
  _loadPreferences: function _loadPreferences() {
    try {
      if (window.localStorage) {
        this.preferences = json.parse(window.localStorage.getItem('preferences'));
      }
    } catch (e) {
      console.error(e); // eslint-disable-line
    }
  },
  /**
   * Establishes various connections to events.
   */
  _startupConnections: function _startupConnections() {
    for (const name in this.connections) {
      if (this.connections.hasOwnProperty(name)) {
        if (this.connections.hasOwnProperty(name)) {
          this.registerConnection(name, this.connections[name]);
        }
      }
    }

    /* todo: should we be mixing this in? */
    delete this.connections;
  },
  /**
   * Sets `_started` to true.
   */
  run: function run() {
    this._started = true;
    this.startOrientationCheck();
    page({
      dispatch: false,
      hashbang: true,
      usingUrl: !this._embedded,
    });
  },
  /**
   * Returns the `window.navigator.onLine` property for detecting if an internet connection is available.
   */
  isOnline: function isOnline() {
    return this.onLine;
  },
  /**
   * Returns true/false if the current view is the first/initial view.
   * This is useful for disabling the back button (so you don't hit the login page).
   * @returns {boolean}
   */
  isOnFirstView: function isOnFirstView() {},

  /**
   * Optional creates, then registers an Sage.SData.Client.SDataService and adds the result to `App.services`.
   * @param {String} name Unique identifier for the service.
   * @param {Object} service May be a SDataService instance or constructor parameters to create a new SDataService instance.
   * @param {Object} options Optional settings for the registered service.
   */
  registerService: function registerService(name, service, options = {}) {
    const instance = service instanceof Sage.SData.Client.SDataService ? service : new Sage.SData.Client.SDataService(service);

    this.services[name] = instance;

    instance.on('requesttimeout', this.onRequestTimeout, this);

    if ((options.isDefault || service.isDefault) || !this.defaultService) {
      this.defaultService = instance;
    }

    return this;
  },
  /**
   * Optional creates, then registers an Sage.SData.Client.SDataService and adds the result to `App.services`.
   * @param {String} name Unique identifier for the service.
   * @param {Object} definition May be a SDataService instance or constructor parameters to create a new SDataService instance.
   * @param {Object} options Optional settings for the registered service.
   */
  registerConnection: function registerConnection(name, definition, options = {}) {
    const instance = definition instanceof Sage.SData.Client.SDataService ? definition : new Sage.SData.Client.SDataService(definition);

    this._connections[name] = instance;

    instance.on('requesttimeout', this.onRequestTimeout, this);

    if ((options.isDefault || definition.isDefault) || !this._connections.default) {
      this._connections.default = instance;
    }

    return this;
  },
  onRequestTimeout: function _onTimeout() {
    this.ping();
  },
  /**
   * Determines the the specified service name is found in the Apps service object.
   * @param {String} name Name of the SDataService to detect
   */
  hasService: function hasService(name) {
    return !!this.services[name];
  },
  _createViewContainers: function _createViewContainers(domNode) {
    // If a domNode is provided, create the app's dom under this
    if (domNode && !this._rootDomNode) {
      this._rootDomNode = domNode;
      this._createDrawerDOM();
      return;
    }

    // Check for the default div id of "viewContainer" (multiple calls)
    const defaultAppID = 'viewContainer';
    const node = document.getElementById(defaultAppID);
    if (node) {
      this._rootDomNode = node;
      return;
    }

    // Nothing was provided, create a default
    if (this._rootDomNode === null || typeof this._rootDomNode === 'undefined') {
      this._rootDomNode = domConstruct.create('div', {
        id: defaultAppID,
        class: defaultAppID,
      }, win.body());

      this._createDrawerDOM();
    }
  },
  _createDrawerDOM: function _createDrawerDOM() {
    const drawers = domConstruct.create('div', {
      class: 'drawers absolute',
    }, win.body());

    domConstruct.create('div', {
      class: 'overthrow left-drawer absolute',
    }, drawers);

    domConstruct.create('div', {
      class: 'overthrow right-drawer absolute',
    }, drawers);
  },
  /**
   * Registers a view with the application and renders it to HTML.
   * If the application has already been initialized, the view is immediately initialized as well.
   * @param {View} view A view instance to be registered.
   * @param {domNode} domNode Optional. A DOM node to place the view in.
   */
  registerView: function registerView(view, domNode) {
    let id = view.id;

    if (!domNode) {
      this._createViewContainers();
    }

    let node = domNode || this._rootDomNode;

    if (React.isValidElement(view)) {
      id = view.props.id;
      node = domConstruct.create('div', {
        id: `component-wrapper-${id}`,
        class: 'overflow panel',
      }, node);

      // Create an instance of the component
      view = ReactDOM.render(React.createElement(ViewComponent, {
        store: this.store,
        id,
      }, view), node);
    } else {
      view._placeAt = node;
    }

    this.views[id] = view;

    this.registerViewRoute(view);

    this.onRegistered(view);

    return this;
  },
  registerViewRoute: function registerViewRoute(view) {
    if (!view || typeof view.getRoute !== 'function') {
      return;
    }

    page(view.getRoute(), view.routeLoad.bind(view), view.routeShow.bind(view));
  },
  /**
   * Registers a toolbar with the application and renders it to HTML.
   * If the application has already been initialized, the toolbar is immediately initialized as well.
   * @param {String} name Unique name of the toolbar
   * @param {Toolbar} tbar Toolbar instance to register
   * @param {domNode} domNode Optional. A DOM node to place the view in.
   */
  registerToolbar: function registerToolbar(n, t, domNode) {
    let name = n;
    let tbar = t;

    if (typeof name === 'object') {
      tbar = name;
      name = tbar.name;
    }

    this.bars[name] = tbar;

    if (this._started) {
      tbar.init();
    }

    if (!domNode) {
      this._createViewContainers();
    }

    tbar.placeAt(domNode || this._rootDomNode, 'last');

    return this;
  },
  /**
   * Returns all the registered views.
   * @return {View[]} An array containing the currently registered views.
   */
  getViews: function getViews() {
    const results = [];

    for (const view in this.views) {
      if (this.views.hasOwnProperty(view)) {
        results.push(this.views[view]);
      }
    }

    return results;
  },
  /**
   * Checks to see if the passed view instance is the currently active one by comparing it to {@link #getPrimaryActiveView primaryActiveView}.
   * @param {View} view
   * @return {Boolean} True if the passed view is the same as the active view.
   */
  isViewActive: function isViewActive(view) {
    // todo: add check for multiple active views.
    return (this.getPrimaryActiveView() === view);
  },
  updateOrientationDom: function updateOrientationDom(value) {
    const body = document.body;
    const currentOrient = body.getAttribute('orient');
    if (value === currentOrient) {
      return;
    }

    body.setAttribute('orient', value);

    if (value === 'portrait') {
      domClass.remove(body, 'landscape');
      domClass.add(body, 'portrait');
    } else if (value === 'landscape') {
      domClass.remove(body, 'portrait');
      domClass.add(body, 'landscape');
    } else {
      domClass.remove(body, 'portrait');
      domClass.remove(body, 'landscape');
    }

    this.currentOrientation = value;
    this.onSetOrientation(value);
    connect.publish('/app/setOrientation', [value]);
  },
  checkOrientation: function checkOrientation() {
    const context = this.context;
    // Check if screen dimensions changed. Ignore changes where only the height changes (the android keyboard will cause this)
    if (Math.abs(window.innerHeight - context.height) > 5 || Math.abs(window.innerWidth - context.width) > 5) {
      if (Math.abs(window.innerWidth - context.width) > 5) {
        this.updateOrientationDom(window.innerHeight < window.innerWidth ? 'landscape' : 'portrait');
      }

      context.height = window.innerHeight;
      context.width = window.innerWidth;
    }
  },
  checkOrientationTime: 100,
  orientationCheckHandle: null,
  startOrientationCheck: function startOrientationCheck() {
    this.orientationCheckHandle = window.setInterval(this.checkOrientation.bind(this), this.checkOrientationTime);
  },
  stopOrientationCheck: function stopOrientationCheck() {
    window.clearInterval(this.orientationCheckHandle);
  },
  /**
   * Gets the current page and then returns the result of {@link #getView getView(name)}.
   * @return {View} Returns the active view instance, if no view is active returns null.
   */
  getPrimaryActiveView: function getPrimaryActiveView() {
    const el = this.getCurrentPage();
    if (el) {
      return this.getView(el);
    }
  },
  /**
   * Sets the current page(domNode)
   * @param {DOMNode}
   */
  setCurrentPage: function setCurrentPage(_page) {
    this._currentPage = _page;
  },
  /**
   * Gets the current page(domNode)
   * @returns {DOMNode}
   */
  getCurrentPage: function getCurrentPage() {
    return this._currentPage;
  },
  /**
   * Determines if any registered view has been registered with the provided key.
   * @param {String} key Unique id of the view.
   * @return {Boolean} True if there is a registered view name matching the key.
   */
  hasView: function hasView(key) {
    return !!this._internalGetView({
      key,
      init: false,
    });
  },
  /**
   * Returns the registered view instance with the associated key.
   * @param {String/Object} key The id of the view to return, if object then `key.id` is used.
   * @return {View} view The requested view.
   */
  getView: function getView(key) {
    return this._internalGetView({
      key,
      init: true,
    });
  },
  _internalGetView: function _internalGetView(options) {
    const key = options && options.key;
    const init = options && options.init;

    if (key) {
      let view;
      if (typeof key === 'string') {
        view = this.views[key];
      } else if (typeof key.id === 'string') {
        view = this.views[key.id];
      }

      if (init && view && !view._started) {
        view.init(this.state$);
        view.placeAt(view._placeAt, 'first');
        view._started = true;
        view._placeAt = null;
      }

      return view;
    }

    return null;
  },
  /**
   * Returns the defined security for a specific view
   * @param {String} key Id of the registered view to query.
   * @param access
   */
  getViewSecurity: function getViewSecurity(key, access) {
    const view = this._internalGetView({
      key,
      init: false,
    });
    return (view && view.getSecurity(access));
  },
  /**
   * Returns the registered SDataService instance by name, or returns the default service.
   * @param {String/Boolean} name If string service is looked up by name. If false, default service is returned.
   * @return {Object} The registered Sage.SData.Client.SDataService instance.
   */
  getService: function getService(name) {
    if (typeof name === 'string' && this.services[name]) {
      return this.services[name];
    }

    return this.defaultService;
  },
  /**
   * Determines the the specified service name is found in the Apps service object.
   * @param {String} name Name of the SDataService to detect
   */
  hasConnection: function hasConnection(name) {
    return !!this._connections[name];
  },
  getConnection: function getConnection(name) {
    if (this._connections[name]) {
      return this._connections[name];
    }

    return this._connections.default;
  },
  /**
   * Sets the applications current title.
   * @param {String} title The new title.
   */
  setPrimaryTitle: function setPrimaryTitle(title) {
    for (const n in this.bars) {
      if (this.bars.hasOwnProperty(n)) {
        if (this.bars[n].managed) {
          this.bars[n].set('title', title);
        }
      }
    }

    return this;
  },
  /**
   * Resize handle, publishes the global event `/app/resize` which views may subscribe to.
   */
  onResize: function onResize() {
    if (this.resizeTimer) {
      clearTimeout(this.resizeTimer);
    }

    this.resizeTimer = setTimeout(() => {
      connect.publish('/app/resize', []);
    }, 100);
  },
  onRegistered: function onRegistered(/* view*/) {},
  onBeforeViewTransitionAway: function onBeforeViewTransitionAway(/* view*/) {},
  onBeforeViewTransitionTo: function onBeforeViewTransitionTo(/* view*/) {},
  onViewTransitionAway: function onViewTransitionAway(/* view*/) {},
  onViewTransitionTo: function onViewTransitionTo(/* view*/) {},
  onViewActivate: function onViewActivate(/* view, tag, data*/) {},
  _onBeforeTransition: function _onBeforeTransition(evt) {
    const view = this.getView(evt.target);
    if (view) {
      if (evt.out) {
        this._beforeViewTransitionAway(view);
      } else {
        this._beforeViewTransitionTo(view);
      }
    }
  },
  _onAfterTransition: function _onAfterTransition(evt) {
    const view = this.getView(evt.target);
    if (view) {
      if (evt.out) {
        this._viewTransitionAway(view);
      } else {
        this._viewTransitionTo(view);
      }
    }
  },
  _onActivate: function _onActivate(evt) {
    const view = this.getView(evt.target);
    if (view) {
      this._viewActivate(view, evt.tag, evt.data);
    }
  },
  _beforeViewTransitionAway: function _beforeViewTransitionAway(view) {
    this.onBeforeViewTransitionAway(view);

    view.beforeTransitionAway();
  },
  _beforeViewTransitionTo: function _beforeViewTransitionTo(view) {
    this.onBeforeViewTransitionTo(view);

    for (const n in this.bars) {
      if (this.bars[n].managed) {
        this.bars[n].clear();
      }
    }

    view.beforeTransitionTo();
  },
  _viewTransitionAway: function _viewTransitionAway(view) {
    this.onViewTransitionAway(view);

    view.transitionAway();
  },
  _viewTransitionTo: function _viewTransitionTo(view) {
    this.onViewTransitionTo(view);

    const tools = (view.options && view.options.tools) || view.getTools() || {};

    for (const n in this.bars) {
      if (this.bars[n].managed) {
        this.bars[n].showTools(tools[n]);
      }
    }

    view.transitionTo();
  },
  _viewActivate: function _viewActivate(view, tag, data) {
    this.onViewActivate(view);

    view.activate(tag, data);
  },
  /**
   * Searches App.context.history by passing a predicate function that should return true if a match is found, false otherwise.
   * This is similar to queryNavigationContext, however, this function will return an array of found items instead of a single item.
   * @param {Function} predicate
   * @param {Object} scope
   * @return {Array} context history filtered out by the predicate.
   */
  filterNavigationContext: function filterNavigationContext(predicate, scope) {
    const list = this.context.history || [];
    const filtered = array.filter(list, (item) => {
      return predicate.call(scope || this, item.data);
    });

    return array.map(filtered, (item) => {
      return item.data;
    });
  },
  /**
   * Searches App.context.history by passing a predicate function that should return true
   * when a match is found.
   * @param {Function} predicate Function that is called in the provided scope with the current history iteration. It should return true if the history item is the desired context.
   * @param {Number} depth
   * @param {Object} scope
   * @return {Object/Boolean} context History data context if found, false if not.
   */
  queryNavigationContext: function queryNavigationContext(predicate, d, s) {
    let scope = s;
    let depth = d;

    if (typeof depth !== 'number') {
      scope = depth;
      depth = 0;
    }

    const list = this.context.history || [];

    depth = depth || 0;

    for (let i = list.length - 2, j = 0; i >= 0 && (depth <= 0 || j < depth); i--, j++) {
      if (predicate.call(scope || this, list[i].data)) {
        return list[i].data;
      }
    }

    return false;
  },
  /**
   * Shortcut method to {@link #queryNavigationContext queryNavigationContext} that matches the specified resourceKind provided
   * @param {String/String[]} kind The resourceKind(s) the history item must match
   * @param {Function} predicate Optional. If provided it will be called on matches so you may do an secondary check of the item - returning true for good items.
   * @param {Object} scope Scope the predicate should be called in.
   * @return {Object} context History data context if found, false if not.
   */
  isNavigationFromResourceKind: function isNavigationFromResourceKind(kind, predicate, scope) {
    const lookup = {};
    if (lang.isArray(kind)) {
      array.forEach(kind, function forEach(item) {
        this[item] = true;
      }, lookup);
    } else {
      lookup[kind] = true;
    }

    return this.queryNavigationContext(function queryNavigationContext(o) {
      const context = (o.options && o.options.source) || o;
      const resourceKind = context && context.resourceKind;

      // if a predicate is defined, both resourceKind AND predicate must match.
      if (lookup[resourceKind]) {
        if (predicate) {
          if (predicate.call(scope || this, o, context)) {
            return o;
          }
        } else {
          return o;
        }
      }
    });
  },
  /**
   * Registers a customization to a target path.
   *
   * A Customization Spec is a special object with the following keys:
   *
   * * `at`: `function(item)` - passes the current item in the list, the function should return true if this is the item being modified (or is at where you want to insert something).
   * * `at`: `{Number}` - May optionally define the index of the item instead of a function.
   * * `type`: `{String}` - enum of `insert`, `modify`, `replace` or `remove` that indicates the type of customization.
   * * `where`: `{String}` - enum of `before` or `after` only needed when type is `insert`.
   * * `value`: `{Object}` - the entire object to create (insert or replace) or the values to overwrite (modify), not needed for remove.
   * * `value`: `{Object[]}` - if inserting you may pass an array of items to create.
   *
   * Note: This also accepts the legacy signature:
   * `registerCustomization(path, id, spec)`
   * Where the path is `list/tools` and `id` is the view id
   *
   * All customizations are registered to `this.customizations[path]`.
   *
   * @param {String} path The customization set such as `list/tools#account_list` or `detail#contact_detail`. First half being the type of customization and the second the view id.
   * @param {Object} spec The customization specification
   */
  registerCustomization: function registerCustomization(p, s) {
    let path = p;
    let spec = s;

    if (arguments.length > 2) {
      const customizationSet = arguments[0];
      const id = arguments[1];

      spec = arguments[2];
      path = id ? `${customizationSet}#${id}` : customizationSet;
    }

    const container = this.customizations[path] || (this.customizations[path] = []);
    if (container) {
      container.push(spec);
    }

    return this;
  },
  /**
   * Returns the customizations registered for the provided path.
   *
   * Note: This also accepts the legacy signature:
   * `getCustomizationsFor(set, id)`
   * Where the path is `list/tools` and `id` is the view id
   *
   * @param {String} path The customization set such as `list/tools#account_list` or `detail#contact_detail`. First half being the type of customization and the second the view id.
   */
  getCustomizationsFor: function getCustomizationsFor(p) {
    let path = p;

    if (arguments.length > 1) {
      path = arguments[1] ? `${arguments[0]}#${arguments[1]}` : arguments[0];
    }

    const segments = path.split('#');
    const customizationSet = segments[0];
    const forPath = this.customizations[path] || [];
    const forSet = this.customizations[customizationSet] || [];

    return forPath.concat(forSet);
  },
  hasAccessTo: function hasAccessTo(/* security*/) {
    return true;
  },
  /**
   * Override this function to load a view in the left drawer.
   */
  showLeftDrawer: function showLeftDrawer() {
    return this;
  },
  /**
   * Override this function to load a view in the right drawer.
   */
  showRightDrawer: function showRightDrawer() {
    return this;
  },
  /**
   * Loads Snap.js and assigns the instance to App.snapper. This method would typically be called before navigating to the initial view, so the login page does not contain the menu.
   * @param {DOMNode} element Optional. Snap.js options.element property. If not provided defaults to the App's _rootDomNode.
   * @param {Object} options Optional. Snap.js options object. A default is provided if this is undefined. Providing options will override the element parameter.
   */
  loadSnapper: function loadSnapper(element, options) {
    // TODO: Provide a domNode param and default to viewContainer if not provided
    if (this.snapper) {
      return this;
    }

    const snapper = new snap(options || { // eslint-disable-line
      element: element || this._rootDomNode,
      dragger: null,
      disable: 'none',
      addBodyClasses: true,
      hyperextensible: false,
      resistance: 0.1,
      flickThreshold: 50,
      transitionSpeed: 0.2,
      easing: 'ease',
      maxPosition: 266,
      minPosition: -266,
      tapToClose: has('ie') ? false : true, // causes issues on windows phones where tapping the close button causes snap.js endDrag to fire, closing the menu before we can check the state properly
      touchToDrag: false,
      slideIntent: 40,
      minDragDistance: 5,
    });

    this.snapper = snapper;

    this.showLeftDrawer();
    this.showRightDrawer();
    return this;
  },
  setToolBarMode: function setToolBarMode(onLine) {
    for (const n in this.bars) {
      if (this.bars[n].managed) {
        this.bars[n].setMode(onLine);
      }
    }
  },
});

// Backwards compatibility for custom modules still referencing the old declare global
lang.setObject('Sage.Platform.Mobile.Application', __class);
export default __class;<|MERGE_RESOLUTION|>--- conflicted
+++ resolved
@@ -20,12 +20,9 @@
 import win from 'dojo/_base/window';
 import hash from 'dojo/hash';
 import has from 'dojo/has';
+import domClass from 'dojo/dom-class';
 import domConstruct from 'dojo/dom-construct';
-<<<<<<< HEAD
 import ViewComponent from './ViewComponent';
-=======
-import domClass from 'dojo/dom-class';
->>>>>>> ecfd9cd6
 import all from 'dojo/promise/all';
 import snap from 'snap';
 import ready from 'dojo/ready';
