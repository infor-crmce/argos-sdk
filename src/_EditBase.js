--- conflicted
+++ resolved
@@ -24,10 +24,7 @@
 import View from './View';
 import getResource from './I18n';
 import DeepDiff from 'deepdiff';
-<<<<<<< HEAD
 import $ from 'jquery';
-=======
->>>>>>> 321bf760
 import 'dojo/NodeList-manipulate';
 import './Fields/BooleanField';
 import './Fields/DateField';
