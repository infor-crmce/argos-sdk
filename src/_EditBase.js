--- conflicted
+++ resolved
@@ -71,1092 +71,6 @@
  * @requires argos.Fields.TextAreaField
  * @requires argos.Fields.TextField
  */
-<<<<<<< HEAD
-define('argos/_EditBase', [
-    'dojo/_base/declare',
-    'dojo/_base/lang',
-    'dojo/_base/connect',
-    'dojo/_base/array',
-    'dojo/_base/Deferred',
-    'dojo/_base/window',
-    'dojo/string',
-    'dojo/dom',
-    'dojo/dom-attr',
-    'dojo/dom-class',
-    'dojo/dom-construct',
-    'dojo/query',
-    './Convert',
-    './Utility',
-    './ErrorManager',
-    './FieldManager',
-    './View',
-
-    'dojo/NodeList-manipulate',
-    './Fields/BooleanField',
-    './Fields/DateField',
-    './Fields/DecimalField',
-    './Fields/DurationField',
-    './Fields/HiddenField',
-    './Fields/LookupField',
-    './Fields/NoteField',
-    './Fields/PhoneField',
-    './Fields/SelectField',
-    './Fields/SignatureField',
-    './Fields/TextAreaField',
-    './Fields/TextField'
-], function(
-    declare,
-    lang,
-    connect,
-    array,
-    Deferred,
-    win,
-    string,
-    dom,
-    domAttr,
-    domClass,
-    domConstruct,
-    query,
-    convert,
-    utility,
-    ErrorManager,
-    FieldManager,
-    View
-) {
-
-    var __class = declare('argos._EditBase', [View], {
-        /**
-         * @property {Object}
-         * Creates a setter map to html nodes, namely:
-         *
-         * * validationContent => validationContentNode's innerHTML
-         *
-         */
-        attributeMap: {
-            validationContent: {
-                node: 'validationContentNode',
-                type: 'innerHTML'
-            },
-            concurrencyContent: {
-                node: 'concurrencyContentNode',
-                type: 'innerHTML'
-            }
-        },
-        /**
-         * @property {Simplate}
-         * The template used to render the view's main DOM element when the view is initialized.
-         * This template includes loadingTemplate and validationSummaryTemplate.
-         *
-         * The default template uses the following properties:
-         *
-         *      name                description
-         *      ----------------------------------------------------------------
-         *      id                   main container div id
-         *      title                main container div title attr
-         *      cls                  additional class string added to the main container div
-         *      resourceKind         set to data-resource-kind
-         *
-         */
-        widgetTemplate: new Simplate([
-            '<div id="{%= $.id %}" title="{%: $.titleText %}" class="edit panel {%= $.cls %}" {% if ($.resourceKind) { %}data-resource-kind="{%= $.resourceKind %}"{% } %}>',
-            '{%! $.loadingTemplate %}',
-            '{%! $.validationSummaryTemplate %}',
-            '{%! $.concurrencySummaryTemplate %}',
-            '<div class="panel-content" data-dojo-attach-point="contentNode"></div>',
-            '</div>'
-        ]),
-        /**
-         * @property {Simplate}
-         * HTML shown when data is being loaded.
-         *
-         * `$` => the view instance
-         */
-        loadingTemplate: new Simplate([
-            '<fieldset class="panel-loading-indicator">',
-            '<div class="row"><span class="fa fa-spinner fa-spin"></span><div>{%: $.loadingText %}</div></div>',
-            '</fieldset>'
-        ]),
-        /**
-         * @property {Simplate}
-         * HTML for the validation summary area, this div is shown/hidden as needed.
-         *
-         * `$` => the view instance
-         */
-        validationSummaryTemplate: new Simplate([
-            '<div class="panel-validation-summary">',
-            '<h2>{%: $.validationSummaryText %}</h2>',
-            '<ul data-dojo-attach-point="validationContentNode">',
-            '</ul>',
-            '</div>'
-        ]),
-        /**
-         * @property {Simplate}
-         * HTML for the concurrency error area, this div is shown/hidden as needed.
-         *
-         * `$` => the view instance
-         */
-        concurrencySummaryTemplate: new Simplate([
-            '<div class="panel-concurrency-summary">',
-            '<h2>{%: $.concurrencySummaryText %}</h2>',
-            '<ul data-dojo-attach-point="concurrencyContentNode">',
-            '</ul>',
-            '</div>'
-        ]),
-        /**
-         * @property {Simplate}
-         * HTML shown when data is being loaded.
-         *
-         * * `$` => validation error object
-         * * `$$` => field instance that the error is on
-         */
-        validationSummaryItemTemplate: new Simplate([
-            '<li>',
-            '<a href="#{%= $.name %}">',
-            '<h3>{%: $.message %}</h3>',
-            '<h4>{%: $$.label %}</h4>',
-            '</a>',
-            '</li>'
-        ]),
-        /**
-         * @property {Simplate}
-         * * `$` => validation error object
-         */
-        concurrencySummaryItemTemplate: new Simplate([
-            '<li>',
-            '<h3>{%: $.message %}</h3>',
-            '<h4>{%: $.name %}</h4>',
-            '</li>'
-        ]),
-        /**
-         * @property {Simplate}
-         * HTML that starts a new section including the collapsible header
-         *
-         * `$` => the view instance
-         */
-        sectionBeginTemplate: new Simplate([
-            '<h2>',
-            '{%: ($.title || $.options.title) %}',
-            '</h2>',
-            '<fieldset class="{%= ($.cls || $.options.cls) %}">'
-        ]),
-        /**
-         * @property {Simplate}
-         * HTML that ends a section
-         *
-         * `$` => the view instance
-         */
-        sectionEndTemplate: new Simplate([
-            '</fieldset>'
-        ]),
-        /**
-         * @property {Simplate}
-         * HTML created for each property (field row).
-         *
-         * * `$` => the field row object defined in {@link #createLayout createLayout}.
-         * * `$$` => the view instance
-         */
-        propertyTemplate: new Simplate([
-            '<a name="{%= $.name || $.property %}"></a>',
-            '<div class="row row-edit {%= $.cls %}{% if ($.readonly) { %}row-readonly{% } %}" data-field="{%= $.name || $.property %}" data-field-type="{%= $.type %}">',
-            '</div>'
-        ]),
-
-        /**
-         * @cfg {String}
-         * The unique identifier of the view
-         */
-        id: 'generic_edit',
-        store: null,
-        /**
-         * @property {Object}
-         * The layout definition that constructs the detail view with sections and rows
-         */
-        layout: null,
-        /**
-         * @cfg {Boolean}
-         * Enables the use of the customization engine on this view instance
-         */
-        enableCustomizations: true,
-        /**
-         * @property {String}
-         * The customization identifier for this class. When a customization is registered it is passed
-         * a path/identifier which is then matched to this property.
-         */
-        customizationSet: 'edit',
-        /**
-         * @cfg {Boolean}
-         * Controls if the view should be exposed
-         */
-        expose: false,
-        /**
-         * @cfg {String/Object}
-         * May be used for verifying the view is accessible for creating entries
-         */
-        insertSecurity: false,
-        /**
-         * @cfg {String/Object}
-         * May be used for verifying the view is accessible for editing entries
-         */
-        updateSecurity: false,
-
-        /**
-         * @deprecated
-         */
-        saveText: 'Save',
-        /**
-         * @cfg {String}
-         * Default title text shown in the top toolbar
-         */
-        titleText: 'Edit',
-        /**
-         * @cfg {String}
-         * The text placed in the header when there are validation errors
-         */
-        validationSummaryText: 'Validation Summary',
-        /**
-         * @cfg {String}
-         * The text placed in the header when there are validation errors
-         */
-        concurrencySummaryText: 'Concurrency Error(s)',
-        /**
-         * @property {String}
-         * Default text used in the section header
-         */
-        detailsText: 'Details',
-        /**
-         * @property {String}
-         * Text shown while the view is loading.
-         */
-        loadingText: 'loading...',
-        /**
-         * @property {String}
-         * Text alerted to user when any server error occurs.
-         */
-        requestErrorText: 'A server error occured while requesting data.',
-        /**
-         * @property {String}
-         * Text alerted to user when the data has been updated since they last fetched the data.
-         */
-        concurrencyErrorText: 'Another user has updated this field.',
-        /**
-         * @property {Object}
-         * Collection of the fields in the layout where the key is the `name` of the field.
-         */
-        fields: null,
-        /**
-         * @property {Object}
-         * The saved data response.
-         */
-        entry: null,
-        /**
-         * @property {Boolean}
-         * Flags if the view is in "insert" (create) mode, or if it is in "update" (edit) mode.
-         */
-        inserting: null,
-
-        HTTP_STATUS: {
-            PRECONDITION_FAILED: 412
-        },
-        _focusField: null,
-        _hasFocused: false,
-
-        /**
-         * Extends constructor to initialze `this.fields` to {}
-         * @param o
-         */
-        constructor: function(o) {
-            this.fields = {};
-        },
-        /**
-         * When the app is started this fires, the Edit view renders its layout immediately, then
-         * renders each field instance.
-         *
-         * On refresh it will clear the values, but leave the layout intact.
-         *
-         */
-        startup: function() {
-            this.inherited(arguments);
-            this.processLayout(this._createCustomizedLayout(this.createLayout()));
-
-            query('div[data-field]', this.contentNode).forEach(function(node) {
-                var name = domAttr.get(node, 'data-field'),
-                    field = this.fields[name];
-                if (field) {
-                    field.renderTo(node);
-                }
-            }, this);
-        },
-        /**
-         * Extends init to also init the fields in `this.fields`.
-         */
-        init: function() {
-            this.inherited(arguments);
-
-            for (var name in this.fields) {
-                this.fields[name].init();
-            }
-        },
-        /**
-         * Sets and returns the toolbar item layout definition, this method should be overriden in the view
-         * so that you may define the views toolbar items.
-         *
-         * By default it adds a save button bound to `this.save()` and cancel that fires `history.back()`
-         *
-         * @return {Object} this.tools
-         * @template
-         */
-        createToolLayout: function() {
-            var tbar = [{
-                    id: 'save',
-                    action: 'save',
-                    cls: 'fa fa-save fa-fw fa-lg',
-                    security: this.options && this.options.insert
-                        ? this.insertSecurity
-                        : this.updateSecurity
-            }];
-
-            if (!App.isOnFirstView()) {
-                tbar.push({
-                    id: 'cancel',
-                    cls: 'fa fa-ban fa-fw fa-lg',
-                    side: 'left',
-                    fn: App.back
-                });
-            }
-
-            return this.tools || (this.tools = {
-                'tbar': tbar
-            });
-        },
-        _getStoreAttr: function() {
-            return this.store || (this.store = this.createStore());
-        },
-        /**
-         * Handler for a fields on show event.
-         *
-         * Removes the row-hidden css class.
-         *
-         * @param {_Field} field Field instance that is being shown
-         */
-        _onShowField: function(field) {
-            domClass.remove(field.containerNode, 'row-hidden');
-        },
-        /**
-         * Handler for a fields on hide event.
-         *
-         * Adds the row-hidden css class.
-         *
-         * @param {_Field} field Field instance that is being hidden
-         */
-        _onHideField: function(field) {
-            domClass.add(field.containerNode, 'row-hidden');
-        },
-        /**
-         * Handler for a fields on enable event.
-         *
-         * Removes the row-disabled css class.
-         *
-         * @param {_Field} field Field instance that is being enabled
-         */
-        _onEnableField: function(field) {
-            domClass.remove(field.containerNode, 'row-disabled');
-        },
-        /**
-         * Handler for a fields on disable event.
-         *
-         * Adds the row-disabled css class.
-         *
-         * @param {_Field} field Field instance that is being disabled
-         */
-        _onDisableField: function(field) {
-            domClass.add(field.containerNode, 'row-disabled');
-        },
-        /**
-         * Extends invokeAction to first look for the specified function name on the field instance
-         * first before passing it to the view.
-         * @param {String} name Name of the function to invoke
-         * @param {Object} parameters Parameters of the function to be passed
-         * @param {Event} evt The original click/tap event
-         * @param {HTMLElement} node The node that initiated the event
-         * @return {Function} Either calls the fields action or returns the inherited version which looks at the view for the action
-         */
-        invokeAction: function(name, parameters, evt, node) {
-            var fieldNode = node && query(node, this.contentNode).parents('[data-field]'),
-                field = this.fields[fieldNode.length > 0 && domAttr.get(fieldNode[0], 'data-field')];
-
-            if (field && typeof field[name] === 'function') {
-                return field[name].apply(field, [parameters, evt, node]);
-            }
-
-            return this.inherited(arguments);
-        },
-        /**
-         * Determines if a field has defined on it the supplied name as a function
-         * @param {String} name Name of the function to test for
-         * @param {Event} evt The original click/tap event
-         * @param {HTMLElement} node The node that initiated the event
-         * @return {Boolean} If the field has the named function defined
-         */
-        hasAction: function(name, evt, node) {
-            var fieldNode = node && query(node, this.contentNode).parents('[data-field]'),
-                field = fieldNode && this.fields[fieldNode.length > 0 && domAttr.get(fieldNode[0], 'data-field')];
-
-            if (field && typeof field[name] === 'function') {
-                return true;
-            }
-
-            return this.inherited(arguments);
-        },
-        createStore: function() {
-            return null;
-        },
-        onContentChange: function() {
-        },
-        processEntry: function(entry) {
-            return entry;
-        },
-        /**
-         * Pre-processes the entry before processEntry runs.
-         * @param {Object} entry data
-         * @return {Object} entry with actual Date objects
-         */
-        convertEntry: function(entry) {
-            return entry;
-        },
-        processData: function(entry) {
-            var currentValues, diffs;
-
-            this.entry = this.processEntry(this.convertEntry(entry || {})) || {};
-
-            this.setValues(entry, true);
-
-            // Re-apply changes saved from concurrency/precondition failure
-            if (this.previousValuesAll) {
-                // Make a copy of the current values, so we can diff them
-                currentValues = this.getValues(true);
-
-                diffs = this.diffs(this.previousValuesAll, currentValues);
-
-                if (diffs.length > 0) {
-                    array.forEach(diffs, function(val) {
-                        this.errors.push({
-                            name: val,
-                            message: this.concurrencyErrorText
-                        });
-                    }, this);
-
-                    this.showConcurrencySummary();
-                } else {
-                    // No diffs found, attempt to re-save
-                    this.save();
-                }
-
-                this.previousValuesAll = null;
-            }
-
-            // Re-apply any passed changes as they may have been overwritten
-            if (this.options.changes) {
-                this.changes = this.options.changes;
-                this.setValues(this.changes);
-            }
-        },
-        _onGetComplete: function(entry) {
-            try {
-                if (entry) {
-                    this.processData(entry);
-                } else {
-                    /* todo: show error message? */
-                }
-
-                domClass.remove(this.domNode, 'panel-loading');
-
-                /* this must take place when the content is visible */
-                this.onContentChange();
-            } catch (e) {
-                console.error(e);
-            }
-        },
-        _onGetError: function(getOptions, error) {
-            if (error.aborted) {
-                /* todo: show error message? */
-            } else if (error.status == 404) {
-                /* todo: show error message */
-            } else {
-                alert(string.substitute(this.requestErrorText, [error]));
-            }
-
-            var errorItem = {
-                viewOptions: this.options,
-                serverError: error
-            };
-            ErrorManager.addError(this.requestErrorText, errorItem);
-
-            domClass.remove(this.domNode, 'panel-loading');
-        },
-        /**
-         * Sets and returns the Edit view layout by following a standard for section and field:
-         *
-         * The `this.layout` itself is an array of section objects where a section object is defined as such:
-         *
-         *     {
-         *        name: 'String', // Required. unique name for identification/customization purposes
-         *        title: 'String', // Required. Text shown in the section header
-         *        children: [], // Array of child row objects
-         *     }
-         *
-         * A child row object has:
-         *
-         *     {
-         *        name: 'String', // Required. unique name for identification/customization purposes
-         *        property: 'String', // Optional. The property of the current entity to bind to
-         *        label: 'String', // Optional. Text shown in the label to the left of the property
-         *        type: 'String', // Required. The field type as registered with the FieldManager.
-         *        // Examples of type: 'text', 'decimal', 'date', 'lookup', 'select', 'duration'
-         *        'default': value // Optional. If defined the value will be set as the default "unmodified" value (not dirty).
-         *     }
-         *
-         * All further properties are set by their respective type, please see the individual field for
-         * its configurable options.
-         *
-         * @return {Object[]} Edit layout definition
-         */
-        createLayout: function() {
-            return this.layout || [];
-        },
-        /**
-         *
-         * Returns the view key
-         * @return {String} View key
-         */
-        getTag: function() {
-            var tag = this.options && this.options.entry && this.options.entry[this.idProperty];
-            if (!tag) {
-                tag = this.options && this.options.key;
-            }
-
-            return tag;
-        },
-        processLayout: function(layout) {
-            var rows = (layout['children'] || layout['as'] || layout),
-                options = layout['options'] || (layout['options'] = {
-                    title: this.detailsText
-                }),
-                sectionQueue = [],
-                sectionStarted = false,
-                content = [],
-                current,
-                ctor,
-                field,
-                template;
-
-            for (var i = 0; i < rows.length; i++) {
-                current = rows[i];
-
-                if (current['children'] || current['as']) {
-                    if (sectionStarted) {
-                        sectionQueue.push(current);
-                    } else {
-                        this.processLayout(current);
-                    }
-
-                    continue;
-                }
-
-                if (!sectionStarted)
-                {
-                    sectionStarted = true;
-                    content.push(this.sectionBeginTemplate.apply(layout, this));
-                }
-
-                ctor = FieldManager.get(current['type']);
-                field = this.fields[current['name'] || current['property']] = new ctor(lang.mixin({
-                        owner: this
-                    }, current));
-                template = field.propertyTemplate || this.propertyTemplate;
-
-                if (field.autoFocus && !this._focusField) {
-                    this._focusField = field;
-                } else if (field.autoFocus && this._focusField) {
-                    throw new Error("Only one field can have autoFocus set to true in the Edit layout.");
-                }
-
-
-                this.connect(field, 'onShow', this._onShowField);
-                this.connect(field, 'onHide', this._onHideField);
-                this.connect(field, 'onEnable', this._onEnableField);
-                this.connect(field, 'onDisable', this._onDisableField);
-
-                content.push(template.apply(field, this));
-            }
-
-            content.push(this.sectionEndTemplate.apply(layout, this));
-
-            domConstruct.place(content.join(''), this.contentNode, 'last');
-
-            for (i = 0; i < sectionQueue.length; i++) {
-                current = sectionQueue[i];
-
-                this.processLayout(current);
-            }
-        },
-        /**
-         * Initiates the request.
-         */
-        requestData: function() {
-            var store, getOptions, getExpression, getResults;
-            store = this.get('store');
-
-            if (store) {
-                getOptions = {};
-
-                this._applyStateToGetOptions(getOptions);
-
-                getExpression = this._buildGetExpression() || null;
-                getResults = store.get(getExpression, getOptions);
-
-                Deferred.when(getResults,
-                    this._onGetComplete.bind(this),
-                    this._onGetError.bind(this, getOptions)
-                );
-
-                return getResults;
-            }
-
-            console.warn('Error requesting data, no store was defined. Did you mean to mixin _SDataEditMixin to your edit view?');
-        },
-        /**
-         * Loops all the fields looking for any with the `default` property set, if set apply that
-         * value as the initial value of the field. If the value is a function, its expanded then applied.
-         */
-        applyFieldDefaults: function(){
-            for (var name in this.fields) {
-                var field = this.fields[name],
-                    defaultValue = field['default'];
-
-                if (typeof defaultValue === 'undefined') continue;
-
-                field.setValue(this.expandExpression(defaultValue, field));
-            }
-        },
-        /**
-         * Loops all fields and calls its `clearValue()`.
-         */
-        clearValues: function() {
-            for (var name in this.fields) {
-                this.fields[name].clearHighlight();
-                this.fields[name].clearValue();
-            }
-        },
-        /**
-         * Sets the given values by looping the fields and checking if the field property matches
-         * a key in the passed values object (after considering a fields `applyTo`).
-         *
-         * The value set is then passed the initial state, true for default/unmodified/clean and false
-         * for dirty or altered.
-         *
-         * @param {Object} values data entry, or collection of key/values where key matches a fields property attribute
-         * @param {Boolean} initial Initial state of the value, true for clean, false for dirty
-         */
-        setValues: function(values, initial) {
-            var noValue = {},
-                field,
-                value;
-
-            for (var name in this.fields) {
-                field = this.fields[name];
-
-                // for now, explicitly hidden fields (via. the field.hide() method) are not included
-                if (field.isHidden()) {
-                    continue;
-                }
-
-                if (field.applyTo !== false) {
-                    value = utility.getValue(values, field.applyTo, noValue);
-                } else {
-                    value = utility.getValue(values, field.property || name, noValue);
-                }
-
-                // fyi: uses the fact that ({} !== {})
-                if (value !== noValue) {
-                    field.setValue(value, initial);
-                }
-            }
-        },
-        /**
-         * Retrieves the value from every field, skipping the ones excluded, and merges them into a
-         * single payload with the key being the fields `property` attribute, taking into consideration `applyTo` if defined.
-         *
-         * If all is passed as true, it also grabs hidden and unmodified (clean) values.
-         *
-         * @param {Boolean} all True to also include hidden and unmodified values.
-         * @return {Object} A single object payload with all the values.
-         */
-        getValues: function(all) {
-            var payload = {},
-                empty = true,
-                field,
-                value,
-                target,
-                include,
-                exclude,
-                name,
-                prop;
-
-            for (name in this.fields) {
-                field = this.fields[name];
-                value = field.getValue();
-
-                include = this.expandExpression(field.include, value, field, this);
-                exclude = this.expandExpression(field.exclude, value, field, this);
-
-                /**
-                 * include:
-                 *   true: always include value
-                 *   false: always exclude value
-                 * exclude:
-                 *   true: always exclude value
-                 *   false: default handling
-                 */
-                if (include !== undefined && !include) {
-                    continue;
-                }
-                if (exclude !== undefined && exclude) {
-                    continue;
-                }
-
-                // for now, explicitly hidden fields (via. the field.hide() method) are not included
-                if (all || ((field.alwaysUseValue || field.isDirty() || include) && !field.isHidden())) {
-                    if (field.applyTo !== false) {
-                        if (typeof field.applyTo === 'function') {
-                            if (typeof value === 'object') {
-                                // Copy the value properties into our payload object
-                                for (prop in value) {
-                                    payload[prop] = value[prop];
-                                }
-                            }
-
-                            field.applyTo(payload, value);
-                        } else if (typeof field.applyTo === 'string') {
-                            target = utility.getValue(payload, field.applyTo);
-                            lang.mixin(target, value);
-                        }
-                    } else {
-                        utility.setValue(payload, field.property || name, value);
-                    }
-
-                    empty = false;
-                }
-            }
-            return empty ? false : payload;
-        },
-        /**
-         * Loops and gathers the validation errors returned from each field and adds them to the
-         * validation summary area. If no errors, removes the validation summary.
-         * @return {Boolean/Object[]} Returns the array of errors if present or false for no errors.
-         */
-        validate: function() {
-            this.errors = [];
-
-            for (var name in this.fields) {
-                var field = this.fields[name],
-                    result;
-
-                if (!field.isHidden() && false !== (result = field.validate())) {
-                    domClass.add(field.containerNode, 'row-error');
-
-                    this.errors.push({
-                        name: name,
-                        message: result
-                    });
-                } else {
-                    domClass.remove(field.containerNode, 'row-error');
-                }
-            }
-
-            return this.errors.length > 0
-                ? this.errors
-                : false;
-        },
-        /**
-         * Determines if the form is currently busy/disabled
-         * @return {Boolean}
-         */
-        isFormDisabled: function() {
-            return this.busy;
-        },
-        /**
-         * Disables the form by setting busy to true and disabling the toolbar.
-         */
-        disable: function() {
-            this.busy = true;
-
-            if (App.bars.tbar) {
-                App.bars.tbar.disableTool('save');
-            }
-
-            domClass.add(win.body(), 'busy');
-        },
-        /**
-         * Enables the form by setting busy to false and enabling the toolbar
-         */
-        enable: function() {
-            this.busy = false;
-
-            if (App.bars.tbar) {
-                App.bars.tbar.enableTool('save');
-            }
-
-            domClass.remove(win.body(), 'busy');
-        },
-        /**
-         * Called by save() when performing an insert (create).
-         * Gathers the values, creates the payload for insert, creates the sdata request and
-         * calls `create`.
-         */
-        insert: function() {
-            var values;
-            this.disable();
-
-            values = this.getValues();
-            if (values) {
-                this.onInsert(values);
-            } else {
-                history.back();
-            }
-        },
-        onInsert: function(values) {
-            var store, addOptions, entry, request;
-            store = this.get('store');
-            if (store) {
-                addOptions = {
-                        overwrite: false
-                };
-                entry = this.createEntryForInsert(values);
-
-                this._applyStateToAddOptions(addOptions);
-
-                Deferred.when(store.add(entry, addOptions),
-                    this.onAddComplete.bind(this, entry),
-                    this.onAddError.bind(this, addOptions)
-                );
-            }
-        },
-        _applyStateToAddOptions: function(addOptions) {
-        },
-        onAddComplete: function(entry, result) {
-            this.enable();
-
-            var message = this._buildRefreshMessage(entry, result);
-            connect.publish('/app/refresh', [message]);
-
-            this.onInsertCompleted(result);
-        },
-        onAddError: function(addOptions, error) {
-            alert(string.substitute(this.requestErrorText, [error]));
-
-            var errorItem = {
-                viewOptions: this.options,
-                serverError: error
-            };
-
-            ErrorManager.addError(this.requestErrorText, errorItem);
-            this.enable();
-        },
-        /**
-         * Handler for insert complete, checks for `this.options.returnTo` else it simply goes back.
-         * @param entry
-         */
-        onInsertCompleted: function(entry) {
-            if (this.options && this.options.returnTo) {
-                var returnTo = this.options.returnTo,
-                    view = App.getView(returnTo);
-                if (view) {
-                    view.show();
-                } else {
-                    window.location.hash = returnTo;
-                }
-            } else {
-                history.back();
-            }
-        },
-        /**
-         * Called by save() when performing an update (edit).
-         * Gathers the values, creates the payload for update, creates the sdata request and
-         * calls `update`.
-         */
-        update: function() {
-            var values;
-            values = this.getValues();
-            if (values) {
-                this.disable();
-                this.onUpdate(values);
-
-            } else {
-                this.onUpdateCompleted(false);
-            }
-        },
-        onUpdate: function(values) {
-            var store, putOptions, entry;
-            store = this.get('store');
-            if (store) {
-                putOptions = {
-                        overwrite: true,
-                        id: store.getIdentity(this.entry)
-                };
-                entry = this.createEntryForUpdate(values);
-
-                this._applyStateToPutOptions(putOptions);
-
-                Deferred.when(store.put(entry, putOptions),
-                    this.onPutComplete.bind(this, entry),
-                    this.onPutError.bind(this, putOptions)
-                );
-            }
-        },
-        /**
-         * Gathers the values for the entry to send back and returns the appropriate payload for
-         * creating or updating.
-         * @return {Object} Entry/payload
-         */
-        createItem: function() {
-            var values = this.getValues();
-
-            return this.inserting
-                ? this.createEntryForInsert(values)
-                : this.createEntryForUpdate(values);
-        },
-        /**
-         * Takes the values object and adds the needed propertiers for updating.
-         * @param {Object} values
-         * @return {Object} Object with properties for updating
-         */
-        createEntryForUpdate: function(values) {
-            return this.convertValues(values);
-        },
-        /**
-         * Takes the values object and adds the needed propertiers for creating/inserting.
-         * @param {Object} values
-         * @return {Object} Object with properties for inserting
-         */
-        createEntryForInsert: function(values) {
-            return this.convertValues(values);
-        },
-        /**
-         * Function to call to tranform values before save
-         */
-        convertValues: function(values) {
-            return values;
-        },
-        _applyStateToPutOptions: function(putOptions) {
-        },
-        onPutComplete: function(entry, result) {
-            this.enable();
-
-            var message = this._buildRefreshMessage(entry, result);
-
-            connect.publish('/app/refresh', [message]);
-
-            this.onUpdateCompleted(result);
-        },
-        onPutError: function(putOptions, error) {
-            var errorItem;
-
-            if (error && error.status === this.HTTP_STATUS.PRECONDITION_FAILED) {
-                // Preserve our current form values (all of them),
-                // and reload the view to fetch the new data.
-                this.previousValuesAll = this.getValues(true);
-                this.options.key = this.entry.$key; // Force a fetch by key
-                delete this.options.entry; // Remove this, or the form will load the entry that came from the detail view
-                this.refresh();
-            } else {
-                alert(string.substitute(this.requestErrorText, [error]));
-            }
-
-            errorItem = {
-                viewOptions: this.options,
-                serverError: error
-            };
-            ErrorManager.addError(this.requestErrorText, errorItem);
-
-            this.enable();
-        },
-        /**
-         * Array of strings that will get ignored when the diffing runs.
-         */
-        diffPropertyIgnores: [],
-        /**
-         * Diffs the results from the current values and the previous values.
-         * This is done for a concurrency check to indicate what has changed.
-         * @returns Array List of property names that have changed
-         */
-        diffs: function(left, right) {
-            var acc = [],
-                DeepDiff = window.DeepDiff,
-                diffs,
-                DIFF_EDITED = 'E';
-
-            if (DeepDiff) {
-                diffs = DeepDiff.diff(left, right, function(path, key) {
-                    if (array.indexOf(this.diffPropertyIgnores, key) >= 0) {
-                        return true;
-                    }
-                }.bind(this));
-
-                array.forEach(diffs, function(diff) {
-                    var path = diff.path.join('.');
-                    if (diff.kind === DIFF_EDITED && array.indexOf(acc, path) === -1) {
-                        acc.push(path);
-                    }
-                });
-            }
-
-            return acc;
-        },
-        _buildRefreshMessage: function(entry, result) {
-            if (entry) {
-                var store = this.get('store'),
-                    id = store.getIdentity(entry);
-                return {
-                    id: id,
-                    key: id,
-                    data: result
-                };
-            }
-        },
-        /**
-         * Handler for update complete, checks for `this.options.returnTo` else it simply goes back.
-         * @param entry
-         */
-        onUpdateCompleted: function(entry) {
-            if (this.options && this.options.returnTo) {
-                var returnTo = this.options.returnTo,
-                    view = App.getView(returnTo);
-                if (view) {
-                    view.show();
-                } else {
-                    window.location.hash = returnTo;
-                }
-            } else {
-                history.back();
-            }
-        },
-        /**
-         * Creates the markup by applying the `validationSummaryItemTemplate` to each entry in `this.errors`
-         * then sets the combined result into the summary validation node and sets the styling to visible
-         */
-        showValidationSummary: function() {
-            var content = [];
-
-            for (var i = 0; i < this.errors.length; i++) {
-                content.push(this.validationSummaryItemTemplate.apply(this.errors[i], this.fields[this.errors[i].name]));
-            }
-
-            this.set('validationContent', content.join(''));
-            domClass.add(this.domNode, 'panel-form-error');
-        },
-        showConcurrencySummary: function() {
-            var content = [];
-=======
 const __class = declare('argos._EditBase', [View], {
   /**
    * @property {Object}
@@ -1454,7 +368,7 @@
    * Sets and returns the toolbar item layout definition, this method should be overriden in the view
    * so that you may define the views toolbar items.
    *
-   * By default it adds a save button bound to `this.save()` and cancel that fires `ReUI.back()`
+   * By default it adds a save button bound to `this.save()` and cancel that fires `history.back()`
    *
    * @return {Object} this.tools
    * @template
@@ -1757,7 +671,6 @@
         } else {
           this.processLayout(current);
         }
->>>>>>> ee1acc4a
 
         continue;
       }
@@ -2028,7 +941,7 @@
     if (values) {
       this.onInsert(values);
     } else {
-      ReUI.back();
+      history.back();
     }
   },
   onInsert: function onInsert(values) {
@@ -2074,7 +987,7 @@
         window.location.hash = returnTo;
       }
     } else {
-      ReUI.back();
+      history.back();
     }
   },
   /**
@@ -2175,75 +1088,10 @@
         }
       }.bind(this));
 
-<<<<<<< HEAD
-            return this.inherited(arguments);
-        },
-        /**
-         * Refresh first clears out any variables set to previous data.
-         *
-         * The mode of the Edit view is set and determined via `this.options.insert`, and the views values are cleared.
-         *
-         * Lastly it makes the appropiate data request:
-         */
-        refresh: function() {
-            this.onRefresh();
-            this.entry = false;
-            this.changes = false;
-            this.inserting = (this.options.insert === true);
-            this._hasFocused = false;
-
-            domClass.remove(this.domNode, 'panel-form-error');
-            domClass.remove(this.domNode, 'panel-form-concurrency-error');
-
-            this.clearValues();
-
-            if (this.inserting) {
-                this.onRefreshInsert();
-            } else {
-                this.onRefreshUpdate();
-            }
-        },
-        onRefresh: function() {
-        },
-        onRefreshInsert: function() {
-        },
-        onRefreshUpdate: function() {
-            // apply as non-modified data
-            if (this.options.entry) {
-                this.processData(this.options.entry);
-
-                // apply changes as modified data, since we want this to feed-back through
-                if (this.options.changes) {
-                    this.changes = this.options.changes;
-                    this.setValues(this.changes);
-                }
-            } else {
-                // if key is passed request that keys entity and process
-                if (this.options.key) {
-                    this.requestData();
-                }
-            }
-        },
-        getRoute: function() {
-            return this.id + '/:key?';
-        },
-        buildRoute: function() {
-            var id, key, parts = [];
-            id = this.id;
-            parts.push(id);
-
-            key = this.getTag() || (this.entry && this.entry[this.idProperty]);
-            if (key) {
-                parts.push(key);
-            }
-
-            return parts.join('/');
-=======
       array.forEach(_diffs, (diff) => {
         const path = diff.path.join('.');
         if (diff.kind === DIFF_EDITED && array.indexOf(acc, path) === -1) {
           acc.push(path);
->>>>>>> ee1acc4a
         }
       });
     }
@@ -2275,7 +1123,7 @@
         window.location.hash = returnTo;
       }
     } else {
-      ReUI.back();
+      history.back();
     }
   },
   /**
@@ -2455,6 +1303,21 @@
       }
     }
   },
+  getRoute: function getRoute() {
+    return this.id + '/:key?';
+  },
+  buildRoute: function buildRoute() {
+    const parts = [];
+    const id = this.id;
+    parts.push(id);
+
+    const key = this.getTag() || (this.entry && this.entry[this.idProperty]);
+    if (key) {
+      parts.push(key);
+    }
+
+    return parts.join('/');
+  },
 });
 
 lang.setObject('Sage.Platform.Mobile._EditBase', __class);
