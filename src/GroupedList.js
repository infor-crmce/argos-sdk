/* Copyright (c) 2010, Sage Software, Inc. All rights reserved.
 *
 * Licensed under the Apache License, Version 2.0 (the "License");
 * you may not use this file except in compliance with the License.
 * You may obtain a copy of the License at
 *
 *     http://www.apache.org/licenses/LICENSE-2.0
 *
 * Unless required by applicable law or agreed to in writing, software
 * distributed under the License is distributed on an "AS IS" BASIS,
 * WITHOUT WARRANTIES OR CONDITIONS OF ANY KIND, either express or implied.
 * See the License for the specific language governing permissions and
 * limitations under the License.
 */

/**
 * @class argos.GroupedList
 * Grouped List provides a hook for grouping rows before rendering them to the page.
 * The grouping adds a container for the set of rows and is collapsible.
 * Note that it constructs the page sequentially meaning the rows should be in the correct
 * order before attempting to group.
 * @extends argos.List
 * @alternateClassName GroupedList
 */
import declare from 'dojo/_base/declare';
import lang from 'dojo/_base/lang';
import query from 'dojo/query';
import string from 'dojo/string';
import domClass from 'dojo/dom-class';
import domConstruct from 'dojo/dom-construct';
import List from './List';
import Utility from './Utility';

const resource = window.localeContext.getEntitySync('groupedList').attributes;

const __class = declare('argos.GroupedList', [List], {
  // Localization
  /**
   * @property {String}
   * Text used in ARIA label for collapsible button
   */
  toggleCollapseText: resource.toggleCollapseText,

<<<<<<< HEAD
  collapsedIconClass: 'fa-chevron-right',
  expanedIconClass: 'fa-chevron-down',
=======
        /**
         * @property {Simplate}
         * Simplate that defines the HTML Markup. This override adds the needed styling.
         */
        widgetTemplate: new Simplate([
            '<div id="{%= $.id %}" title="{%= $.titleText %}" class="overthrow list grouped-list{%= $.cls %}" {% if ($.resourceKind) { %}data-resource-kind="{%= $.resourceKind %}"{% } %}>',
            '<div data-dojo-attach-point="searchNode"></div>',
            '<div class="overthrow scroller" data-dojo-attach-point="scrollerNode">',
            '{%! $.emptySelectionTemplate %}',
            '<div class="group-content" data-dojo-attach-point="contentNode"></div>',
            '{%! $.moreTemplate %}',
            '{%! $.listActionTemplate %}',
            '</div>',
            '</div>'
        ]),
        /**
         * @property {Simplate}
         * Simplate that defines the Group template that includes the header element with collapse button and the row container
         */
        groupTemplate: new Simplate([
            '<h2 data-action="toggleGroup" class="{% if ($.collapsed) { %}collapsed{% } %}">',
            '<button class="fa {% if ($.collapsed) { %}{%: $$.collapsedIconClass %} {% } else { %}{%: $$.expanedIconClass %}{% } %}" aria-label="{%: $$.toggleCollapseText %}"></button>{%: $.title %}',
            '</h2>',
            '<ul data-group="{%= $.tag %}" class="list-content {%= $.cls %}"></ul>'
        ]),
>>>>>>> bff97a5f

  /**
   * @property {Simplate}
   * Simplate that defines the HTML Markup. This override adds the needed styling.
   */
  widgetTemplate: new Simplate([
    '<div id="{%= $.id %}" title="{%= $.titleText %}" class="overthrow list grouped-list{%= $.cls %}" {% if ($.resourceKind) { %}data-resource-kind="{%= $.resourceKind %}"{% } %}>',
    '<div data-dojo-attach-point="searchNode"></div>',
    '{%! $.emptySelectionTemplate %}',
    '<div class="group-content" data-dojo-attach-point="contentNode"></div>',
    '{%! $.moreTemplate %}',
    '{%! $.listActionTemplate %}',
    '</div>',
  ]),
  /**
   * @property {Simplate}
   * Simplate that defines the Group template that includes the header element with collapse button and the row container
   */
  groupTemplate: new Simplate([
    '<h2 data-action="toggleGroup" class="{% if ($.collapsed) { %}collapsed{% } %}">',
    '<button class="fa {% if ($.collapsed) { %}{%: $$.collapsedIconClass %} {% } else { %}{%: $$.expanedIconClass %}{% } %}" aria-label="{%: $$.toggleCollapseText %}"></button>{%: $.title %}',
    '</h2>',
    '<ul data-group="{%= $.tag %}" class="list-content {%= $.cls %}"></ul>',
  ]),

  /**
   * @property {Simplate}
   * The template used to render the pager at the bottom of the view.  This template is not directly rendered, but is
   * included in {@link #viewTemplate}.
   *
   * The default template uses the following properties:
   *
   *      name                description
   *      ----------------------------------------------------------------
   *      moreText            The text to display on the more button.
   *
   * The default template exposes the following actions:
   *
   * * more
   */
  moreTemplate: new Simplate([
    '<div class="list-more" data-dojo-attach-point="moreNode">',
    '<div class="list-remaining"><span data-dojo-attach-point="remainingContentNode"></span></div>',
    '<button class="button" data-action="more">',
    '<span>{%= $.moreText %}</span>',
    '</button>',
    '</div>',
  ]),
  /**
   * @property {Object}
   * The current group object that is compared to the next entries group object
   * Must have a `tag` property that identifies the group.
   * The `title` property will be placed into the `groupTemplate` for the header text.
   */
  _groupBySections: null,
  _currentGroupBySection: null,
  /**
   * Function that returns a "group object". The group object must have a tag property that is
   * based off the passed entry as it will be used to compare to other entries.
   * The title should also reflect the current entry as it will be used for the header text in the group splitter.
   *
   * An example for a Yellow Page type list:
   *
   * `entryA = {first: 'Henry', last: 'Smith', phone: '123'}`
   * `entryB = {first: 'Mary', last: 'Sue', phone: '345'}`
   *
   *     groupGroupForEntry: function(entry) {
   *         var lastInitial = entry.last.substr(0,1).toUppperCase();
   *         return {
   *             tag: lastInitial,
   *             title: lastInitial
   *         };
   *     }
   *
   * @template
   * @param {Object} entry The current entry being processed.
   * @return {Object} Object that contains a tag and title property where tag will be used in comparisons
   */
  getGroupForEntry: function getGroupForEntry(entry) {
    if (this._currentGroupBySection) {
      let title;
      const sectionDef = this._currentGroupBySection.section.getSection(entry);
      if (this._currentGroupBySection.description) {
        title = this._currentGroupBySection.description + ': ' + sectionDef.title;
      } else {
        title = sectionDef.title;
      }
      return {
        tag: sectionDef.key,
        title: title,
        collapsed: !!sectionDef.collapsed,
      };
    }

    return {
      tag: 1,
      title: 'Default',
    };
  },
  /**
   * Toggles the collapsible state of the clicked group
   * @param {Object} params Object containing the event and other properties
   */
  toggleGroup: function toggleGroup(params) {
    const node = params.$source;

    if (node) {
      domClass.toggle(node, 'collapsed');
      const child = node.children[0];

      // Child is the button icon indicator for collapsed/expanded
      if (child) {
        if (domClass.contains(child, this.expanedIconClass)) {
          domClass.replace(child, this.collapsedIconClass, this.expanedIconClass);
        } else {
          domClass.replace(child, this.expanedIconClass, this.collapsedIconClass);
        }
      }
    }
  },
  /**
   * Overwrites the parent {@link List#processFeed processFeed} to introduce grouping by group tags, see {@link #getGroupForEntry getGroupForEntry}.
   * @param {Object} feed The SData feed result
   * @deprecated Use processData instead
   */
  processFeed: function processFeed(feed) {
    const getGroupsNode = Utility.memoize(this.getGroupsNode.bind(this), function mem(entryGroup) {
      return entryGroup.tag;
    });

    if (!this.feed) {
      this.set('listContent', '');
    }

    this.feed = feed;

    if (this.feed.$totalResults === 0) {
      this.set('listContent', this.noDataTemplate.apply(this));
    } else if (feed.$resources) {
      for (let i = 0; i < feed.$resources.length; i++) {
        const entry = feed.$resources[i];
        const entryGroup = this.getGroupForEntry(entry);

        entry.$groupTag = entryGroup.tag;
        entry.$groupTitle = entryGroup.title;

        this.entries[entry.$key] = entry;
        const rowNode = domConstruct.toDom(this.rowTemplate.apply(entry, this));
        this.onApplyRowTemplate(entry, rowNode);
        domConstruct.place(rowNode, getGroupsNode(entryGroup), 'last');
      }
    }

    // todo: add more robust handling when $totalResults does not exist, i.e., hide element completely
    if (typeof this.feed.$totalResults !== 'undefined') {
      const remaining = this.feed.$totalResults - (this.feed.$startIndex + this.feed.$itemsPerPage - 1);
      this.set('remainingContent', string.substitute(this.remainingText, [remaining]));
    }

    domClass.toggle(this.domNode, 'list-has-more', this.hasMoreData());
  },
  processData: function processData(entries) {
    const count = entries.length;
    const store = this.get('store');
    const getGroupsNode = Utility.memoize(this.getGroupsNode.bind(this), function memoize(entryGroup) {
      return entryGroup.tag;
    });

    if (count > 0) {
      for (let i = 0; i < count; i++) {
        const entry = this._processEntry(entries[i]);
        this.entries[store.getIdentity(entry)] = entry;

        const entryGroup = this.getGroupForEntry(entry);

        entry.$groupTag = entryGroup.tag;
        entry.$groupTitle = entryGroup.title;

        const rowNode = domConstruct.toDom(this.rowTemplate.apply(entry, this));
        this.onApplyRowTemplate(entry, rowNode);

        domConstruct.place(rowNode, getGroupsNode(entryGroup), 'last');
      }
    }
  },
  getGroupsNode: function getGroupsNode(entryGroup) {
    let results = query('[data-group="' + entryGroup.tag + '"]', this.contentNode);
    if (results.length > 0) {
      results = results[0];
    } else {
      // Does not exist, lets create it
      results = domConstruct.toDom(this.groupTemplate.apply(entryGroup, this));
      domConstruct.place(results, this.contentNode, 'last');
      // re-query what we just place in (which was a doc frag)
      results = query('[data-group="' + entryGroup.tag + '"]', this.contentNode)[0];
    }

    return results;
  },
  /**
   * Called on application startup to configure the search widget if present and create the list actions.
   */
  startup: function startup() {
    this.inherited(arguments);
    this._initGroupBySections();
  },
  _initGroupBySections: function _initGroupBySections() {
    this._groupBySections = this.getGroupBySections();
    this.setDefaultGroupBySection();
    this.applyGroupByOrderBy();
  },
  setDefaultGroupBySection: function setDefaultGroupBySection() {
    let count = 0;
    if (this._groupBySections) {
      count = this._groupBySections.length;
      for (let i = 0; i < count; i++) {
        if (this._groupBySections[i].isDefault === true) {
          this._currentGroupBySection = this._groupBySections[i];
        }
      }
      if ((this._currentGroupBySection === null) && (count > 0)) {
        this._currentGroupBySection = this._groupBySections[0];
      }
    }
  },
  getGroupBySection: function getGroupBySection(sectionId) {
    let groupSection = null;
    if (this._groupBySections) {
      for (let i = 0; i < this._groupBySections.length; i++) {
        if (this._groupBySections[i].Id === sectionId) {
          groupSection = this._groupBySections[i];
        }
      }
    }
    return groupSection;
  },
  setCurrentGroupBySection: function setCurrentGroupBySection(sectionId) {
    this._currentGroupBySection = this.getGroupBySection(sectionId);
    this.applyGroupByOrderBy(); // need to refresh view
  },
  getGroupBySections: function getGroupBySections() {
    return null;
  },
  applyGroupByOrderBy: function applyGroupByOrderBy() {
    if (this._currentGroupBySection) {
      this.queryOrderBy = this._currentGroupBySection.section.getOrderByQuery();
    }
  },
});

lang.setObject('Sage.Platform.Mobile.GroupedList', __class);
export default __class;<|MERGE_RESOLUTION|>--- conflicted
+++ resolved
@@ -41,36 +41,8 @@
    */
   toggleCollapseText: resource.toggleCollapseText,
 
-<<<<<<< HEAD
   collapsedIconClass: 'fa-chevron-right',
   expanedIconClass: 'fa-chevron-down',
-=======
-        /**
-         * @property {Simplate}
-         * Simplate that defines the HTML Markup. This override adds the needed styling.
-         */
-        widgetTemplate: new Simplate([
-            '<div id="{%= $.id %}" title="{%= $.titleText %}" class="overthrow list grouped-list{%= $.cls %}" {% if ($.resourceKind) { %}data-resource-kind="{%= $.resourceKind %}"{% } %}>',
-            '<div data-dojo-attach-point="searchNode"></div>',
-            '<div class="overthrow scroller" data-dojo-attach-point="scrollerNode">',
-            '{%! $.emptySelectionTemplate %}',
-            '<div class="group-content" data-dojo-attach-point="contentNode"></div>',
-            '{%! $.moreTemplate %}',
-            '{%! $.listActionTemplate %}',
-            '</div>',
-            '</div>'
-        ]),
-        /**
-         * @property {Simplate}
-         * Simplate that defines the Group template that includes the header element with collapse button and the row container
-         */
-        groupTemplate: new Simplate([
-            '<h2 data-action="toggleGroup" class="{% if ($.collapsed) { %}collapsed{% } %}">',
-            '<button class="fa {% if ($.collapsed) { %}{%: $$.collapsedIconClass %} {% } else { %}{%: $$.expanedIconClass %}{% } %}" aria-label="{%: $$.toggleCollapseText %}"></button>{%: $.title %}',
-            '</h2>',
-            '<ul data-group="{%= $.tag %}" class="list-content {%= $.cls %}"></ul>'
-        ]),
->>>>>>> bff97a5f
 
   /**
    * @property {Simplate}
@@ -79,10 +51,12 @@
   widgetTemplate: new Simplate([
     '<div id="{%= $.id %}" title="{%= $.titleText %}" class="overthrow list grouped-list{%= $.cls %}" {% if ($.resourceKind) { %}data-resource-kind="{%= $.resourceKind %}"{% } %}>',
     '<div data-dojo-attach-point="searchNode"></div>',
+    '<div class="overthrow scroller" data-dojo-attach-point="scrollerNode">',
     '{%! $.emptySelectionTemplate %}',
     '<div class="group-content" data-dojo-attach-point="contentNode"></div>',
     '{%! $.moreTemplate %}',
     '{%! $.listActionTemplate %}',
+    '</div>',
     '</div>',
   ]),
   /**
