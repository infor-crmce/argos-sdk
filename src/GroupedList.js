--- conflicted
+++ resolved
@@ -47,15 +47,8 @@
                 title: 'Default'
             };
         },
-<<<<<<< HEAD
-        toggleGroup: function(params) {
-            var node = params.$source;
-            if (node)
-                domClass.toggle(node, 'collapsed');
-=======
         toggleGroup: function(evt, node) {
             if (node) domClass.toggle(node, 'collapsed');
->>>>>>> fec8735f
         },
         _onFetchComplete: function(items, request) {
             var count = items.length;
@@ -72,34 +65,19 @@
 
                     if (itemGroup.tag != this._currentGroup)
                     {
-<<<<<<< HEAD
-                        if (o.length > 0)
-                            domConstruct.place(o.join(''), this._currentGroupNode, 'last');
-=======
                         if (output.length > 0 && this._currentGroupNode) query(this._currentGroupNode).append(output.join(''));
->>>>>>> fec8735f
 
                         output = [];
 
-<<<<<<< HEAD
-                        this._currentGroup = entryGroup.tag;
-                        domConstruct.place(this.groupTemplate.apply(entryGroup, this), this.contentNode, 'last');
-=======
                         this._currentGroup = itemGroup.tag;
                         query(this.contentNode).append(this.groupTemplate.apply(itemGroup, this));
->>>>>>> fec8735f
                         this._currentGroupNode = query("> :last-child", this.contentNode)[0];
                     }
 
                     output.push(this.rowTemplate.apply(item, this));
                 }
 
-<<<<<<< HEAD
-                if (o.length > 0)
-                    domConstruct.place(o.join(''), this._currentGroupNode, 'last');
-=======
                 if (this._currentGroupNode) query(this._currentGroupNode).append(output.join(''));
->>>>>>> fec8735f
             }
 
             this.onContentChange();
