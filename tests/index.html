<!DOCTYPE HTML PUBLIC "-//W3C//DTD HTML 4.01 Transitional//EN"
        "http://www.w3.org/TR/html4/loose.dtd">
<html>
<head>
    <title>Argos-sdk Test Runner</title>
    <!-- jasmine -->
    <link rel="stylesheet" type="text/css" href="../libraries/jasmine-2.0.0/jasmine.css">
    <script type="text/javascript" src="../libraries/jasmine-2.0.0/jasmine.js"></script>
    <script type="text/javascript" src="../libraries/jasmine-2.0.0/jasmine-html.js"></script>

    <!-- JSON -->
    <script type="text/javascript" src="../libraries/json2.js"></script>

    <!-- SData Client Library -->
    <script type="text/javascript" src="../libraries/sdata/sdata-client-dependencies-debug.js"></script>
    <script type="text/javascript" src="../libraries/sdata/sdata-client-debug.js"></script>

    <!-- Simplate -->
    <script type="text/javascript" src="../libraries/Simplate.js"></script>

<<<<<<< HEAD
    <!-- PouchDB -->
    <script type="text/javascript" src="../libraries/PouchDB/pouchdb-2.2.3.min.js"></script>
=======
    <!-- Deep Diff -->
    <script type="text/javascript" src="../libraries/deep-diff/deep-diff-0.2.0.min.js"></script>
>>>>>>> 8893fd93

    <!-- Dojo -->
    <script type="text/javascript" src="../libraries/dojo/dojo/dojo.js" data-dojo-config="parseOnLoad:false, async:true"></script>
    <script type="text/javascript">
    require({
        baseUrl: "./",
        packages: [
            { name: 'dojo', location: '../libraries/dojo/dojo' },
            { name: 'dijit', location: '../libraries/dojo/dijit' },
            { name: 'dojox', location: '../libraries/dojo/dojox' },
            { name: 'snap', location: '../libraries/snap', main: 'snap' },
            { name: 'moment', location: '../libraries/moment', main: 'moment-with-langs.min' },
            { name: 'Sage/Platform/Mobile', location: '../src' },
            { name: 'tests', location: '.' }
        ],
        paths: {
            'Sage/Platform/Mobile': '../src'
        }
    });
    </script>
</head>
<body>
<script type="text/javascript">
    require([
        'tests/localization/en',
        'tests/ApplicationModuleTests',
        'tests/CalendarTests',
        'tests/ConvertTests',
        'tests/ErrorManagerTests',
        'tests/FieldManagerTests',
        'tests/FormatTests',
        'tests/GroupedListTests',
        'tests/MainToolbarTests',
        'tests/SearchWidgetTests',
        'tests/ToolbarTests',
        'tests/UtilityTests',
        'tests/_EditBase',
        'tests/Fields/_FieldTests',
        'tests/Fields/LookupFieldTests',
        'tests/Fields/NoteFieldTests',
        'tests/Fields/PhoneFieldTests',
        'tests/Fields/SelectFieldTests',
        'tests/Fields/SignatureFieldTests',
        'tests/Fields/TextAreaFieldTests',
        'tests/Fields/TextFieldTests',
        'tests/Fields/DecimalFieldTests',
        'tests/Groups/DateTimeSectionTests',
        'tests/Stores/PouchDB',
        'tests/Stores/SData',
        '../libraries/jasmine-2.0.0/boot.js'
    ], function () {
    });
</script>
</body>
</html><|MERGE_RESOLUTION|>--- conflicted
+++ resolved
@@ -18,13 +18,11 @@
     <!-- Simplate -->
     <script type="text/javascript" src="../libraries/Simplate.js"></script>
 
-<<<<<<< HEAD
     <!-- PouchDB -->
     <script type="text/javascript" src="../libraries/PouchDB/pouchdb-2.2.3.min.js"></script>
-=======
+
     <!-- Deep Diff -->
     <script type="text/javascript" src="../libraries/deep-diff/deep-diff-0.2.0.min.js"></script>
->>>>>>> 8893fd93
 
     <!-- Dojo -->
     <script type="text/javascript" src="../libraries/dojo/dojo/dojo.js" data-dojo-config="parseOnLoad:false, async:true"></script>
