<!DOCTYPE HTML PUBLIC "-//W3C//DTD HTML 4.01 Transitional//EN"
        "http://www.w3.org/TR/html4/loose.dtd">
<html>
<head>
    <title>Argos-sdk Test Runner</title>
    <!-- jasmine -->
    <link rel="stylesheet" type="text/css" href="../libraries/jasmine-2.0.0/jasmine.css">
    <script type="text/javascript" src="../libraries/jasmine-2.0.0/jasmine.js"></script>
    <script type="text/javascript" src="../libraries/jasmine-2.0.0/jasmine-html.js"></script>

    <!-- SData Client Library -->
    <script type="text/javascript" src="../libraries/sdata/sdata-client-dependencies-debug.js"></script>
    <script type="text/javascript" src="../libraries/sdata/sdata-client-debug.js"></script>

    <!-- Simplate -->
    <script type="text/javascript" src="../libraries/Simplate.js"></script>

    <!-- PouchDB -->
    <script type="text/javascript" src="../libraries/PouchDB/pouchdb-4.0.1.min.js"></script>

    <!-- Deep Diff -->
    <script type="text/javascript" src="../libraries/deep-diff/deep-diff-0.2.0.min.js"></script>

<<<<<<< HEAD
    <!-- Bluebird -->
    <script type="text/javascript" src="../libraries/bluebird.js"></script>
=======
    <!-- moment -->
    <script type="text/javascript" src="../libraries/moment/moment-with-locales.js"></script>
>>>>>>> 16a3f811

    <!-- Dojo -->
    <script type="text/javascript" src="../libraries/dojo/dojo/dojo.js" data-dojo-config="parseOnLoad:false, async:true"></script>
    <script type="text/javascript">
    require({
        baseUrl: "./",
        packages: [
            { name: 'dojo', location: '../libraries/dojo/dojo' },
            { name: 'dijit', location: '../libraries/dojo/dijit' },
            { name: 'dojox', location: '../libraries/dojo/dojox' },
            { name: 'snap', location: '../libraries/snap', main: 'snap' },
            { name: 'argos', location: '../src-out' },
            { name: 'tests', location: '.' }
        ],
        map: {
            '*': {
                'Sage/Platform/Mobile': 'argos'
            }
        }
    });
    </script>
</head>
<body>
<script type="text/javascript">
    require([
        'tests/localization/en',
        'tests/ApplicationModuleTests',
        'tests/CalendarTests',
        'tests/ConvertTests',
        'tests/ErrorManagerTests',
        'tests/FieldManagerTests',
        'tests/FormatTests',
        'tests/GroupedListTests',
        'tests/MainToolbarTests',
        'tests/SearchWidgetTests',
        'tests/ToolbarTests',
        'tests/UtilityTests',
        'tests/View',
        'tests/_EditBase',
        'tests/Fields/_FieldTests',
        'tests/Fields/LookupFieldTests',
        'tests/Fields/NoteFieldTests',
        'tests/Fields/PhoneFieldTests',
        'tests/Fields/SelectFieldTests',
        'tests/Fields/SignatureFieldTests',
        'tests/Fields/TextAreaFieldTests',
        'tests/Fields/TextFieldTests',
        'tests/Fields/DecimalFieldTests',
        'tests/Groups/DateTimeSectionTests',
        'tests/Stores/PouchDB',
        'tests/Stores/SData',
        '../libraries/jasmine-2.0.0/boot.js'
    ], function () {
    });
</script>
</body>
</html><|MERGE_RESOLUTION|>--- conflicted
+++ resolved
@@ -21,13 +21,8 @@
     <!-- Deep Diff -->
     <script type="text/javascript" src="../libraries/deep-diff/deep-diff-0.2.0.min.js"></script>
 
-<<<<<<< HEAD
-    <!-- Bluebird -->
-    <script type="text/javascript" src="../libraries/bluebird.js"></script>
-=======
     <!-- moment -->
     <script type="text/javascript" src="../libraries/moment/moment-with-locales.js"></script>
->>>>>>> 16a3f811
 
     <!-- Dojo -->
     <script type="text/javascript" src="../libraries/dojo/dojo/dojo.js" data-dojo-config="parseOnLoad:false, async:true"></script>
