--- conflicted
+++ resolved
@@ -19,12 +19,9 @@
       "expect": false,
       "spyOn": false,
       "module": false,
-<<<<<<< HEAD
-      "page": false
-=======
+      "page": false,
       "Rx": false,
       "moment": false
->>>>>>> 42696f47
   },
   "ecmaFeatures": {
     "arrowFunctions": true,
