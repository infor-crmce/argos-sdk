define('argos/Format', ['exports', 'module', 'dojo/_base/json', 'dojo/_base/lang', 'dojo/_base/array', 'dojo/dom-construct', 'dojo/string', 'dojo/number', './Convert', './Utility', 'moment'], function (exports, module, _dojo_baseJson, _dojo_baseLang, _dojo_baseArray, _dojoDomConstruct, _dojoString, _dojoNumber, _Convert, _Utility, _moment) {
  function _interopRequireDefault(obj) { return obj && obj.__esModule ? obj : { 'default': obj }; }

  /* Copyright (c) 2010, Sage Software, Inc. All rights reserved.
   *
   * Licensed under the Apache License, Version 2.0 (the "License");
   * you may not use this file except in compliance with the License.
   * You may obtain a copy of the License at
   *
   *     http://www.apache.org/licenses/LICENSE-2.0
   *
   * Unless required by applicable law or agreed to in writing, software
   * distributed under the License is distributed on an "AS IS" BASIS,
   * WITHOUT WARRANTIES OR CONDITIONS OF ANY KIND, either express or implied.
   * See the License for the specific language governing permissions and
   * limitations under the License.
   */

  var _json = _interopRequireDefault(_dojo_baseJson);

  var _lang = _interopRequireDefault(_dojo_baseLang);

  var _array = _interopRequireDefault(_dojo_baseArray);

  var _domConstruct = _interopRequireDefault(_dojoDomConstruct);

  var _string = _interopRequireDefault(_dojoString);

  var _dNumber = _interopRequireDefault(_dojoNumber);

  var _convert = _interopRequireDefault(_Convert);

  var _utility = _interopRequireDefault(_Utility);

  var _moment2 = _interopRequireDefault(_moment);

  var getVectorMaxSize = function getVectorMaxSize(v) {
    var w = 1;
    var h = 1;

    for (var i = 0; i < v.length; i++) {
      for (var j = 0; j < v[i].length; j++) {
        if (w < v[i][j][0]) {
          w = v[i][j][0];
        }

        if (h < v[i][j][1]) {
          h = v[i][j][1];
        }
      }
    }
    // maybe should return bounding box? (x,y,w,h)
    return {
      width: w,
      height: h
    };
  };

  var phoneLettersMap = [{
    test: /[ABC]/gi,
    val: '2'
  }, {
    test: /[DEF]/gi,
    val: '3'
  }, {
    test: /[GHI]/gi,
    val: '4'
  }, {
    test: /[JKL]/gi,
    val: '5'
  }, {
    test: /[MNO]/gi,
    val: '6'
  }, {
    test: /[PQRS]/gi,
    val: '7'
  }, {
    test: /[TUV]/gi,
    val: '8'
  }, {
    test: /[WXYZwyz]/g, // Note lowercase 'x' should stay for extensions
    val: '9'
  }];

  function isEmpty(val) {
    if (typeof val !== 'string') {
      return !val;
    }

    return val.length <= 0;
  }

  function encode(val) {
    if (typeof val !== 'string') {
      return val;
    }

    return val.replace(/&/g, '&amp;').replace(/</g, '&lt;').replace(/>/g, '&gt;').replace(/"/g, '&quot;');
  }

  function decode(val) {
    if (typeof val !== 'string') {
      return val;
    }

    return val.replace(/&amp;/g, '&').replace(/&lt;/g, '<').replace(/&gt;/g, '>').replace(/&quot;/g, '"');
  }

  var __class = undefined;
  /**
   * @class argos.Format
   * Format is a singleton that provides various formatting functions.
   * @alternateClassName format
   * @requires argos.Convert
   * @singleton
   */
  __class = _lang['default'].setObject('argos.Format', {
    /**
     * @property {String}
     * Text used in {@link #yesNo yesNo} formatter for true values
     */
    yesText: 'Yes',
    /**
     * @property {String}
     * Text used in {@link #yesNo yesNo} formatter for false values
     */
    noText: 'No',
    /**
     * @property {String}
     * Text used in {@link #bool bool} formatter for true values
     */
    trueText: 'T',
    /**
     * @property {String}
     * Text used in {@link #bool bool} formatter for false values
     */
    falseText: 'F',
    /**
     * @property {String}
     * Text used in {@link #timespan timespan} formatter for more than one hour
     */
    hoursText: 'hours',
    /**
     * @property {String}
     * Text used in {@link #timespan timespan} formatter for exactly one hour
     */
    hourText: 'hour',
    /**
     * @property {String}
     * Text used in {@link #timespan timespan} formatter for more than one minute
     */
    minutesText: 'minutes',
    /**
     * @property {String}
     * Text used in {@link #timespan timespan} formatter for exactly one minute
     */
    minuteText: 'minute',

    shortDateFormatText: 'M/D/YYYY',

    /**
     * @property {String}
     * format string for percent
     * * `${0}` - percent value
     * * `${1}` - percent synmbol "%"
     */
    percentFormatText: '${0}${1}',
    /**
     * Takes a String and encodes `&`, `<`, `>`, `"` to HTML entities
     * @param {String} String to encode
     * @return {String} Html encoded string
     */
    encode: encode,
    /**
     * Takes a String and decodes `&`, `<`, `>`, `"` from HTML entities back to the character
     * @param {String} String to decode
     * @return {String} Html decoded string
     */
    decode: decode,
    /**
     * Determines if the given item is an empty string or empty arry
     * @param {String/Array} Item to check if empty
     * @return {Boolean} If passed item is empty
     */
    isEmpty: isEmpty,
    /**
     * @property {String}
     * Text used in file size  formatter
     */
    bytesText: 'bytes',
    /**
     * @property {Object[]}
     * Array of objects that have the keys `test` and `format` where `test` is a RegExp that
     * matches the phone grouping and `format` is the string format to be replaced.
     *
     * The RegExp may have capture groups but when you are defining the format strings use:
     *
     * * `${0}` - original value
     * * `${1}` - cleaned value
     * * `${2}` - entire match (against clean value)
     * * `${3..n}` - match groups (against clean value)
     *
     * The `clean value` is taking the inputted numbers/text and removing any non-number
     * and non-"x" and it replaces A-Z to their respective phone number character.
     *
     * The three default formatters are:
     * * `nnn-nnnn`
     * * `(nnn)-nnn-nnnn`
     * * `(nnn)-nnn-nnnxnnnn`
     *
     * If you plan to override this value make sure you include the default ones provided.
     *
     */
    phoneFormat: [{
      test: /^\+.*/,
      format: '${0}'
    }, {
      test: /^(\d{3})(\d{3,4})$/,
      format: '${3}-${4}'
    }, {
      test: /^(\d{3})(\d{3})(\d{2,4})$/, // 555 555 5555
      format: '(${3})-${4}-${5}'
    }, {
      test: /^(\d{3})(\d{3})(\d{2,4})([^0-9]{1,}.*)$/, // 555 555 5555x
      format: '(${3})-${4}-${5}${6}'
    }, {
      test: /^(\d{11,})(.*)$/,
      format: '${1}'
    }],
    /**
     * Takes a url string and wraps it with an `<a>` element with `href=` pointing to the url.
     * @param {String} val Url string to be wrapped
     * @return {String} An `<a>` element as a string.
     */
    link: function link(val) {
      if (typeof val !== 'string') {
        return val;
      }

      // Check if the user specified a URI scheme,
      // does not include all URI Schemes, such as tel:, etc.
      var schemes = ['://', 'mailto:'];
      var hasURIScheme = _array['default'].some(schemes, function some(scheme) {
        return val.indexOf(scheme) > -1;
      });

      if (hasURIScheme) {
        return _string['default'].substitute('<a target="_blank" href="${0}">${0}</a>', [val]);
      }

      // Specify a default URI scheme of http
      return _string['default'].substitute('<a target="_blank" href="http://${0}">${0}</a>', [val]);
    },
    /**
     * Takes an email string and wraps it with an `<a>` element with `href="mailto:"` pointing to the email.
     * @param {String} val Email string to be wrapped
     * @return {String} An `<a>` element as a string.
     */
    mail: function mail(val) {
      if (typeof val !== 'string') {
        return val;
      }

      return _string['default'].substitute('<a href="mailto:${0}">${0}</a>', [val]);
    },
    /**
     * Removes whitespace from from and end of string
     * @param {String} val String to be trimmed
     * @return {String} String without space on either end
     */
    trim: function trim(val) {
      return val.replace(/^\s+|\s+$/g, '');
    },
    /**
     * Takes a date and format string and returns the formatted date as a string.
     * @param {Date/String} val Date to be converted. If string is passed it is converted to a date using {@link convert#toDateFromString Converts toDateFromString}.
     * @param {String} fmt Format string following [datejs formatting](http://code.google.com/p/datejs/wiki/FormatSpecifiers).
     * @param {Boolean} utc If a date should be in UTC time set this flag to true to counter-act javascripts built-in timezone applier.
     * @return {String} Date formatted as a string.
     */
    date: function date(val, fmt, utc) {
      var dateValue = undefined;
      if (val instanceof Date) {
        dateValue = val;
      } else if (_convert['default'].isDateString(val)) {
        dateValue = _convert['default'].toDateFromString(val);
      } else {
        dateValue = null;
      }

      if (dateValue) {
        dateValue = (0, _moment2['default'])(dateValue);
        if (utc) {
          dateValue = dateValue.add({
            minutes: dateValue.zone()
          });
        }

        return dateValue.format(fmt || argos.Format.shortDateFormatText);
      }

      return val;
    },
    /**
     * Takes a number and decimal place and floors the number to that place:
     *
     * `fixed(5.555, 0)` => `5`
     * `fixed(5.555, 2)` => `5.55`
     * `fixed(5.555, 5)` => `5.555`
     *
     * @param {Number/String} val The value will be `parseFloat` before operating.
     * @param {Number} d Number of decimals places to keep, defaults to 2 if not provided.
     * @return {Number} Fixed number.
     */
    fixed: function fixed(val, d) {
      if (typeof val !== 'number' && typeof val !== 'string') {
        return val;
      }

      var decimals = 2;
      if (typeof d === 'number') {
        decimals = d;
      }

      var m = Math.pow(10, decimals);
      var v = Math.floor(parseFloat(val) * m) / m;

      return v;
    },
    /**
     * Takes a decimal number, multiplies by 100 and adds the % sign with the number of palces to the right.
     *
     * `perecent(0.35)` => `'35.00%'`
     * `perecent(0.35, 0)` => `'35%'`
     * `percent(2.9950)` => `'299.50%'`
     * `percent(2.9950,0)` => `'300%'`
     *
     * @param {Number/String} val The value will be `parseFloat` before operating.
     * @param {Number/String} places If no value is given the default value will be set to 2.
     * @return {String} Number as a percentage with % sign.
     */
    percent: function percent(val, places) {
      var decimalPlaces = 2;
      if (typeof places === 'number') {
        decimalPlaces = places;
      }

      decimalPlaces = Math.floor(decimalPlaces);
      var intVal = 100 * (parseFloat(val) || 0.00);
      var v = _utility['default'].roundNumberTo(intVal, decimalPlaces);

      // get the whole number part
      var wp = Math.floor(v).toString().replace(/(\d)(?=(\d{3})+(?!\d))/g, '$1' + Mobile.CultureInfo.numberFormat.percentGroupSeparator.replace('\\.', '.'));
      var numberFormated = undefined;
      if (decimalPlaces < 1) {
        // format with out decimal part
        numberFormated = _string['default'].substitute('${0}', [wp]).replace(/ /g, ' '); // keep numbers from breaking
      } else {
        var dp = v % 1; // get the decimal part
        dp = dp.toPrecision(decimalPlaces + 1); // round to significant pecsion
        dp = dp.toString();
        dp = dp.substr(2, decimalPlaces); // get the whole decimal part
        numberFormated = _string['default'].substitute('${0}' + Mobile.CultureInfo.numberFormat.percentDecimalSeparator + '${1}', [wp, dp]).replace(/ /g, ' '); // keep numbers from breaking
      }

      return _string['default'].substitute(argos.Format.percentFormatText, [numberFormated, Mobile.CultureInfo.numberFormat.percentSymbol]);
    },
    /**
     * Takes a boolean value and returns the string Yes or No for true or false
     * @param {Boolean/String} val If string it tests if the string is `true` for true, else assumes false
     * @return {String} Yes for true, No for false.
     */
    yesNo: function yesNo(val) {
      var results = val;
      if (typeof val === 'string') {
        results = /^true$/i.test(val);
      }

      return results ? argos.Format.yesText || 'Yes' : argos.Format.noText || 'No';
    },
    /**
     * Takes a boolean value and returns the string T or F for true or false
     * @param {Boolean/String} val If string it tests if the string is `true` for true, else assumes false
     * @return {String} T for true, F for false.
     */
    bool: function bool(val) {
      var results = val;
      if (typeof val === 'string') {
        results = /^true$/i.test(val);
      }

      return results ? argos.Format.trueText || 'T' : argos.Format.falseText || 'F';
    },
    /**
     * Takes a string and converts all new lines `\n` to HTML `<br>` elements.
     * @param {String} val String with newlines
     * @return {String} String with replaced `\n` with `<br>`
     */
    nl2br: function nl2br(val) {
      if (typeof val !== 'string') {
        return val;
      }

      return val.replace(/\n/g, '<br />');
    },
    /**
     * Takes a number of minutes and turns it into the string: `'n hours m minutes'`
     * @param {Number/String} val Number of minutes, will be `parseFloat` before operations and fixed to 2 decimal places
     * @return {String} A string representation of the minutes as `'n hours m minutes'`
     */
    timespan: function timespan(val) {
      var v = argos.Format.fixed(val);
      if (isNaN(v) || !v) {
        return '';
      }

      var hrs = Math.floor(v / 60);
      var mins = v % 60;

      if (hrs) {
        hrs = hrs > 1 ? _string['default'].substitute('${0} ${1}', [hrs, argos.Format.hoursText || 'hours']) : _string['default'].substitute('${0} ${1}', [hrs, argos.Format.hourText || 'hour']);
      }

      if (mins) {
        mins = mins > 1 ? _string['default'].substitute('${0} ${1}', [mins, argos.Format.minutesText || 'minutes']) : _string['default'].substitute('${0} ${1}', [mins, argos.Format.minuteText || 'minute']);
      }

      if (hrs && mins) {
        return hrs + ' ' + mins;
      } else if (hrs === 0) {
        return mins;
      }

      return hrs;
    },
    /**
     * Takes a 2D array of `[[x,y],[x,y]]` number coordinates and draws them onto the provided canvas
     * The first point marks where the "pen" starts, each sequential point is then "drawn to" as if holding a
     * pen on paper and moving the pen to the new point.
     * @param {Number[][]} vector A series of x,y coordinates in the format of: `[[0,0],[1,5]]`
     * @param {HTMLElement} canvas The `<canvas>` element to be drawn on
     * @param {Object} options Canvas options: scale, lineWidth and penColor.
     */
    canvasDraw: function canvasDraw(vector, canvas, options) {
      var context = canvas.getContext('2d');

      // Paint canvas white vs. clearing as on Android imageFromVector alpha pixels blacken
      // context.clearRect(0, 0, context.canvas.width, context.canvas.height);
      context.fillStyle = 'rgb(255,255,255)';
      context.fillRect(0, 0, context.canvas.width, context.canvas.height);

      var scale = options && options.scale ? options.scale : 1;
      context.lineWidth = options && options.lineWidth ? options.lineWidth : 1;
      context.strokeStyle = options && options.penColor ? options.penColor : 'black';

      for (var trace in vector) {
        if (vector[trace].length > 1) {
          context.beginPath();
          context.moveTo(vector[trace][0][0] * scale, vector[trace][0][1] * scale);
          for (var i = 1; i < vector[trace].length; i++) {
            var x = vector[trace][i][0] * scale;
            var y = vector[trace][i][1] * scale;
            context.lineTo(x, y);
          }
          context.stroke();
        }
      }
    },
    /**
     * Returns the image data (or img element) for a series of vectors
     * @param {Number[][]} vector A series of x,y coordinates in the format of: `[[0,0],[1,5]]`. These will be drawn sequentially as one line.
     * @param {Object} options Canvas options: scale, lineWidth and penColor.
     * @param {Boolean} html Flag for returning image as a data-uri or as a stringified `<img>` element.
     * @return {String} The encoded data of the drawn image, optionally wrapped in `<img>` if html was passed as true
     */
    imageFromVector: function imageFromVector(vector, options, html) {
      if (options === undefined) options = {};

      var canvasNode = _domConstruct['default'].create('canvas');
      var _vector = undefined;
      if (typeof vector === 'string' || vector instanceof String) {
        try {
          _vector = _json['default'].fromJson(vector);
        } catch (e) {} //eslint-disable-line
      }

      if (!(_vector instanceof Array) || _vector.length === 0) {
        _vector = [[]]; // blank image.
      }

      var size = getVectorMaxSize(_vector);

      canvasNode.width = options.width || size.width;
      canvasNode.height = options.height || size.height;

      options.scale = Math.min(canvasNode.width / size.width, canvasNode.height / size.height);

      argos.Format.canvasDraw(_vector, canvasNode, options);

      var img = canvasNode.toDataURL('image/png');
      if (img.indexOf('data:image/png') !== 0) {
        img = Canvas2Image.saveAsBMP(canvasNode, true).src;
      }

      return html ? _string['default'].substitute('<img src="${0}" width="${1}" height="${2}" alt="${3}" />', [img, options.width, options.height, options.title || '']) : img;
    },
    /**
     * Takes a string phone input and attempts to match it against the predefined
     * phone formats - if a match is found it is returned formatted if not it is returned
     * as is.
     * @param val {String} String inputted phone number to format
     * @param asLink {Boolean} True to put the phone in an anchor element pointing to a tel: uri
     * @returns {String}
     */
<<<<<<< HEAD
    __class = _lang['default'].setObject('argos.Format', {
        /**
         * @property {String}
         * Text used in {@link #yesNo yesNo} formatter for true values
         */
        yesText: 'Yes',
        /**
         * @property {String}
         * Text used in {@link #yesNo yesNo} formatter for false values
         */
        noText: 'No',
        /**
         * @property {String}
         * Text used in {@link #bool bool} formatter for true values
         */
        trueText: 'T',
        /**
         * @property {String}
         * Text used in {@link #bool bool} formatter for false values
         */
        falseText: 'F',
        /**
         * @property {String}
         * Text used in {@link #timespan timespan} formatter for more than one hour
         */
        hoursText: 'hours',
        /**
         * @property {String}
         * Text used in {@link #timespan timespan} formatter for exactly one hour
         */
        hourText: 'hour',
        /**
         * @property {String}
         * Text used in {@link #timespan timespan} formatter for more than one minute
         */
        minutesText: 'minutes',
        /**
         * @property {String}
         * Text used in {@link #timespan timespan} formatter for exactly one minute
         */
        minuteText: 'minute',

        shortDateFormatText: 'M/D/YYYY',

        /**
        * @property {String}
        * format string for percent
         * * `${0}` - percent value
         * * `${1}` - percent synmbol "%"
        */
        percentFormatText: '${0}${1}',
        /**
         * Takes a String and encodes `&`, `<`, `>`, `"` to HTML entities
         * @param {String} String to encode
         * @return {String} Html encoded string
         */
        encode: encode,
        /**
         * Takes a String and decodes `&`, `<`, `>`, `"` from HTML entities back to the character
         * @param {String} String to decode
         * @return {String} Html decoded string
         */
        decode: decode,
        /**
         * Determines if the given item is an empty string or empty arry
         * @param {String/Array} Item to check if empty
         * @return {Boolean} If passed item is empty
         */
        isEmpty: isEmpty,
        /**
         * @property {String}
         * Text used in file size  formatter
         */
        bytesText: 'bytes',
        /**
         * @property {Object[]}
         * Array of objects that have the keys `test` and `format` where `test` is a RegExp that
         * matches the phone grouping and `format` is the string format to be replaced.
         *
         * The RegExp may have capture groups but when you are defining the format strings use:
         *
         * * `${0}` - original value
         * * `${1}` - cleaned value
         * * `${2}` - entire match (against clean value)
         * * `${3..n}` - match groups (against clean value)
         *
         * The `clean value` is taking the inputted numbers/text and removing any non-number
         * and non-"x" and it replaces A-Z to their respective phone number character.
         *
         * The three default formatters are:
         * * `nnn-nnnn`
         * * `(nnn)-nnn-nnnn`
         * * `(nnn)-nnn-nnnxnnnn`
         *
         * If you plan to override this value make sure you include the default ones provided.
         *
         */
        phoneFormat: [{
            test: /^\+.*/,
            format: '${0}'
        }, {
            test: /^(\d{3})(\d{3,4})$/,
            format: '${3}-${4}'
        }, {
            test: /^(\d{3})(\d{3})(\d{2,4})$/, // 555 555 5555
            format: '(${3})-${4}-${5}'
        }, {
            test: /^(\d{3})(\d{3})(\d{2,4})([^0-9]{1,}.*)$/, // 555 555 5555x
            format: '(${3})-${4}-${5}${6}'
        }, {
            test: /^(\d{11,})(.*)$/,
            format: '${1}'
        }],
        /**
         * Takes a url string and wraps it with an `<a>` element with `href=` pointing to the url.
         * @param {String} val Url string to be wrapped
         * @return {String} An `<a>` element as a string.
         */
        link: function link(val) {
            if (typeof val !== 'string') {
                return val;
            }

            // Check if the user specified a URI scheme,
            // does not include all URI Schemes, such as tel:, etc.
            var schemes = ['://', 'mailto:'],
                hasURIScheme;

            hasURIScheme = _array['default'].some(schemes, function (scheme) {
                return val.indexOf(scheme) > -1;
            });

            if (hasURIScheme) {
                return _string['default'].substitute('<a target="_blank" href="${0}">${0}</a>', [val]);
            }

            // Specify a default URI scheme of http
            return _string['default'].substitute('<a target="_blank" href="http://${0}">${0}</a>', [val]);
        },
        /**
         * Takes an email string and wraps it with an `<a>` element with `href="mailto:"` pointing to the email.
         * @param {String} val Email string to be wrapped
         * @return {String} An `<a>` element as a string.
         */
        mail: function mail(val) {
            if (typeof val !== 'string') {
                return val;
            }

            return _string['default'].substitute('<a href="mailto:${0}">${0}</a>', [val]);
        },
        /**
         * Removes whitespace from from and end of string
         * @param {String} val String to be trimmed
         * @return {String} String without space on either end
         */
        trim: function trim(val) {
            return val.replace(/^\s+|\s+$/g, '');
        },
        /**
         * Takes a date and format string and returns the formatted date as a string.
         * @param {Date/String} val Date to be converted. If string is passed it is converted to a date using {@link convert#toDateFromString Converts toDateFromString}.
         * @param {String} fmt Format string following [datejs formatting](http://code.google.com/p/datejs/wiki/FormatSpecifiers).
         * @param {Boolean} utc If a date should be in UTC time set this flag to true to counter-act javascripts built-in timezone applier.
         * @return {String} Date formatted as a string.
         */
        date: function date(val, fmt, utc) {
            var date = val instanceof Date ? val : _convert['default'].isDateString(val) ? _convert['default'].toDateFromString(val) : null;

            if (date) {
                date = (0, _moment2['default'])(date);
                if (utc) {
                    date = date.add({ minutes: date.zone() });
                }

                return date.format(fmt || argos.Format.shortDateFormatText);
            }

            return val;
        },
        /**
         * Takes a number and decimal place and floors the number to that place:
         *
         * `fixed(5.555, 0)` => `5`
         * `fixed(5.555, 2)` => `5.55`
         * `fixed(5.555, 5)` => `5.555`
         *
         * @param {Number/String} val The value will be `parseFloat` before operating.
         * @param {Number} d Number of decimals places to keep, defaults to 2 if not provided.
         * @return {Number} Fixed number.
         */
        fixed: function fixed(val, d) {
            if (typeof val !== 'number' && typeof val !== 'string') {
                return val;
            }

            if (typeof d !== 'number') {
                d = 2;
            }

            var m = Math.pow(10, d),
                v = Math.floor(parseFloat(val) * m) / m;

            return v;
        },
        /**
         * Takes a decimal number, multiplies by 100 and adds the % sign with the number of palces to the right.
         *
         * `perecent(0.35)` => `'35.00%'`
         * `perecent(0.35, 0)` => `'35%'`
         * `percent(2.9950)` => `'299.50%'`
         * `percent(2.9950,0)` => `'300%'`
         *
         * @param {Number/String} val The value will be `parseFloat` before operating.
         * @param {Number/String} places If no value is given the default value will be set to 2.
         * @return {String} Number as a percentage with % sign.
         */
        percent: function percent(val, places) {
            var intVal, v, dp, wp, numberFormated;

            if (typeof places !== 'number') {
                places = 2;
            }

            places = Math.floor(places);
            intVal = 100 * (parseFloat(val) || 0.00);
            v = _utility['default'].roundNumberTo(intVal, places);

            //get the whole number part
            wp = Math.floor(v).toString().replace(/(\d)(?=(\d{3})+(?!\d))/g, '$1' + Mobile.CultureInfo.numberFormat.percentGroupSeparator.replace('\\.', '.'));

            if (places < 1) {
                // format with out decimal part
                numberFormated = _string['default'].substitute('${0}', [wp]).replace(/ /g, ' '); //keep numbers from breaking
            } else {
                    dp = v % 1; //get the decimal part
                    dp = dp.toPrecision(places + 1); // round to significant pecsion
                    dp = dp.toString();
                    dp = dp.substr(2, places); //get the whole decimal part
                    numberFormated = _string['default'].substitute('${0}' + Mobile.CultureInfo.numberFormat.percentDecimalSeparator + '${1}', [wp, dp]).replace(/ /g, ' '); //keep numbers from breaking
                }

            return _string['default'].substitute(argos.Format.percentFormatText, [numberFormated, Mobile.CultureInfo.numberFormat.percentSymbol]);
        },
        /**
         * Takes a boolean value and returns the string Yes or No for true or false
         * @param {Boolean/String} val If string it tests if the string is `true` for true, else assumes false
         * @return {String} Yes for true, No for false.
         */
        yesNo: function yesNo(val) {
            if (typeof val === 'string') {
                val = /^true$/i.test(val);
            }

            return val ? argos.Format.yesText || 'Yes' : argos.Format.noText || 'No';
        },
        /**
         * Takes a boolean value and returns the string T or F for true or false
         * @param {Boolean/String} val If string it tests if the string is `true` for true, else assumes false
         * @return {String} T for true, F for false.
         */
        bool: function bool(val) {
            if (typeof val === 'string') {
                val = /^true$/i.test(val);
            }

            return val ? argos.Format.trueText || 'T' : argos.Format.falseText || 'F';
        },
        /**
         * Takes a string and converts all new lines `\n` to HTML `<br>` elements.
         * @param {String} val String with newlines
         * @return {String} String with replaced `\n` with `<br>`
         */
        nl2br: function nl2br(val) {
            if (typeof val !== 'string') {
                return val;
            }

            return val.replace(/\n/g, '<br />');
        },
        /**
         * Takes a number of minutes and turns it into the string: `'n hours m minutes'`
         * @param {Number/String} val Number of minutes, will be `parseFloat` before operations and fixed to 2 decimal places
         * @return {String} A string representation of the minutes as `'n hours m minutes'`
         */
        timespan: function timespan(val) {
            var v, hrs, mins;

            v = argos.Format.fixed(val);
            if (isNaN(v) || !v) {
                return '';
            }

            hrs = Math.floor(v / 60);
            mins = v % 60;

            if (hrs) {
                hrs = hrs > 1 ? _string['default'].substitute('${0} ${1}', [hrs, argos.Format.hoursText || 'hours']) : _string['default'].substitute('${0} ${1}', [hrs, argos.Format.hourText || 'hour']);
            }

            if (mins) {
                mins = mins > 1 ? _string['default'].substitute('${0} ${1}', [mins, argos.Format.minutesText || 'minutes']) : _string['default'].substitute('${0} ${1}', [mins, argos.Format.minuteText || 'minute']);
            }

            return hrs && mins ? hrs + ' ' + mins : hrs === 0 ? mins : hrs;
        },
        /**
         * Takes a 2D array of `[[x,y],[x,y]]` number coordinates and draws them onto the provided canvas
         * The first point marks where the "pen" starts, each sequential point is then "drawn to" as if holding a
         * pen on paper and moving the pen to the new point.
         * @param {Number[][]} vector A series of x,y coordinates in the format of: `[[0,0],[1,5]]`
         * @param {HTMLElement} canvas The `<canvas>` element to be drawn on
         * @param {Object} options Canvas options: scale, lineWidth and penColor.
         */
        canvasDraw: function canvasDraw(vector, canvas, options) {
            var scale,
                x,
                y,
                trace,
                i,
                context = canvas.getContext('2d');

            // Paint canvas white vs. clearing as on Android imageFromVector alpha pixels blacken
            // context.clearRect(0, 0, context.canvas.width, context.canvas.height);
            context.fillStyle = 'rgb(255,255,255)';
            context.fillRect(0, 0, context.canvas.width, context.canvas.height);

            scale = options && options.scale ? options.scale : 1;
            context.lineWidth = options && options.lineWidth ? options.lineWidth : 1;
            context.strokeStyle = options && options.penColor ? options.penColor : 'black';

            for (trace in vector) {
                if (1 < vector[trace].length) {
                    context.beginPath();
                    context.moveTo(vector[trace][0][0] * scale, vector[trace][0][1] * scale);
                    for (i = 1; i < vector[trace].length; i++) {
                        x = vector[trace][i][0] * scale;
                        y = vector[trace][i][1] * scale;
                        context.lineTo(x, y);
                    }
                    context.stroke();
                }
            }
        },
        /**
         * Returns the image data (or img element) for a series of vectors
         * @param {Number[][]} vector A series of x,y coordinates in the format of: `[[0,0],[1,5]]`. These will be drawn sequentially as one line.
         * @param {Object} options Canvas options: scale, lineWidth and penColor.
         * @param {Boolean} html Flag for returning image as a data-uri or as a stringified `<img>` element.
         * @return {String} The encoded data of the drawn image, optionally wrapped in `<img>` if html was passed as true
         */
        imageFromVector: function imageFromVector(vector, options, html) {
            var img,
                size,
                canvasNode = _domConstruct['default'].create('canvas');

            options = options || {};

            if (typeof vector === 'string' || vector instanceof String) {
                try {
                    vector = _json['default'].fromJson(vector);
                } catch (e) {}
            }

            if (!(vector instanceof Array) || 0 === vector.length) {
                vector = [[]]; // blank image.
            }

            size = getVectorMaxSize(vector);

            canvasNode.width = options.width || size.width;
            canvasNode.height = options.height || size.height;

            options.scale = Math.min(canvasNode.width / size.width, canvasNode.height / size.height);

            argos.Format.canvasDraw(vector, canvasNode, options);

            img = canvasNode.toDataURL('image/png');
            if (img.indexOf('data:image/png') !== 0) {
                img = Canvas2Image.saveAsBMP(canvasNode, true).src;
            }

            return html ? _string['default'].substitute('<img src="${0}" width="${1}" height="${2}" alt="${3}" />', [img, options.width, options.height, options.title || '']) : img;
        },
        /**
         * Takes a string phone input and attempts to match it against the predefined
         * phone formats - if a match is found it is returned formatted if not it is returned
         * as is.
         * @param val {String} String inputted phone number to format
         * @param asLink {Boolean} True to put the phone in an anchor element pointing to a tel: uri
         * @returns {String}
         */
        phone: function phone(val, asLink) {
            if (typeof val !== 'string') {
                return val;
            }

            val = argos.Format.alphaToPhoneNumeric(val);

            var formatters = argos.Format.phoneFormat,
                i,
                formatter,
                match,
                clean = /^\+/.test(val) ? val : val.replace(/[^0-9x]/ig, ''),
                formattedMatch;

            for (i = 0; i < formatters.length; i++) {
                formatter = formatters[i];

                if (match = formatter.test.exec(clean)) {
                    formattedMatch = _string['default'].substitute(formatter.format, [val, clean].concat(match));
                }
            }

            if (formattedMatch) {
                return asLink ? _string['default'].substitute('<a href="tel:${0}">${1}</a>', [clean, formattedMatch]) : formattedMatch;
            }

            return val;
        },
        /**
         * Takes a string input and converts A-Z to their respective phone number character
         * `1800CALLME` -> `1800225563`
         * @param val
         * @returns {String}
         */
        alphaToPhoneNumeric: function alphaToPhoneNumeric(val) {
            for (var i = 0; i < phoneLettersMap.length; i++) {
                val = val.replace(phoneLettersMap[i].test, phoneLettersMap[i].val);
            }
            return val;
        },
        fileSize: function fileSize(size) {
            size = parseInt(size, 10);
            if (size === 0) {
                return '0 KB';
            }
            if (!size || size < 0) {
                return 'Unknown';
            }
            if (size < 1024) {
                return _dNumber['default'].format(Math.round(size)) + ' ' + argos.Format.bytesText;
            } else if (1024 < size && size < 1024 * 1000) {
                return _dNumber['default'].format(Math.round(size / 1024)) + ' KB';
            } else {
                return _dNumber['default'].format(Math.round(size / (1024 * 1000))) + ' MB';
            }
=======
    phone: function phone(val, asLink) {
      if (typeof val !== 'string') {
        return val;
      }

      var phoneVal = argos.Format.alphaToPhoneNumeric(val);
      var formatters = argos.Format.phoneFormat;
      var clean = /^\+/.test(phoneVal) ? phoneVal : phoneVal.replace(/[^0-9x]/ig, '');
      var formattedMatch = undefined;

      for (var i = 0; i < formatters.length; i++) {
        var formatter = formatters[i];
        var match = undefined;
        if (match = formatter.test.exec(clean)) {
          formattedMatch = _string['default'].substitute(formatter.format, [phoneVal, clean].concat(match));
>>>>>>> 23b6ceb8
        }
      }

      if (formattedMatch) {
        return asLink ? _string['default'].substitute('<a href="tel:${0}">${1}</a>', [clean, formattedMatch]) : formattedMatch;
      }

      return phoneVal;
    },
    /**
     * Takes a string input and converts A-Z to their respective phone number character
     * `1800CALLME` -> `1800225563`
     * @param val
     * @returns {String}
     */
    alphaToPhoneNumeric: function alphaToPhoneNumeric(val) {
      var phoneVal = val;
      for (var i = 0; i < phoneLettersMap.length; i++) {
        phoneVal = phoneVal.replace(phoneLettersMap[i].test, phoneLettersMap[i].val);
      }
      return phoneVal;
    },
    fileSize: function fileSize(size) {
      var parsedSize = parseInt(size, 10);
      if (parsedSize === 0) {
        return '0 KB';
      }
      if (!parsedSize || parsedSize < 0) {
        return 'Unknown';
      }
      if (parsedSize < 1024) {
        return _dNumber['default'].format(Math.round(parsedSize)) + ' ' + argos.Format.bytesText;
      } else if (parsedSize > 1024 && parsedSize < 1024 * 1000) {
        return _dNumber['default'].format(Math.round(parsedSize / 1024)) + ' KB';
      }
      return _dNumber['default'].format(Math.round(parsedSize / (1024 * 1000))) + ' MB';
    }
  });

  _lang['default'].setObject('Sage.Platform.Mobile.Format', __class);
  module.exports = __class;
});<|MERGE_RESOLUTION|>--- conflicted
+++ resolved
@@ -512,455 +512,6 @@
      * @param asLink {Boolean} True to put the phone in an anchor element pointing to a tel: uri
      * @returns {String}
      */
-<<<<<<< HEAD
-    __class = _lang['default'].setObject('argos.Format', {
-        /**
-         * @property {String}
-         * Text used in {@link #yesNo yesNo} formatter for true values
-         */
-        yesText: 'Yes',
-        /**
-         * @property {String}
-         * Text used in {@link #yesNo yesNo} formatter for false values
-         */
-        noText: 'No',
-        /**
-         * @property {String}
-         * Text used in {@link #bool bool} formatter for true values
-         */
-        trueText: 'T',
-        /**
-         * @property {String}
-         * Text used in {@link #bool bool} formatter for false values
-         */
-        falseText: 'F',
-        /**
-         * @property {String}
-         * Text used in {@link #timespan timespan} formatter for more than one hour
-         */
-        hoursText: 'hours',
-        /**
-         * @property {String}
-         * Text used in {@link #timespan timespan} formatter for exactly one hour
-         */
-        hourText: 'hour',
-        /**
-         * @property {String}
-         * Text used in {@link #timespan timespan} formatter for more than one minute
-         */
-        minutesText: 'minutes',
-        /**
-         * @property {String}
-         * Text used in {@link #timespan timespan} formatter for exactly one minute
-         */
-        minuteText: 'minute',
-
-        shortDateFormatText: 'M/D/YYYY',
-
-        /**
-        * @property {String}
-        * format string for percent
-         * * `${0}` - percent value
-         * * `${1}` - percent synmbol "%"
-        */
-        percentFormatText: '${0}${1}',
-        /**
-         * Takes a String and encodes `&`, `<`, `>`, `"` to HTML entities
-         * @param {String} String to encode
-         * @return {String} Html encoded string
-         */
-        encode: encode,
-        /**
-         * Takes a String and decodes `&`, `<`, `>`, `"` from HTML entities back to the character
-         * @param {String} String to decode
-         * @return {String} Html decoded string
-         */
-        decode: decode,
-        /**
-         * Determines if the given item is an empty string or empty arry
-         * @param {String/Array} Item to check if empty
-         * @return {Boolean} If passed item is empty
-         */
-        isEmpty: isEmpty,
-        /**
-         * @property {String}
-         * Text used in file size  formatter
-         */
-        bytesText: 'bytes',
-        /**
-         * @property {Object[]}
-         * Array of objects that have the keys `test` and `format` where `test` is a RegExp that
-         * matches the phone grouping and `format` is the string format to be replaced.
-         *
-         * The RegExp may have capture groups but when you are defining the format strings use:
-         *
-         * * `${0}` - original value
-         * * `${1}` - cleaned value
-         * * `${2}` - entire match (against clean value)
-         * * `${3..n}` - match groups (against clean value)
-         *
-         * The `clean value` is taking the inputted numbers/text and removing any non-number
-         * and non-"x" and it replaces A-Z to their respective phone number character.
-         *
-         * The three default formatters are:
-         * * `nnn-nnnn`
-         * * `(nnn)-nnn-nnnn`
-         * * `(nnn)-nnn-nnnxnnnn`
-         *
-         * If you plan to override this value make sure you include the default ones provided.
-         *
-         */
-        phoneFormat: [{
-            test: /^\+.*/,
-            format: '${0}'
-        }, {
-            test: /^(\d{3})(\d{3,4})$/,
-            format: '${3}-${4}'
-        }, {
-            test: /^(\d{3})(\d{3})(\d{2,4})$/, // 555 555 5555
-            format: '(${3})-${4}-${5}'
-        }, {
-            test: /^(\d{3})(\d{3})(\d{2,4})([^0-9]{1,}.*)$/, // 555 555 5555x
-            format: '(${3})-${4}-${5}${6}'
-        }, {
-            test: /^(\d{11,})(.*)$/,
-            format: '${1}'
-        }],
-        /**
-         * Takes a url string and wraps it with an `<a>` element with `href=` pointing to the url.
-         * @param {String} val Url string to be wrapped
-         * @return {String} An `<a>` element as a string.
-         */
-        link: function link(val) {
-            if (typeof val !== 'string') {
-                return val;
-            }
-
-            // Check if the user specified a URI scheme,
-            // does not include all URI Schemes, such as tel:, etc.
-            var schemes = ['://', 'mailto:'],
-                hasURIScheme;
-
-            hasURIScheme = _array['default'].some(schemes, function (scheme) {
-                return val.indexOf(scheme) > -1;
-            });
-
-            if (hasURIScheme) {
-                return _string['default'].substitute('<a target="_blank" href="${0}">${0}</a>', [val]);
-            }
-
-            // Specify a default URI scheme of http
-            return _string['default'].substitute('<a target="_blank" href="http://${0}">${0}</a>', [val]);
-        },
-        /**
-         * Takes an email string and wraps it with an `<a>` element with `href="mailto:"` pointing to the email.
-         * @param {String} val Email string to be wrapped
-         * @return {String} An `<a>` element as a string.
-         */
-        mail: function mail(val) {
-            if (typeof val !== 'string') {
-                return val;
-            }
-
-            return _string['default'].substitute('<a href="mailto:${0}">${0}</a>', [val]);
-        },
-        /**
-         * Removes whitespace from from and end of string
-         * @param {String} val String to be trimmed
-         * @return {String} String without space on either end
-         */
-        trim: function trim(val) {
-            return val.replace(/^\s+|\s+$/g, '');
-        },
-        /**
-         * Takes a date and format string and returns the formatted date as a string.
-         * @param {Date/String} val Date to be converted. If string is passed it is converted to a date using {@link convert#toDateFromString Converts toDateFromString}.
-         * @param {String} fmt Format string following [datejs formatting](http://code.google.com/p/datejs/wiki/FormatSpecifiers).
-         * @param {Boolean} utc If a date should be in UTC time set this flag to true to counter-act javascripts built-in timezone applier.
-         * @return {String} Date formatted as a string.
-         */
-        date: function date(val, fmt, utc) {
-            var date = val instanceof Date ? val : _convert['default'].isDateString(val) ? _convert['default'].toDateFromString(val) : null;
-
-            if (date) {
-                date = (0, _moment2['default'])(date);
-                if (utc) {
-                    date = date.add({ minutes: date.zone() });
-                }
-
-                return date.format(fmt || argos.Format.shortDateFormatText);
-            }
-
-            return val;
-        },
-        /**
-         * Takes a number and decimal place and floors the number to that place:
-         *
-         * `fixed(5.555, 0)` => `5`
-         * `fixed(5.555, 2)` => `5.55`
-         * `fixed(5.555, 5)` => `5.555`
-         *
-         * @param {Number/String} val The value will be `parseFloat` before operating.
-         * @param {Number} d Number of decimals places to keep, defaults to 2 if not provided.
-         * @return {Number} Fixed number.
-         */
-        fixed: function fixed(val, d) {
-            if (typeof val !== 'number' && typeof val !== 'string') {
-                return val;
-            }
-
-            if (typeof d !== 'number') {
-                d = 2;
-            }
-
-            var m = Math.pow(10, d),
-                v = Math.floor(parseFloat(val) * m) / m;
-
-            return v;
-        },
-        /**
-         * Takes a decimal number, multiplies by 100 and adds the % sign with the number of palces to the right.
-         *
-         * `perecent(0.35)` => `'35.00%'`
-         * `perecent(0.35, 0)` => `'35%'`
-         * `percent(2.9950)` => `'299.50%'`
-         * `percent(2.9950,0)` => `'300%'`
-         *
-         * @param {Number/String} val The value will be `parseFloat` before operating.
-         * @param {Number/String} places If no value is given the default value will be set to 2.
-         * @return {String} Number as a percentage with % sign.
-         */
-        percent: function percent(val, places) {
-            var intVal, v, dp, wp, numberFormated;
-
-            if (typeof places !== 'number') {
-                places = 2;
-            }
-
-            places = Math.floor(places);
-            intVal = 100 * (parseFloat(val) || 0.00);
-            v = _utility['default'].roundNumberTo(intVal, places);
-
-            //get the whole number part
-            wp = Math.floor(v).toString().replace(/(\d)(?=(\d{3})+(?!\d))/g, '$1' + Mobile.CultureInfo.numberFormat.percentGroupSeparator.replace('\\.', '.'));
-
-            if (places < 1) {
-                // format with out decimal part
-                numberFormated = _string['default'].substitute('${0}', [wp]).replace(/ /g, ' '); //keep numbers from breaking
-            } else {
-                    dp = v % 1; //get the decimal part
-                    dp = dp.toPrecision(places + 1); // round to significant pecsion
-                    dp = dp.toString();
-                    dp = dp.substr(2, places); //get the whole decimal part
-                    numberFormated = _string['default'].substitute('${0}' + Mobile.CultureInfo.numberFormat.percentDecimalSeparator + '${1}', [wp, dp]).replace(/ /g, ' '); //keep numbers from breaking
-                }
-
-            return _string['default'].substitute(argos.Format.percentFormatText, [numberFormated, Mobile.CultureInfo.numberFormat.percentSymbol]);
-        },
-        /**
-         * Takes a boolean value and returns the string Yes or No for true or false
-         * @param {Boolean/String} val If string it tests if the string is `true` for true, else assumes false
-         * @return {String} Yes for true, No for false.
-         */
-        yesNo: function yesNo(val) {
-            if (typeof val === 'string') {
-                val = /^true$/i.test(val);
-            }
-
-            return val ? argos.Format.yesText || 'Yes' : argos.Format.noText || 'No';
-        },
-        /**
-         * Takes a boolean value and returns the string T or F for true or false
-         * @param {Boolean/String} val If string it tests if the string is `true` for true, else assumes false
-         * @return {String} T for true, F for false.
-         */
-        bool: function bool(val) {
-            if (typeof val === 'string') {
-                val = /^true$/i.test(val);
-            }
-
-            return val ? argos.Format.trueText || 'T' : argos.Format.falseText || 'F';
-        },
-        /**
-         * Takes a string and converts all new lines `\n` to HTML `<br>` elements.
-         * @param {String} val String with newlines
-         * @return {String} String with replaced `\n` with `<br>`
-         */
-        nl2br: function nl2br(val) {
-            if (typeof val !== 'string') {
-                return val;
-            }
-
-            return val.replace(/\n/g, '<br />');
-        },
-        /**
-         * Takes a number of minutes and turns it into the string: `'n hours m minutes'`
-         * @param {Number/String} val Number of minutes, will be `parseFloat` before operations and fixed to 2 decimal places
-         * @return {String} A string representation of the minutes as `'n hours m minutes'`
-         */
-        timespan: function timespan(val) {
-            var v, hrs, mins;
-
-            v = argos.Format.fixed(val);
-            if (isNaN(v) || !v) {
-                return '';
-            }
-
-            hrs = Math.floor(v / 60);
-            mins = v % 60;
-
-            if (hrs) {
-                hrs = hrs > 1 ? _string['default'].substitute('${0} ${1}', [hrs, argos.Format.hoursText || 'hours']) : _string['default'].substitute('${0} ${1}', [hrs, argos.Format.hourText || 'hour']);
-            }
-
-            if (mins) {
-                mins = mins > 1 ? _string['default'].substitute('${0} ${1}', [mins, argos.Format.minutesText || 'minutes']) : _string['default'].substitute('${0} ${1}', [mins, argos.Format.minuteText || 'minute']);
-            }
-
-            return hrs && mins ? hrs + ' ' + mins : hrs === 0 ? mins : hrs;
-        },
-        /**
-         * Takes a 2D array of `[[x,y],[x,y]]` number coordinates and draws them onto the provided canvas
-         * The first point marks where the "pen" starts, each sequential point is then "drawn to" as if holding a
-         * pen on paper and moving the pen to the new point.
-         * @param {Number[][]} vector A series of x,y coordinates in the format of: `[[0,0],[1,5]]`
-         * @param {HTMLElement} canvas The `<canvas>` element to be drawn on
-         * @param {Object} options Canvas options: scale, lineWidth and penColor.
-         */
-        canvasDraw: function canvasDraw(vector, canvas, options) {
-            var scale,
-                x,
-                y,
-                trace,
-                i,
-                context = canvas.getContext('2d');
-
-            // Paint canvas white vs. clearing as on Android imageFromVector alpha pixels blacken
-            // context.clearRect(0, 0, context.canvas.width, context.canvas.height);
-            context.fillStyle = 'rgb(255,255,255)';
-            context.fillRect(0, 0, context.canvas.width, context.canvas.height);
-
-            scale = options && options.scale ? options.scale : 1;
-            context.lineWidth = options && options.lineWidth ? options.lineWidth : 1;
-            context.strokeStyle = options && options.penColor ? options.penColor : 'black';
-
-            for (trace in vector) {
-                if (1 < vector[trace].length) {
-                    context.beginPath();
-                    context.moveTo(vector[trace][0][0] * scale, vector[trace][0][1] * scale);
-                    for (i = 1; i < vector[trace].length; i++) {
-                        x = vector[trace][i][0] * scale;
-                        y = vector[trace][i][1] * scale;
-                        context.lineTo(x, y);
-                    }
-                    context.stroke();
-                }
-            }
-        },
-        /**
-         * Returns the image data (or img element) for a series of vectors
-         * @param {Number[][]} vector A series of x,y coordinates in the format of: `[[0,0],[1,5]]`. These will be drawn sequentially as one line.
-         * @param {Object} options Canvas options: scale, lineWidth and penColor.
-         * @param {Boolean} html Flag for returning image as a data-uri or as a stringified `<img>` element.
-         * @return {String} The encoded data of the drawn image, optionally wrapped in `<img>` if html was passed as true
-         */
-        imageFromVector: function imageFromVector(vector, options, html) {
-            var img,
-                size,
-                canvasNode = _domConstruct['default'].create('canvas');
-
-            options = options || {};
-
-            if (typeof vector === 'string' || vector instanceof String) {
-                try {
-                    vector = _json['default'].fromJson(vector);
-                } catch (e) {}
-            }
-
-            if (!(vector instanceof Array) || 0 === vector.length) {
-                vector = [[]]; // blank image.
-            }
-
-            size = getVectorMaxSize(vector);
-
-            canvasNode.width = options.width || size.width;
-            canvasNode.height = options.height || size.height;
-
-            options.scale = Math.min(canvasNode.width / size.width, canvasNode.height / size.height);
-
-            argos.Format.canvasDraw(vector, canvasNode, options);
-
-            img = canvasNode.toDataURL('image/png');
-            if (img.indexOf('data:image/png') !== 0) {
-                img = Canvas2Image.saveAsBMP(canvasNode, true).src;
-            }
-
-            return html ? _string['default'].substitute('<img src="${0}" width="${1}" height="${2}" alt="${3}" />', [img, options.width, options.height, options.title || '']) : img;
-        },
-        /**
-         * Takes a string phone input and attempts to match it against the predefined
-         * phone formats - if a match is found it is returned formatted if not it is returned
-         * as is.
-         * @param val {String} String inputted phone number to format
-         * @param asLink {Boolean} True to put the phone in an anchor element pointing to a tel: uri
-         * @returns {String}
-         */
-        phone: function phone(val, asLink) {
-            if (typeof val !== 'string') {
-                return val;
-            }
-
-            val = argos.Format.alphaToPhoneNumeric(val);
-
-            var formatters = argos.Format.phoneFormat,
-                i,
-                formatter,
-                match,
-                clean = /^\+/.test(val) ? val : val.replace(/[^0-9x]/ig, ''),
-                formattedMatch;
-
-            for (i = 0; i < formatters.length; i++) {
-                formatter = formatters[i];
-
-                if (match = formatter.test.exec(clean)) {
-                    formattedMatch = _string['default'].substitute(formatter.format, [val, clean].concat(match));
-                }
-            }
-
-            if (formattedMatch) {
-                return asLink ? _string['default'].substitute('<a href="tel:${0}">${1}</a>', [clean, formattedMatch]) : formattedMatch;
-            }
-
-            return val;
-        },
-        /**
-         * Takes a string input and converts A-Z to their respective phone number character
-         * `1800CALLME` -> `1800225563`
-         * @param val
-         * @returns {String}
-         */
-        alphaToPhoneNumeric: function alphaToPhoneNumeric(val) {
-            for (var i = 0; i < phoneLettersMap.length; i++) {
-                val = val.replace(phoneLettersMap[i].test, phoneLettersMap[i].val);
-            }
-            return val;
-        },
-        fileSize: function fileSize(size) {
-            size = parseInt(size, 10);
-            if (size === 0) {
-                return '0 KB';
-            }
-            if (!size || size < 0) {
-                return 'Unknown';
-            }
-            if (size < 1024) {
-                return _dNumber['default'].format(Math.round(size)) + ' ' + argos.Format.bytesText;
-            } else if (1024 < size && size < 1024 * 1000) {
-                return _dNumber['default'].format(Math.round(size / 1024)) + ' KB';
-            } else {
-                return _dNumber['default'].format(Math.round(size / (1024 * 1000))) + ' MB';
-            }
-=======
     phone: function phone(val, asLink) {
       if (typeof val !== 'string') {
         return val;
@@ -976,7 +527,6 @@
         var match = undefined;
         if (match = formatter.test.exec(clean)) {
           formattedMatch = _string['default'].substitute(formatter.format, [phoneVal, clean].concat(match));
->>>>>>> 23b6ceb8
         }
       }
 
