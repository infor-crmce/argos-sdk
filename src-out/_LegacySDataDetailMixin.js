--- conflicted
+++ resolved
@@ -126,121 +126,6 @@
      * @param {Object} response The response object.
      * @param {Object} o The options that were passed when creating the Ajax request.
      */
-<<<<<<< HEAD
-    var __class = (0, _declare['default'])('argos._LegacySDataDetailMixin', null, {
-        /**
-         * Initiates the SData request.
-         */
-        requestData: function requestData() {
-            var request;
-            request = this.createRequest();
-
-            if (request) {
-                request.read({
-                    success: this.onRequestDataSuccess,
-                    failure: this.onRequestDataFailure,
-                    aborted: this.onRequestDataAborted,
-                    scope: this
-                });
-            }
-        },
-        /**
-         * Creates Sage.SData.Client.SDataSingleResourceRequest instance and sets a number of known properties.
-         *
-         * List of properties used `this.property/this.options.property`:
-         *
-         * `/key`, `resourceKind`, `querySelect`, `queryInclude`, `queryOrderBy`, and `contractName`
-         *
-         * @return {Object} Sage.SData.Client.SDataSingleResourceRequest instance.
-         */
-        createRequest: function createRequest() {
-            var request = new Sage.SData.Client.SDataSingleResourceRequest(this.getService());
-
-            /* test for complex selector */
-            /* todo: more robust test required? */
-            if (/(\s+)/.test(this.options.key)) {
-                request.setResourceSelector(this.options.key);
-            } else {
-                request.setResourceSelector(_string['default'].substitute("'${0}'", [this.options.key]));
-            }
-
-            if (this.resourceKind) {
-                request.setResourceKind(this.resourceKind);
-            }
-
-            if (this.querySelect) {
-                request.setQueryArg(Sage.SData.Client.SDataUri.QueryArgNames.Select, this.querySelect.join(','));
-            }
-
-            if (this.queryInclude) {
-                request.setQueryArg(Sage.SData.Client.SDataUri.QueryArgNames.Include, this.queryInclude.join(','));
-            }
-
-            if (this.queryOrderBy) {
-                request.setQueryArg(Sage.SData.Client.SDataUri.QueryArgNames.OrderBy, this.queryOrderBy);
-            }
-
-            if (this.contractName) {
-                request.setContractName(this.contractName);
-            }
-
-            return request;
-        },
-        /**
-         * Saves the SData response to `this.entry` and invokes {@link #processLayout processLayout} by passing the customized
-         * layout definition. If no entry is provided, empty the screen.
-         * @param {Object} entry SData response
-         */
-        processEntry: function processEntry(entry) {
-            this.entry = entry;
-
-            if (this.entry) {
-                this.processLayout(this._createCustomizedLayout(this.createLayout()), this.entry);
-            } else {
-                this.set('detailContent', '');
-            }
-        },
-        /**
-         * Handler when a request to SData is successful
-         * @param {Object} entry The SData response
-         */
-        onRequestDataSuccess: function onRequestDataSuccess(entry) {
-            this.processEntry(entry);
-            _domClass['default'].remove(this.domNode, 'panel-loading');
-        },
-        /**
-         * Handler when an error occurs while request data from the SData endpoint.
-         * @param {Object} response The response object.
-         * @param {Object} o The options that were passed when creating the Ajax request.
-         */
-        onRequestDataFailure: function onRequestDataFailure(response, o) {
-            if (response && response.status === 404) {
-                _domConstruct['default'].place(this.notAvailableTemplate.apply(this), this.contentNode, 'last');
-            } else {
-                alert(_string['default'].substitute(this.requestErrorText, [response, o]));
-                _ErrorManager2['default'].addError('failure', response);
-            }
-
-            _domClass['default'].remove(this.domNode, 'panel-loading');
-        },
-        /**
-         * Handler when an a request is aborted from an SData endpoint.
-         *
-         * Clears the `this.options` object which will by default force a refresh of the view.
-         *
-         * @param {Object} response The response object.
-         * @param {Object} o The options that were passed when creating the Ajax request.
-         */
-        onRequestDataAborted: function onRequestDataAborted(response, o) {
-            this.options = false; // force a refresh
-            _ErrorManager2['default'].addError('aborted', response);
-            _domClass['default'].remove(this.domNode, 'panel-loading');
-        }
-    });
-
-    _lang['default'].setObject('Sage.Platform.Mobile._LegacySDataDetailMixin', __class);
-    module.exports = __class;
-=======
     onRequestDataAborted: function onRequestDataAborted(response, o) {
       this.options = false; // force a refresh
       _ErrorManager2['default'].addError('aborted', response);
@@ -250,5 +135,4 @@
 
   _lang['default'].setObject('Sage.Platform.Mobile._LegacySDataDetailMixin', __class);
   module.exports = __class;
->>>>>>> 23b6ceb8
 });