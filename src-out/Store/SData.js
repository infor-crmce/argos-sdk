define('argos/Store/SData', ['exports', 'module', 'dojo/_base/declare', 'dojo/_base/lang', 'dojo/_base/array', 'dojo/_base/Deferred', 'dojo/store/util/QueryResults', 'dojo/string', 'dojo/_base/json', '../Convert', '../Utility'], function (exports, module, _dojo_baseDeclare, _dojo_baseLang, _dojo_baseArray, _dojo_baseDeferred, _dojoStoreUtilQueryResults, _dojoString, _dojo_baseJson, _Convert, _Utility) {
  function _interopRequireDefault(obj) { return obj && obj.__esModule ? obj : { 'default': obj }; }

  /* Copyright (c) 2010, Sage Software, Inc. All rights reserved.
   *
   * Licensed under the Apache License, Version 2.0 (the "License");
   * you may not use this file except in compliance with the License.
   * You may obtain a copy of the License at
   *
   *     http://www.apache.org/licenses/LICENSE-2.0
   *
   * Unless required by applicable law or agreed to in writing, software
   * distributed under the License is distributed on an "AS IS" BASIS,
   * WITHOUT WARRANTIES OR CONDITIONS OF ANY KIND, either express or implied.
   * See the License for the specific language governing permissions and
   * limitations under the License.
   */

  var _declare = _interopRequireDefault(_dojo_baseDeclare);

  var _lang = _interopRequireDefault(_dojo_baseLang);

  var _array = _interopRequireDefault(_dojo_baseArray);

  var _Deferred = _interopRequireDefault(_dojo_baseDeferred);

  var _QueryResults = _interopRequireDefault(_dojoStoreUtilQueryResults);

  var _string = _interopRequireDefault(_dojoString);

  var _json = _interopRequireDefault(_dojo_baseJson);

  var _convert = _interopRequireDefault(_Convert);

  var _utility = _interopRequireDefault(_Utility);

  /**
   * @class argos.Application
   * Application is a nexus that provides many routing and global application services that may be used
   * from anywhere within the app.
   *
   * It provides a shortcut alias to `window.App` (`App`) with the most common usage being `App.getView(id)`.
   *
   * @alternateClassName App
   */
  var __class = (0, _declare['default'])('argos.Store.SData', null, {
    doDateConversion: false,

    /* todo: is this the appropriate name for the expansion scope? */
    scope: null,
    where: null,
    select: null,
    include: null,
    orderBy: null,
    service: null,
    request: null,
    queryName: null,
    queryArgs: null,
    entityName: null,
    contractName: null,
    resourceKind: null,
    resourceProperty: null,
    resourcePredicate: null,
    applicationName: null,
    dataSet: null,
    executeQueryAs: null,
    executeGetAs: null,

    itemsProperty: '$resources',
    idProperty: '$key',
    labelProperty: '$descriptor',
    entityProperty: '$name',
    versionProperty: '$etag',

    /**
     * @constructor
     */
<<<<<<< HEAD
    var __class = (0, _declare['default'])('argos.Store.SData', null, {
        doDateConversion: false,

        /* todo: is this the appropriate name for the expansion scope? */
        scope: null,
        where: null,
        select: null,
        include: null,
        orderBy: null,
        service: null,
        request: null,
        queryName: null,
        queryArgs: null,
        entityName: null,
        contractName: null,
        resourceKind: null,
        resourceProperty: null,
        resourcePredicate: null,
        applicationName: null,
        dataSet: null,
        executeQueryAs: null,
        executeGetAs: null,

        itemsProperty: '$resources',
        idProperty: '$key',
        labelProperty: '$descriptor',
        entityProperty: '$name',
        versionProperty: '$etag',

        /**
         * @constructor
        */
        constructor: function constructor(props) {
            _lang['default'].mixin(this, props);
        },
        _createEntryRequest: function _createEntryRequest(id, getOptions) {
            var request, contractName, resourceKind, dataSet, resourceProperty, resourcePredicate, select, include;

            request = _utility['default'].expand(this, getOptions.request || this.request);
            if (request) {
                request = request.clone();
            } else {
                id = id || _utility['default'].expand(this.scope || this, getOptions.resourcePredicate || this.resourcePredicate);

                contractName = _utility['default'].expand(this.scope || this, getOptions.contractName || this.contractName);
                resourceKind = _utility['default'].expand(this.scope || this, getOptions.resourceKind || this.resourceKind);
                dataSet = _utility['default'].expand(this.scope || this, getOptions.dataSet || this.dataSet);
                resourceProperty = _utility['default'].expand(this.scope || this, getOptions.resourceProperty || this.resourceProperty);

                if (id) {
                    resourcePredicate = /\s+/.test(id) ? id : _string['default'].substitute("'${0}'", [id]);
                }

                if (resourceProperty) {
                    request = new Sage.SData.Client.SDataResourcePropertyRequest(this.service).setResourceProperty(resourceProperty).setResourceSelector(resourcePredicate);
                } else {
                    request = new Sage.SData.Client.SDataSingleResourceRequest(this.service).setResourceSelector(resourcePredicate);
                }

                if (contractName) {
                    request.setContractName(contractName);
                }

                if (resourceKind) {
                    request.setResourceKind(resourceKind);
                }

                if (dataSet) {
                    request.setDataSet(dataSet);
                }
            }

            select = _utility['default'].expand(this.scope || this, getOptions.select || this.select);
            include = _utility['default'].expand(this.scope || this, getOptions.include || this.include);

            if (select && select.length > 0) {
                request.setQueryArg('select', select.join(','));
            }

            if (include && include.length > 0) {
                request.setQueryArg('include', include.join(','));
            }

            return request;
        },
        _createFeedRequest: function _createFeedRequest(query, queryOptions) {
            var request, queryName, contractName, resourceKind, resourceProperty, resourcePredicate, applicationName, dataSet, queryArgs, arg, select, include, orderBy, where, order, conditions;

            request = _utility['default'].expand(this, queryOptions.request || this.request);
            if (request) {
                request = request.clone();
            } else {
                queryName = _utility['default'].expand(this.scope || this, queryOptions.queryName || this.queryName);
                contractName = _utility['default'].expand(this.scope || this, queryOptions.contractName || this.contractName);
                resourceKind = _utility['default'].expand(this.scope || this, queryOptions.resourceKind || this.resourceKind);
                resourceProperty = _utility['default'].expand(this.scope || this, queryOptions.resourceProperty || this.resourceProperty);
                resourcePredicate = _utility['default'].expand(this.scope || this, queryOptions.resourcePredicate || this.resourcePredicate);
                applicationName = _utility['default'].expand(this.scope || this, queryOptions.applicationName || this.applicationName);
                dataSet = _utility['default'].expand(this.scope || this, queryOptions.dataSet || this.dataSet);
                queryArgs = _utility['default'].expand(this.scope || this, queryOptions.queryArgs || this.queryArgs);

                if (queryName) {
                    request = new Sage.SData.Client.SDataNamedQueryRequest(this.service).setQueryName(queryName);

                    if (resourcePredicate) {
                        request.getUri().setCollectionPredicate(resourcePredicate);
                    }
                } else if (resourceProperty) {
                    request = new Sage.SData.Client.SDataResourcePropertyRequest(this.service).setResourceProperty(resourceProperty).setResourceSelector(resourcePredicate);
                } else {
                    request = new Sage.SData.Client.SDataResourceCollectionRequest(this.service);
                }

                if (contractName) {
                    request.setContractName(contractName);
                }

                if (resourceKind) {
                    request.setResourceKind(resourceKind);
                }

                if (applicationName) {
                    request.setApplicationName(applicationName);
                }

                if (dataSet) {
                    request.setDataSet(dataSet);
                }

                if (queryArgs) {
                    for (arg in queryArgs) {
                        if (queryArgs.hasOwnProperty(arg)) {
                            request.setQueryArg(arg, queryArgs[arg]);
                        }
                    }
                }
            }

            select = _utility['default'].expand(this.scope || this, queryOptions.select || this.select);
            include = _utility['default'].expand(this.scope || this, queryOptions.include || this.include);
            orderBy = _utility['default'].expand(this.scope || this, queryOptions.sort || this.orderBy);

            if (select && select.length > 0) {
                request.setQueryArg('select', select.join(','));
            }

            if (include && include.length > 0) {
                request.setQueryArg('include', include.join(','));
            }

            if (orderBy) {
                if (typeof orderBy === 'string') {
                    request.setQueryArg('orderby', orderBy);
                } else if (orderBy.length > 0) {
                    order = [];
                    _array['default'].forEach(orderBy, function (v) {
                        if (v.descending) {
                            this.push(v.attribute + ' desc');
                        } else {
                            this.push(v.attribute);
                        }
                    }, order);

                    request.setQueryArg('orderby', order.join(','));
                }
            }

            where = _utility['default'].expand(this.scope || this, queryOptions.where || this.where);
            conditions = [];

            if (where) {
                conditions.push(where);
            }

            query = _utility['default'].expand(this.scope || this, query);

            if (query) {
                conditions.push(query);
            }

            if (conditions.length > 0) {
                request.setQueryArg('where', '(' + conditions.join(') and (') + ')');
            }
=======
    constructor: function constructor(props) {
      _lang['default'].mixin(this, props);
    },
    _createEntryRequest: function _createEntryRequest(id, getOptions) {
      var request, contractName, resourceKind, dataSet, resourceProperty, resourcePredicate, select, include;

      request = _utility['default'].expand(this, getOptions.request || this.request);
      if (request) {
        request = request.clone();
      } else {
        id = id || _utility['default'].expand(this.scope || this, getOptions.resourcePredicate || this.resourcePredicate);

        contractName = _utility['default'].expand(this.scope || this, getOptions.contractName || this.contractName);
        resourceKind = _utility['default'].expand(this.scope || this, getOptions.resourceKind || this.resourceKind);
        dataSet = _utility['default'].expand(this.scope || this, getOptions.dataSet || this.dataSet);
        resourceProperty = _utility['default'].expand(this.scope || this, getOptions.resourceProperty || this.resourceProperty);

        if (id) {
          resourcePredicate = /\s+/.test(id) ? id : _string['default'].substitute('\'${0}\'', [id]);
        }
>>>>>>> 23b6ceb8

        if (resourceProperty) {
          request = new Sage.SData.Client.SDataResourcePropertyRequest(this.service).setResourceProperty(resourceProperty).setResourceSelector(resourcePredicate);
        } else {
          request = new Sage.SData.Client.SDataSingleResourceRequest(this.service).setResourceSelector(resourcePredicate);
        }

        if (contractName) {
          request.setContractName(contractName);
        }

        if (resourceKind) {
          request.setResourceKind(resourceKind);
        }

        if (dataSet) {
          request.setDataSet(dataSet);
        }
      }

      select = _utility['default'].expand(this.scope || this, getOptions.select || this.select);
      include = _utility['default'].expand(this.scope || this, getOptions.include || this.include);

      if (select && select.length > 0) {
        request.setQueryArg('select', select.join(','));
      }

      if (include && include.length > 0) {
        request.setQueryArg('include', include.join(','));
      }

      return request;
    },
    _createFeedRequest: function _createFeedRequest(query, queryOptions) {
      var request, queryName, contractName, resourceKind, resourceProperty, resourcePredicate, applicationName, dataSet, queryArgs, arg, select, include, orderBy, where, order, conditions;

      request = _utility['default'].expand(this, queryOptions.request || this.request);
      if (request) {
        request = request.clone();
      } else {
        queryName = _utility['default'].expand(this.scope || this, queryOptions.queryName || this.queryName);
        contractName = _utility['default'].expand(this.scope || this, queryOptions.contractName || this.contractName);
        resourceKind = _utility['default'].expand(this.scope || this, queryOptions.resourceKind || this.resourceKind);
        resourceProperty = _utility['default'].expand(this.scope || this, queryOptions.resourceProperty || this.resourceProperty);
        resourcePredicate = _utility['default'].expand(this.scope || this, queryOptions.resourcePredicate || this.resourcePredicate);
        applicationName = _utility['default'].expand(this.scope || this, queryOptions.applicationName || this.applicationName);
        dataSet = _utility['default'].expand(this.scope || this, queryOptions.dataSet || this.dataSet);
        queryArgs = _utility['default'].expand(this.scope || this, queryOptions.queryArgs || this.queryArgs);

        if (queryName) {
          request = new Sage.SData.Client.SDataNamedQueryRequest(this.service).setQueryName(queryName);

          if (resourcePredicate) {
            request.getUri().setCollectionPredicate(resourcePredicate);
          }
        } else if (resourceProperty) {
          request = new Sage.SData.Client.SDataResourcePropertyRequest(this.service).setResourceProperty(resourceProperty).setResourceSelector(resourcePredicate);
        } else {
          request = new Sage.SData.Client.SDataResourceCollectionRequest(this.service);
        }

        if (contractName) {
          request.setContractName(contractName);
        }

        if (resourceKind) {
          request.setResourceKind(resourceKind);
        }

        if (applicationName) {
          request.setApplicationName(applicationName);
        }

        if (dataSet) {
          request.setDataSet(dataSet);
        }

        if (queryArgs) {
          for (arg in queryArgs) {
            if (queryArgs.hasOwnProperty(arg)) {
              request.setQueryArg(arg, queryArgs[arg]);
            }
          }
        }
      }

      select = _utility['default'].expand(this.scope || this, queryOptions.select || this.select);
      include = _utility['default'].expand(this.scope || this, queryOptions.include || this.include);
      orderBy = _utility['default'].expand(this.scope || this, queryOptions.sort || this.orderBy);

      if (select && select.length > 0) {
        request.setQueryArg('select', select.join(','));
      }

      if (include && include.length > 0) {
        request.setQueryArg('include', include.join(','));
      }

      if (orderBy) {
        if (typeof orderBy === 'string') {
          request.setQueryArg('orderby', orderBy);
        } else if (orderBy.length > 0) {
          order = [];
          _array['default'].forEach(orderBy, function (v) {
            if (v.descending) {
              this.push(v.attribute + ' desc');
            } else {
              this.push(v.attribute);
            }
          }, order);

          request.setQueryArg('orderby', order.join(','));
        }
      }

      where = _utility['default'].expand(this.scope || this, queryOptions.where || this.where);
      conditions = [];

      if (where) {
        conditions.push(where);
      }

      query = _utility['default'].expand(this.scope || this, query);

      if (query) {
        conditions.push(query);
      }

      if (conditions.length > 0) {
        request.setQueryArg('where', '(' + conditions.join(') and (') + ')');
      }

      if (typeof queryOptions.start !== 'undefined') {
        request.setQueryArg(Sage.SData.Client.SDataUri.QueryArgNames.StartIndex, queryOptions.start + 1);
      }

      if (typeof queryOptions.count !== 'undefined') {
        request.setQueryArg(Sage.SData.Client.SDataUri.QueryArgNames.Count, queryOptions.count);
      }

      return request;
    },
    _onCancel: function _onCancel(deferred) {},
    _onRequestFeedSuccess: function _onRequestFeedSuccess(queryDeferred, feed) {
      var items, total, error;

      if (feed) {
        items = _lang['default'].getObject(this.itemsProperty, false, feed);
        total = typeof feed['$totalResults'] === 'number' ? feed['$totalResults'] : -1;

        queryDeferred.total = total;
        queryDeferred.resolve(items);
      } else {
        error = new Error('The feed result is invalid.');

        queryDeferred.reject(error);
      }
    },
    _onRequestEntrySuccess: function _onRequestEntrySuccess(deferred, entry) {
      if (entry) {
        deferred.resolve(this.doDateConversion ? this._handleDateConversion(entry) : entry);
      } else {
        var error = new Error('The entry result is invalid.');
        deferred.reject(error);
      }
    },
    _onRequestFailure: function _onRequestFailure(deferred, xhr, xhrOptions) {
      var error = new Error('An error occurred requesting: ' + xhrOptions.url);

      error.xhr = xhr;
      error.status = xhr.status;
      error.aborted = false;
      error.url = xhrOptions.url;

      deferred.reject(error);
    },
    _onRequestAbort: function _onRequestAbort(deferred, xhr, xhrOptions) {
      var error = new Error('An error occurred requesting: ' + xhrOptions.url);

      error.xhr = xhr;
      error.status = 0;
      error.responseText = null;
      error.aborted = true;

      deferred.reject(error);
    },
    _handleDateConversion: function _handleDateConversion(entry) {
      for (var prop in entry) {
        if (_convert['default'].isDateString(entry[prop])) {
          entry[prop] = _convert['default'].toDateFromString(entry[prop]);
        }
      }

      return entry;
    },
    get: function get(id, getOptions /* sdata only */) {
      var handle = {},
          deferred = new _Deferred['default'](),
          method,
          request = this._createEntryRequest(id, getOptions || {});

      method = this.executeGetAs ? request[this.executeGetAs] : request.read;

      handle.value = method.call(request, {
        success: this._onRequestEntrySuccess.bind(this, deferred),
        failure: this._onRequestFailure.bind(this, deferred),
        aborted: this._onRequestAbort.bind(this, deferred)
      });

      return deferred;
    },
    /**
     * Returns an object's identity using this.idProperty
     * @param {Object} object The object to get the identity from
     * @returns {String|Number}
     */
    getIdentity: function getIdentity(object) {

      return _lang['default'].getObject(this.idProperty, false, object);
    },
    /**
     * Returns an object's label using this.labelProperty
     * @param {Object} object The object to get the label from
     * @returns {String}
     */
    getLabel: function getLabel(object) {
      return _lang['default'].getObject(this.labelProperty, false, object);
    },
    /**
     * Returns an object's entity using this.entityProperty
     * @param {Object} object The object to get the entity from
     * @returns {String|Object}
     */
    getEntity: function getEntity(object) {
      return _lang['default'].getObject(this.entityProperty, false, object);
    },
    /**
     * Returns an object's version using this.versionProperty
     * @param {Object} object The object to get the version from
     * @returns {String}
     */
    getVersion: function getVersion(object) {
      return _lang['default'].getObject(this.versionProperty, false, object);
    },
    /**
     * Stores an object.
     * @param {Object} object The object to store.
     * @param {Object} putOptions Additional directives for storing objects.
     * @param {String|Number} putOptions.id
     * @param {String|Object} putOptions.entity
     * @param {String} putOptions.version
     * @param {Boolean} putOptions.overwrite
     * @returns {String|Number}
     */
    put: function put(object, putOptions) {
      putOptions = putOptions || {};

      var id = putOptions.id || this.getIdentity(object),
          entity = putOptions.entity || this.entityName,
          version = putOptions.version || this.getVersion(object),
          handle,
          deferred,
          request,
          method,
          atom = !this.service.isJsonEnabled();

      if (id) {
        object['$key'] = id;
      }

      if (entity && atom) {
        object['$name'] = entity;
      }

      if (version) {
        object['$etag'] = version;
      }

      handle = {};
      deferred = new _Deferred['default']();
      request = this._createEntryRequest(id, putOptions);

      method = putOptions.overwrite ? request.update : request.create;

      handle.value = method.call(request, object, {
        success: this._onTransmitEntrySuccess.bind(this, deferred),
        failure: this._onRequestFailure.bind(this, deferred),
        aborted: this._onRequestAbort.bind(this, deferred)
      });

      return deferred;
    },
    _onTransmitEntrySuccess: function _onTransmitEntrySuccess(deferred, entry) {
      deferred.resolve(this.doDateConversion ? this._handleDateConversion(entry) : entry);
    },
    /**
     * Creates an object, throws an error if the object already exists.
     * @param {Object} object The object to store
     * @param {Object} addOptions Additional directives for creating objects
     * @param {Boolean} addOptions.overwrite
     */
    add: function add(object, addOptions) {
      addOptions = addOptions || {};
      addOptions.overwrite = false;
      return this.put(object, addOptions);
    },

    /**
     * Not implemented in this store.
     */
    remove: function remove(id) {},
    /**
     * Queries the store for objects. This does not alter the store, but returns a
     * set of data from the store.
     *
     * @param {String|Object|Function} query The query to use for retrieving objects from the store.
     * @param {Object} queryOptions
     * @returns {dojo.store.api.Store.QueryResults}
     *
     */
    query: function query(_query, queryOptions) {
      var handle = {},
          queryDeferred = new _Deferred['default'](this._onCancel.bind(this, handle)),
          request = this._createFeedRequest(_query, queryOptions || {}),
          method,
          options;

      queryDeferred.total = -1;
      options = {
        success: this._onRequestFeedSuccess.bind(this, queryDeferred),
        failure: this._onRequestFailure.bind(this, queryDeferred),
        aborted: this._onRequestAbort.bind(this, queryDeferred),
        httpMethodOverride: queryOptions && queryOptions['httpMethodOverride']
      };

      if (this.executeQueryAs) {
        method = request[this.executeQueryAs];
      } else if (request instanceof Sage.SData.Client.SDataResourcePropertyRequest) {
        method = request.readFeed;
      } else if (request instanceof Sage.SData.Client.SDataServiceOperationRequest) {
        method = request.execute;
        handle.value = method.call(request, this.entry, options);
        return (0, _QueryResults['default'])(queryDeferred);
      } else {
        method = request.read;
      }

      handle.value = method.call(request, options);
      return (0, _QueryResults['default'])(queryDeferred);
    },
    /**
     * Not implemented in this store.
     */
    transaction: function transaction() {},
    /**
     * Not implemented in this store.
     */
    getChildren: function getChildren(parent, options) {},
    /**
     * Returns any metadata about the object. This may include attribution,
     * cache directives, history, or version information.
     *
     * @param {Object} object The object to return metadata for.
     * @return {Object} Object containing the metadata.
     * @return {String|Number} return.id
     * @return {String} return.label
     * @return {String|Object} return.entity
     * @return {String} return.version
     */
    getMetadata: function getMetadata(object) {
      if (object) {
        return {
          id: this.getIdentity(object),
          label: this.getLabel(object),
          entity: this.getEntity(object),
          version: this.getVersion(object)
        };
      }

      return null;
    }
  });

  _lang['default'].setObject('Sage.Platform.Mobile.Store.SData', __class);
  module.exports = __class;
});<|MERGE_RESOLUTION|>--- conflicted
+++ resolved
@@ -75,191 +75,6 @@
     /**
      * @constructor
      */
-<<<<<<< HEAD
-    var __class = (0, _declare['default'])('argos.Store.SData', null, {
-        doDateConversion: false,
-
-        /* todo: is this the appropriate name for the expansion scope? */
-        scope: null,
-        where: null,
-        select: null,
-        include: null,
-        orderBy: null,
-        service: null,
-        request: null,
-        queryName: null,
-        queryArgs: null,
-        entityName: null,
-        contractName: null,
-        resourceKind: null,
-        resourceProperty: null,
-        resourcePredicate: null,
-        applicationName: null,
-        dataSet: null,
-        executeQueryAs: null,
-        executeGetAs: null,
-
-        itemsProperty: '$resources',
-        idProperty: '$key',
-        labelProperty: '$descriptor',
-        entityProperty: '$name',
-        versionProperty: '$etag',
-
-        /**
-         * @constructor
-        */
-        constructor: function constructor(props) {
-            _lang['default'].mixin(this, props);
-        },
-        _createEntryRequest: function _createEntryRequest(id, getOptions) {
-            var request, contractName, resourceKind, dataSet, resourceProperty, resourcePredicate, select, include;
-
-            request = _utility['default'].expand(this, getOptions.request || this.request);
-            if (request) {
-                request = request.clone();
-            } else {
-                id = id || _utility['default'].expand(this.scope || this, getOptions.resourcePredicate || this.resourcePredicate);
-
-                contractName = _utility['default'].expand(this.scope || this, getOptions.contractName || this.contractName);
-                resourceKind = _utility['default'].expand(this.scope || this, getOptions.resourceKind || this.resourceKind);
-                dataSet = _utility['default'].expand(this.scope || this, getOptions.dataSet || this.dataSet);
-                resourceProperty = _utility['default'].expand(this.scope || this, getOptions.resourceProperty || this.resourceProperty);
-
-                if (id) {
-                    resourcePredicate = /\s+/.test(id) ? id : _string['default'].substitute("'${0}'", [id]);
-                }
-
-                if (resourceProperty) {
-                    request = new Sage.SData.Client.SDataResourcePropertyRequest(this.service).setResourceProperty(resourceProperty).setResourceSelector(resourcePredicate);
-                } else {
-                    request = new Sage.SData.Client.SDataSingleResourceRequest(this.service).setResourceSelector(resourcePredicate);
-                }
-
-                if (contractName) {
-                    request.setContractName(contractName);
-                }
-
-                if (resourceKind) {
-                    request.setResourceKind(resourceKind);
-                }
-
-                if (dataSet) {
-                    request.setDataSet(dataSet);
-                }
-            }
-
-            select = _utility['default'].expand(this.scope || this, getOptions.select || this.select);
-            include = _utility['default'].expand(this.scope || this, getOptions.include || this.include);
-
-            if (select && select.length > 0) {
-                request.setQueryArg('select', select.join(','));
-            }
-
-            if (include && include.length > 0) {
-                request.setQueryArg('include', include.join(','));
-            }
-
-            return request;
-        },
-        _createFeedRequest: function _createFeedRequest(query, queryOptions) {
-            var request, queryName, contractName, resourceKind, resourceProperty, resourcePredicate, applicationName, dataSet, queryArgs, arg, select, include, orderBy, where, order, conditions;
-
-            request = _utility['default'].expand(this, queryOptions.request || this.request);
-            if (request) {
-                request = request.clone();
-            } else {
-                queryName = _utility['default'].expand(this.scope || this, queryOptions.queryName || this.queryName);
-                contractName = _utility['default'].expand(this.scope || this, queryOptions.contractName || this.contractName);
-                resourceKind = _utility['default'].expand(this.scope || this, queryOptions.resourceKind || this.resourceKind);
-                resourceProperty = _utility['default'].expand(this.scope || this, queryOptions.resourceProperty || this.resourceProperty);
-                resourcePredicate = _utility['default'].expand(this.scope || this, queryOptions.resourcePredicate || this.resourcePredicate);
-                applicationName = _utility['default'].expand(this.scope || this, queryOptions.applicationName || this.applicationName);
-                dataSet = _utility['default'].expand(this.scope || this, queryOptions.dataSet || this.dataSet);
-                queryArgs = _utility['default'].expand(this.scope || this, queryOptions.queryArgs || this.queryArgs);
-
-                if (queryName) {
-                    request = new Sage.SData.Client.SDataNamedQueryRequest(this.service).setQueryName(queryName);
-
-                    if (resourcePredicate) {
-                        request.getUri().setCollectionPredicate(resourcePredicate);
-                    }
-                } else if (resourceProperty) {
-                    request = new Sage.SData.Client.SDataResourcePropertyRequest(this.service).setResourceProperty(resourceProperty).setResourceSelector(resourcePredicate);
-                } else {
-                    request = new Sage.SData.Client.SDataResourceCollectionRequest(this.service);
-                }
-
-                if (contractName) {
-                    request.setContractName(contractName);
-                }
-
-                if (resourceKind) {
-                    request.setResourceKind(resourceKind);
-                }
-
-                if (applicationName) {
-                    request.setApplicationName(applicationName);
-                }
-
-                if (dataSet) {
-                    request.setDataSet(dataSet);
-                }
-
-                if (queryArgs) {
-                    for (arg in queryArgs) {
-                        if (queryArgs.hasOwnProperty(arg)) {
-                            request.setQueryArg(arg, queryArgs[arg]);
-                        }
-                    }
-                }
-            }
-
-            select = _utility['default'].expand(this.scope || this, queryOptions.select || this.select);
-            include = _utility['default'].expand(this.scope || this, queryOptions.include || this.include);
-            orderBy = _utility['default'].expand(this.scope || this, queryOptions.sort || this.orderBy);
-
-            if (select && select.length > 0) {
-                request.setQueryArg('select', select.join(','));
-            }
-
-            if (include && include.length > 0) {
-                request.setQueryArg('include', include.join(','));
-            }
-
-            if (orderBy) {
-                if (typeof orderBy === 'string') {
-                    request.setQueryArg('orderby', orderBy);
-                } else if (orderBy.length > 0) {
-                    order = [];
-                    _array['default'].forEach(orderBy, function (v) {
-                        if (v.descending) {
-                            this.push(v.attribute + ' desc');
-                        } else {
-                            this.push(v.attribute);
-                        }
-                    }, order);
-
-                    request.setQueryArg('orderby', order.join(','));
-                }
-            }
-
-            where = _utility['default'].expand(this.scope || this, queryOptions.where || this.where);
-            conditions = [];
-
-            if (where) {
-                conditions.push(where);
-            }
-
-            query = _utility['default'].expand(this.scope || this, query);
-
-            if (query) {
-                conditions.push(query);
-            }
-
-            if (conditions.length > 0) {
-                request.setQueryArg('where', '(' + conditions.join(') and (') + ')');
-            }
-=======
     constructor: function constructor(props) {
       _lang['default'].mixin(this, props);
     },
@@ -280,7 +95,6 @@
         if (id) {
           resourcePredicate = /\s+/.test(id) ? id : _string['default'].substitute('\'${0}\'', [id]);
         }
->>>>>>> 23b6ceb8
 
         if (resourceProperty) {
           request = new Sage.SData.Client.SDataResourcePropertyRequest(this.service).setResourceProperty(resourceProperty).setResourceSelector(resourcePredicate);
