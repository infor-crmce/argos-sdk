<<<<<<< HEAD
define('argos/Fields/DateField', ['exports', 'module', 'dojo/_base/declare', 'dojo/_base/lang', 'dojo/_base/event', 'dojo/_base/connect', 'dojo/string', 'dojo/dom-class', '../Format', '../FieldManager', './EditorField', 'moment', '../DateTimePicker', '../Modal'], function (exports, module, _dojo_baseDeclare, _dojo_baseLang, _dojo_baseEvent, _dojo_baseConnect, _dojoString, _dojoDomClass, _Format, _FieldManager, _EditorField, _moment, _DateTimePicker, _Modal) {
    function _interopRequireDefault(obj) { return obj && obj.__esModule ? obj : { 'default': obj }; }
=======
define('argos/Fields/DateField', ['exports', 'module', 'dojo/_base/declare', 'dojo/_base/lang', 'dojo/string', 'dojo/dom-class', '../Format', '../FieldManager', './EditorField', 'moment', '../Calendar'], function (exports, module, _dojo_baseDeclare, _dojo_baseLang, _dojoString, _dojoDomClass, _Format, _FieldManager, _EditorField, _moment, _Calendar) {
  function _interopRequireDefault(obj) { return obj && obj.__esModule ? obj : { 'default': obj }; }

  /* Copyright (c) 2010, Sage Software, Inc. All rights reserved.
   *
   * Licensed under the Apache License, Version 2.0 (the "License");
   * you may not use this file except in compliance with the License.
   * You may obtain a copy of the License at
   *
   *     http://www.apache.org/licenses/LICENSE-2.0
   *
   * Unless required by applicable law or agreed to in writing, software
   * distributed under the License is distributed on an "AS IS" BASIS,
   * WITHOUT WARRANTIES OR CONDITIONS OF ANY KIND, either express or implied.
   * See the License for the specific language governing permissions and
   * limitations under the License.
   */

  var _declare = _interopRequireDefault(_dojo_baseDeclare);

  var _lang = _interopRequireDefault(_dojo_baseLang);

  var _string = _interopRequireDefault(_dojoString);

  var _domClass = _interopRequireDefault(_dojoDomClass);

  var _format = _interopRequireDefault(_Format);

  var _FieldManager2 = _interopRequireDefault(_FieldManager);

  var _EditorField2 = _interopRequireDefault(_EditorField);

  var _moment2 = _interopRequireDefault(_moment);

  /**
   * @class argos.Fields.DateField
   * The DateField is an extension of the {@link EditorField EditorField} by accepting Date Objects
   * for values and using the {@link Calendar Calendar} view for user input.
   *
   * ###Example
   *
   *     {
   *         name: 'StartDate',
   *         property: 'StartDate',
   *         label: this.startDateText,
   *         type: 'date',
   *         dateFormatText: 'MM/DD HH:mm:ss',
   *         showTimerPicker: true
   *     }
   *
   * @alternateClassName DateField
   * @extends argos.Fields.EditorField
   * @requires argos.Calendar
   * @requires argos.FieldManager
   * @requires argos.Format
   */
  var control = (0, _declare['default'])('argos.Fields.DateField', [_EditorField2['default']], {
    // Localization
    /**
     * @cfg {String}
     * The text shown when no value (or null/undefined) is set to the field.
     */
    emptyText: '',
    dateFormatText: 'MM/DD/YYYY',
    /**
     * @property {String}
     * The error validation message for this field.
     *
     * `${0}` => Label
     */
    invalidDateFormatErrorText: 'Field \'${0}\' has Invalid date format.',
>>>>>>> c2945e3b

    /* Copyright (c) 2010, Sage Software, Inc. All rights reserved.
     *
     * Licensed under the Apache License, Version 2.0 (the "License");
     * you may not use this file except in compliance with the License.
     * You may obtain a copy of the License at
     *
     *     http://www.apache.org/licenses/LICENSE-2.0
     *
     * Unless required by applicable law or agreed to in writing, software
     * distributed under the License is distributed on an "AS IS" BASIS,
     * WITHOUT WARRANTIES OR CONDITIONS OF ANY KIND, either express or implied.
     * See the License for the specific language governing permissions and
     * limitations under the License.
     */

    var _declare = _interopRequireDefault(_dojo_baseDeclare);

    var _lang = _interopRequireDefault(_dojo_baseLang);

<<<<<<< HEAD
    var _event = _interopRequireDefault(_dojo_baseEvent);
=======
    /**
     * Takes a date object and calls {@link format#date format.date} passing the current
     * `dateFormatText` and `timeless` values, formatting the date into a string representation.
     * @param {Date} value Date to be converted
     * @return {String}
     */
    formatValue: function formatValue(value) {
      return _format['default'].date(value, this.dateFormatText, this.timeless);
    },
    /**
     * When a value changes it checks that the text in the input field matches the defined
     * `dateFormatText` by using it to parse it back into a Date Object. If this succeeds then
     * sets the current value to the Date object and removes any validation warnings. If it
     * doesn't then current value is empties and the validation styling is added.
     * @param {Event} evt Event that caused change to fire.
     */
    _onChange: function _onChange(evt) {
      var val = (0, _moment2['default'])(this.inputNode.value, this.dateFormatText).toDate();

      if (val) {
        this.validationValue = this.currentValue = val;
        _domClass['default'].remove(this.containerNode, 'row-error'); // todo: not the right spot for this, add validation eventing
      } else {
        this.validationValue = this.currentValue = null;
        _domClass['default'].add(this.containerNode, 'row-error'); // todo: not the right spot for this, add validation eventing
      }
    },
    /**
     * Extends the parent {@link EditorField#createNavigationOptions createNavigationOptions} to
     * also include the properties `date`, `showTimePicker` and `timeless` with `date` being the current value
     * @return {Object} Navigation options
     */
    createNavigationOptions: function createNavigationOptions() {
      var options = this.inherited(arguments);
>>>>>>> c2945e3b

    var _connect = _interopRequireDefault(_dojo_baseConnect);

    var _string = _interopRequireDefault(_dojoString);

    var _domClass = _interopRequireDefault(_dojoDomClass);

    var _format = _interopRequireDefault(_Format);

    var _FieldManager2 = _interopRequireDefault(_FieldManager);

    var _EditorField2 = _interopRequireDefault(_EditorField);

    var _moment2 = _interopRequireDefault(_moment);

    var _DateTimePicker2 = _interopRequireDefault(_DateTimePicker);

    var _Modal2 = _interopRequireDefault(_Modal);

    /**
     * @class argos.Fields.DateField
     * The DateField is an extension of the {@link EditorField EditorField} by accepting Date Objects
     * for values and using the {@link Calendar Calendar} view for user input.
     *
     * ###Example
     *
     *     {
     *         name: 'StartDate',
     *         property: 'StartDate',
     *         label: this.startDateText,
     *         type: 'date',
     *         dateFormatText: 'MM/DD HH:mm:ss',
     *         showTimerPicker: true
     *     }
     *
     * @alternateClassName DateField
     * @extends argos.Fields.EditorField
     * @requires argos.Calendar
     * @requires argos.FieldManager
     * @requires argos.Format
     */
    var control = (0, _declare['default'])('argos.Fields.DateField', [_EditorField2['default']], {
        // Localization
        /**
         * @cfg {String}
         * The text shown when no value (or null/undefined) is set to the field.
         */
        emptyText: '',
        dateFormatText: 'MM/DD/YYYY',
        /**
         * @property {String}
         * The error validation message for this field.
         *
         * `${0}` => Label
         */
        invalidDateFormatErrorText: "Field '${0}' has Invalid date format.",

        /**
         * @property {Simplate}
         * Simplate that defines the fields HTML Markup
         *
         * * `$` => Field instance
         * * `$$` => Owner View instance
         *
         */
        widgetTemplate: new Simplate(['<label for="{%= $.name %}">{%: $.label %}</label>', '<button data-dojo-attach-point="triggerNode" data-action="showModal" class="button whiteButton {% if ($$.iconClass) { %} {%: $$.iconClass %}{% } %}" aria-label="{%: $.lookupLabelText %}"><span>{%: $.lookupText %}</span></button>',
        //'<button data-dojo-attach-point="triggerNode" data-action="navigateToEditView" class="button whiteButton {% if ($$.iconClass) { %} {%: $$.iconClass %}{% } %}" aria-label="{%: $.lookupLabelText %}"><span>{%: $.lookupText %}</span></button>',
        '<input data-dojo-attach-point="inputNode" data-dojo-attach-event="onchange:_onChange" type="text" />']),

        iconClass: 'fa fa-calendar fa-lg',

        /**
         * @property {String}
         * The target view id that will provide the user input, this should always be to set to the
         * {@link Calendar Calendars} view id.
         */
        view: 'generic_calendar',
        /**
         * @cfg {Boolean}
         * Sent as part of navigation options to {@link Calendar Calendar}, where it controls the
         * display of the hour/minute inputs.
         */
        showTimePicker: false,
        /**
         * @cfg {Boolean}
         * Used in formatted and sent as part of navigation options to {@link Calendar Calendar},
         * where it controls the the conversion to/from UTC and setting the hour:min:sec to 00:00:05.
         */
        timeless: false,
        modal: null,
        dateTimePicker: null,
        _calendarListener: null,
        /**
         * Takes a date object and calls {@link format#date format.date} passing the current
         * `dateFormatText` and `timeless` values, formatting the date into a string representation.
         * @param {Date} value Date to be converted
         * @return {String}
         */
        formatValue: function formatValue(value) {
            return _format['default'].date(value, this.dateFormatText, this.timeless);
        },
        /**
         * When a value changes it checks that the text in the input field matches the defined
         * `dateFormatText` by using it to parse it back into a Date Object. If this succeeds then
         * sets the current value to the Date object and removes any validation warnings. If it
         * doesn't then current value is empties and the validation styling is added.
         * @param {Event} evt Event that caused change to fire.
         */
        _onChange: function _onChange(evt) {
            var val = (0, _moment2['default'])(this.inputNode.value, this.dateFormatText).toDate();

            if (val) {
                this.validationValue = this.currentValue = val;
                _domClass['default'].remove(this.containerNode, 'row-error'); // todo: not the right spot for this, add validation eventing
            } else {
                    this.validationValue = this.currentValue = null;
                    _domClass['default'].add(this.containerNode, 'row-error'); // todo: not the right spot for this, add validation eventing
                }
        },
        /**
         * Extends the parent {@link EditorField#createNavigationOptions createNavigationOptions} to
         * also include the properties `date`, `showTimePicker` and `timeless` with `date` being the current value
         * @return {Object} Navigation options
         */
        createNavigationOptions: function createNavigationOptions() {
            var options = this.inherited(arguments);

            options.date = this.currentValue;
            options.showTimePicker = this.showTimePicker;
            options.timeless = this.timeless;

            return options;
        },
        /**
         * Retrieves the date from the {@link Calendar#getDateTime Calendar} view and sets it to currentValue.
         */
        getValuesFromView: function getValuesFromView() {
            var view = App.getPrimaryActiveView();
            if (view) {
                this.currentValue = this.validationValue = view.getDateTime();
                _domClass['default'].remove(this.containerNode, 'row-error'); // todo: not the right spot for this, add validation eventing
            }
        },
        getValuesFromModal: function getValuesFromModal() {
            var date = arguments.length <= 0 || arguments[0] === undefined ? {} : arguments[0];

            if (this.modal) {
                this.currentValue = this.validationValue = date.date;
                this.modal.hideModal();
                this.inputNode.value = this.formatValue(this.currentValue);
            }
        },
        /**
         * Determines if the current value has been modified from the original value.
         * @return {Boolean}
         */
        isDirty: function isDirty() {
            return this.originalValue instanceof Date && this.currentValue instanceof Date ? this.originalValue.getTime() !== this.currentValue.getTime() : this.originalValue !== this.currentValue;
        },
        /**
         * Extends the parent {@link EditorField#clearValue clearValue} to also include removing the
         * error validation styling.
         */
        clearValue: function clearValue() {
            this.inherited(arguments);
            _domClass['default'].remove(this.containerNode, 'row-error'); // todo: not the right spot for this, add validation eventing
        },
        showModal: function showModal(params) {

            if (this.isDisabled()) {
                return;
            }

            if (!this.modal) {
                var options = this.createNavigationOptions();
                this.dateTimePicker = new _DateTimePicker2['default']({ id: 'datetime-picker-modal', isModal: true });
                this.modal = new _Modal2['default']({ id: 'date-time-modal' });
                this.modal.placeModal(this.domNode.offsetParent).setContent(this.dateTimePicker).setContentOptions(options);
                this._calendarListener = _connect['default'].subscribe('/app/Calendar/changeDay', this, this.getValuesFromModal);
            }

            this.modal.showModal(params.$source);
        },
        _onClick: function _onClick(evt) {
            _event['default'].stop(evt);
            this.showModal(params = { $source: evt.target });
        },
        /**
         * Extends the parent {@link EditorField#validate validate} with a check that makes sure if
         * the user has inputted a date manually into the input field that it had successfully validated
         * in the {@link #_onChange _onChange} function.
         * @return {Boolean/Object} False for no errors. True/Object for invalid.
         */
        validate: function validate() {
            if (this.inputNode.value !== '' && !this.currentValue) {
                return _string['default'].substitute(this.invalidDateFormatErrorText, [this.label]);
            }

            return this.inherited(arguments);
        }
    });

    _lang['default'].setObject('Sage.Platform.Mobile.Fields.DateField', control);
    module.exports = _FieldManager2['default'].register('date', control);
});<|MERGE_RESOLUTION|>--- conflicted
+++ resolved
@@ -1,79 +1,5 @@
-<<<<<<< HEAD
 define('argos/Fields/DateField', ['exports', 'module', 'dojo/_base/declare', 'dojo/_base/lang', 'dojo/_base/event', 'dojo/_base/connect', 'dojo/string', 'dojo/dom-class', '../Format', '../FieldManager', './EditorField', 'moment', '../DateTimePicker', '../Modal'], function (exports, module, _dojo_baseDeclare, _dojo_baseLang, _dojo_baseEvent, _dojo_baseConnect, _dojoString, _dojoDomClass, _Format, _FieldManager, _EditorField, _moment, _DateTimePicker, _Modal) {
     function _interopRequireDefault(obj) { return obj && obj.__esModule ? obj : { 'default': obj }; }
-=======
-define('argos/Fields/DateField', ['exports', 'module', 'dojo/_base/declare', 'dojo/_base/lang', 'dojo/string', 'dojo/dom-class', '../Format', '../FieldManager', './EditorField', 'moment', '../Calendar'], function (exports, module, _dojo_baseDeclare, _dojo_baseLang, _dojoString, _dojoDomClass, _Format, _FieldManager, _EditorField, _moment, _Calendar) {
-  function _interopRequireDefault(obj) { return obj && obj.__esModule ? obj : { 'default': obj }; }
-
-  /* Copyright (c) 2010, Sage Software, Inc. All rights reserved.
-   *
-   * Licensed under the Apache License, Version 2.0 (the "License");
-   * you may not use this file except in compliance with the License.
-   * You may obtain a copy of the License at
-   *
-   *     http://www.apache.org/licenses/LICENSE-2.0
-   *
-   * Unless required by applicable law or agreed to in writing, software
-   * distributed under the License is distributed on an "AS IS" BASIS,
-   * WITHOUT WARRANTIES OR CONDITIONS OF ANY KIND, either express or implied.
-   * See the License for the specific language governing permissions and
-   * limitations under the License.
-   */
-
-  var _declare = _interopRequireDefault(_dojo_baseDeclare);
-
-  var _lang = _interopRequireDefault(_dojo_baseLang);
-
-  var _string = _interopRequireDefault(_dojoString);
-
-  var _domClass = _interopRequireDefault(_dojoDomClass);
-
-  var _format = _interopRequireDefault(_Format);
-
-  var _FieldManager2 = _interopRequireDefault(_FieldManager);
-
-  var _EditorField2 = _interopRequireDefault(_EditorField);
-
-  var _moment2 = _interopRequireDefault(_moment);
-
-  /**
-   * @class argos.Fields.DateField
-   * The DateField is an extension of the {@link EditorField EditorField} by accepting Date Objects
-   * for values and using the {@link Calendar Calendar} view for user input.
-   *
-   * ###Example
-   *
-   *     {
-   *         name: 'StartDate',
-   *         property: 'StartDate',
-   *         label: this.startDateText,
-   *         type: 'date',
-   *         dateFormatText: 'MM/DD HH:mm:ss',
-   *         showTimerPicker: true
-   *     }
-   *
-   * @alternateClassName DateField
-   * @extends argos.Fields.EditorField
-   * @requires argos.Calendar
-   * @requires argos.FieldManager
-   * @requires argos.Format
-   */
-  var control = (0, _declare['default'])('argos.Fields.DateField', [_EditorField2['default']], {
-    // Localization
-    /**
-     * @cfg {String}
-     * The text shown when no value (or null/undefined) is set to the field.
-     */
-    emptyText: '',
-    dateFormatText: 'MM/DD/YYYY',
-    /**
-     * @property {String}
-     * The error validation message for this field.
-     *
-     * `${0}` => Label
-     */
-    invalidDateFormatErrorText: 'Field \'${0}\' has Invalid date format.',
->>>>>>> c2945e3b
 
     /* Copyright (c) 2010, Sage Software, Inc. All rights reserved.
      *
@@ -94,44 +20,7 @@
 
     var _lang = _interopRequireDefault(_dojo_baseLang);
 
-<<<<<<< HEAD
     var _event = _interopRequireDefault(_dojo_baseEvent);
-=======
-    /**
-     * Takes a date object and calls {@link format#date format.date} passing the current
-     * `dateFormatText` and `timeless` values, formatting the date into a string representation.
-     * @param {Date} value Date to be converted
-     * @return {String}
-     */
-    formatValue: function formatValue(value) {
-      return _format['default'].date(value, this.dateFormatText, this.timeless);
-    },
-    /**
-     * When a value changes it checks that the text in the input field matches the defined
-     * `dateFormatText` by using it to parse it back into a Date Object. If this succeeds then
-     * sets the current value to the Date object and removes any validation warnings. If it
-     * doesn't then current value is empties and the validation styling is added.
-     * @param {Event} evt Event that caused change to fire.
-     */
-    _onChange: function _onChange(evt) {
-      var val = (0, _moment2['default'])(this.inputNode.value, this.dateFormatText).toDate();
-
-      if (val) {
-        this.validationValue = this.currentValue = val;
-        _domClass['default'].remove(this.containerNode, 'row-error'); // todo: not the right spot for this, add validation eventing
-      } else {
-        this.validationValue = this.currentValue = null;
-        _domClass['default'].add(this.containerNode, 'row-error'); // todo: not the right spot for this, add validation eventing
-      }
-    },
-    /**
-     * Extends the parent {@link EditorField#createNavigationOptions createNavigationOptions} to
-     * also include the properties `date`, `showTimePicker` and `timeless` with `date` being the current value
-     * @return {Object} Navigation options
-     */
-    createNavigationOptions: function createNavigationOptions() {
-      var options = this.inherited(arguments);
->>>>>>> c2945e3b
 
     var _connect = _interopRequireDefault(_dojo_baseConnect);
 
@@ -187,7 +76,7 @@
          *
          * `${0}` => Label
          */
-        invalidDateFormatErrorText: "Field '${0}' has Invalid date format.",
+    invalidDateFormatErrorText: 'Field \'${0}\' has Invalid date format.',
 
         /**
          * @property {Simplate}
@@ -247,9 +136,9 @@
                 this.validationValue = this.currentValue = val;
                 _domClass['default'].remove(this.containerNode, 'row-error'); // todo: not the right spot for this, add validation eventing
             } else {
-                    this.validationValue = this.currentValue = null;
-                    _domClass['default'].add(this.containerNode, 'row-error'); // todo: not the right spot for this, add validation eventing
-                }
+	        this.validationValue = this.currentValue = null;
+		_domClass['default'].add(this.containerNode, 'row-error'); // todo: not the right spot for this, add validation eventing
+	    }
         },
         /**
          * Extends the parent {@link EditorField#createNavigationOptions createNavigationOptions} to
