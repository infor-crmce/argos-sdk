define('argos/Fields/DurationField', ['exports', 'module', 'dojo/_base/declare', 'dojo/_base/lang', 'dojo/string', 'dojo/dom-class', '../Format', './LookupField', '../FieldManager'], function (exports, module, _dojo_baseDeclare, _dojo_baseLang, _dojoString, _dojoDomClass, _Format, _LookupField, _FieldManager) {
  function _interopRequireDefault(obj) { return obj && obj.__esModule ? obj : { 'default': obj }; }

  /* Copyright (c) 2010, Sage Software, Inc. All rights reserved.
   *
   * Licensed under the Apache License, Version 2.0 (the "License");
   * you may not use this file except in compliance with the License.
   * You may obtain a copy of the License at
   *
   *     http://www.apache.org/licenses/LICENSE-2.0
   *
   * Unless required by applicable law or agreed to in writing, software
   * distributed under the License is distributed on an "AS IS" BASIS,
   * WITHOUT WARRANTIES OR CONDITIONS OF ANY KIND, either express or implied.
   * See the License for the specific language governing permissions and
   * limitations under the License.
   */

  var _declare = _interopRequireDefault(_dojo_baseDeclare);

  var _lang = _interopRequireDefault(_dojo_baseLang);

  var _string = _interopRequireDefault(_dojoString);

  var _domClass = _interopRequireDefault(_dojoDomClass);

  var _format = _interopRequireDefault(_Format);

  var _LookupField2 = _interopRequireDefault(_LookupField);

  var _FieldManager2 = _interopRequireDefault(_FieldManager);

  /**
   * @class argos.Fields.DurationField
   * The Duration field is a mashup of an auto-complete box and a {@link LookupField LookupField} for handling
   * duration's of: minutes, hours, days, weeks or years. Meaning a user can type directly into the input area the
   * amount of time or press the lookup button and choose from pre-determined list of times.
   *
   * When typing in a value directly, the Duration field only supports one "measurement" meaning if you wanted to
   * have 1 hour and 30 minutes you would need to type in 90 minutes or 1.5 hours.
   *
   * The auto-complete happens on blur, so if a user types in 5m they would need to go to the next field (or press
   * Save) and the field will auto-complete to 5 minute(s), letting the user know it accepted the value. If a value
   * entered is not accepted, 5abc, it will default to the last known measurement, defaulting to minutes.
   *
   * Setting and getting the value is always in minutes as a Number.
   *
   * ###Example:
   *     {
   *         name: 'Duration',
   *         property: 'Duration',
   *         label: this.durationText,
   *         type: 'duration',
   *         view: 'durations_list'
   *     }
   *
   * @alternateClassName DurationField
   * @extends argos.Fields.LookupField
   * @requires argos.FieldManager
   */
  var control = (0, _declare['default'])('argos.Fields.DurationField', [_LookupField2['default']], {
    /**
     * Maps various attributes of nodes to setters.
     */
    attributeMap: {
      inputValue: {
        node: 'inputNode',
        type: 'attribute',
        attribute: 'value'
      },
      inputDisabled: {
        node: 'inputNode',
        type: 'attribute',
        attribute: 'disabled'
      },
      autoCompleteContent: {
        node: 'autoCompleteNode',
        type: 'attribute',
        attribute: 'innerHTML'
      }
    },
    /**
     * @property {Simplate}
     * Simplate that defines the fields HTML Markup
     *
     * * `$` => Field instance
     * * `$$` => Owner View instance
     *
     */
    widgetTemplate: new Simplate(['<label for="{%= $.name %}">{%: $.label %}</label>', '<div class="autoComplete-watermark" data-dojo-attach-point="autoCompleteNode"></div>', '<button class="button simpleSubHeaderButton {% if ($$.iconClass) { %} {%: $$.iconClass %} {% } %}" data-dojo-attach-event="onclick:navigateToListView" aria-label="{%: $.lookupLabelText %}"><span aria-hidden="true">{%: $.lookupText %}</span></button>', '<input data-dojo-attach-point="inputNode" data-dojo-attach-event="onkeyup: _onKeyUp, onblur: _onBlur, onfocus: _onFocus" class="text-input" type="{%: $.inputType %}" name="{%= $.name %}" {% if ($.readonly) { %} readonly {% } %}>']),
    iconClass: 'fa fa-ellipsis-h fa-lg',

<<<<<<< HEAD
        // Localization
        /**
         * @property {String}
         * Text used when no value or null is set to the field
         */
        emptyText: '',
        /**
         * @property {String}
         * Text displayed when an invalid input is detected
         */
        invalidDurationErrorText: "Field '${0}' is not a valid duration.",
        /**
         * @property {Object}
         * The auto completed text and their corresponding values in minutes (SData is always minutes)
         *
         * Override ride this object to change the autocomplete units or their localization.
         */
        autoCompleteText: {
            1: 'minute(s)',
            60: 'hour(s)',
            1440: 'day(s)',
            10080: 'week(s)',
            525960: 'year(s)'
        },
        /**
         * @property {Boolean}
         * Overrides the {@link LookupField LookupField} default to explicitly set it to false forcing
         * the view to use the currentValue instead of a key/descriptor
         */
        valueKeyProperty: false,
        /**
         * @property {Boolean}
         * Overrides the {@link LookupField LookupField} default to explicitly set it to false forcing
         * the view to use the currentValue instead of a key/descriptor
         */
        valueTextProperty: false,

        /**
         * @property {String}
         * The current unit as detected by the parser
         * @private
         */
        currentKey: null,
        /**
         * @property {Number}
         * The current value, expressed as minutes.
         */
        currentValue: 0,
=======
    // Localization
    /**
     * @property {String}
     * Text used when no value or null is set to the field
     */
    emptyText: '',
    /**
     * @property {String}
     * Text displayed when an invalid input is detected
     */
    invalidDurationErrorText: 'Field \'${0}\' is not a valid duration.',
    /**
     * @property {Object}
     * The auto completed text and their corresponding values in minutes (SData is always minutes)
     *
     * Override ride this object to change the autocomplete units or their localization.
     */
    autoCompleteText: {
      1: 'minute(s)',
      60: 'hour(s)',
      1440: 'day(s)',
      10080: 'week(s)',
      525960: 'year(s)'
    },
    /**
     * @property {Boolean}
     * Overrides the {@link LookupField LookupField} default to explicitly set it to false forcing
     * the view to use the currentValue instead of a key/descriptor
     */
    valueKeyProperty: false,
    /**
     * @property {Boolean}
     * Overrides the {@link LookupField LookupField} default to explicitly set it to false forcing
     * the view to use the currentValue instead of a key/descriptor
     */
    valueTextProperty: false,
>>>>>>> 23b6ceb8

    /**
     * @property {String}
     * The current unit as detected by the parser
     * @private
     */
    currentKey: null,
    /**
     * @property {Number}
     * The current value, expressed as minutes.
     */
    currentValue: 0,

    /**
     * @property {RegExp}
     * Regular expression for capturing the phrase (text).
     *
     * The first capture group must be non-text part
     * Second capture is the phrase to be used in auto complete
     */
    autoCompletePhraseRE: /^((?:\d+(?:\.\d*)?|\.\d+)\s*?)(.+)/,

    /**
     * @property {RegExp}
     * Regular expression for capturing the value.
     * Only one capture which should correlate to the value portion
     */
    autoCompleteValueRE: /^((?:\d+(?:\.\d*)?|\.\d+))/,

    /**
     * Overrides the parent to skip the connections and alter the base capture RegExp's to account for localization
     */
    init: function init() {
      // do not use lookups connects

      var numberDecimalSeparator = Mobile.CultureInfo.numberFormat.numberDecimalSeparator;

      this.autoCompletePhraseRE = new RegExp(_string['default'].substitute('^((?:\\d+(?:\\${0}\\d*)?|\\${0}\\d+)\\s*?)(.+)', [numberDecimalSeparator]));

      this.autoCompleteValueRE = new RegExp(_string['default'].substitute('^((?:\\d+(?:\\${0}\\d*)?|\\${0}\\d+))', [numberDecimalSeparator]));
    },
    /**
     * Handler for onkeyup on the input. The logic for comparing the matched value and phrase to the autocomplete
     * is done here.
     * @param {Event} evt onkeyup
     * @private
     */
    _onKeyUp: function _onKeyUp(evt) {
      var val = this.inputNode.value.toString(),
          key,
          match = this.autoCompletePhraseRE.exec(val);

      if (!match || val.length < 1) {
        this.hideAutoComplete();
        return true;
      }

      for (key in this.autoCompleteText) {
        if (this.isWordMatch(match[2], this.autoCompleteText[key])) {
          this.currentKey = this.autoCompleteText[key];
          this.showAutoComplete(match[1] + this.autoCompleteText[key]);
          return true;
        }
      }

      this.hideAutoComplete();
    },
    /**
     * Determines if the two provided values are the same word, ignoring capitalization and length:
     *
     * * h, hour(s) = true
     * * hou, hour(s) = true
     * * minn, minute(s) = false
     * * year, year(s) = true
     *
     * @param {String} val First string to compare
     * @param {String} word Second string to compare
     * @return {Boolean} True if they are equal.
     */
    isWordMatch: function isWordMatch(val, word) {
      if (val.length > word.length) {
        val = val.slice(0, word.length);
      } else {
        word = word.slice(0, val.length);
      }

      return val.toUpperCase() === word.toUpperCase();
    },
    /**
     * Shows the auto-complete version of the phrase
     * @param {String} word Text to put in the autocomplete
     */
    showAutoComplete: function showAutoComplete(word) {
      this.set('autoCompleteContent', word);
    },
    /**
     * Clears the autocomplete input
     */
    hideAutoComplete: function hideAutoComplete() {
      this.set('autoCompleteContent', '');
    },
    /**
     * Inputs onblur handler, if an auto complete is matched it fills the text out the full text
     * @param evt
     * @return {Boolean}
     * @private
     */
    _onBlur: function _onBlur(evt) {
      var val = this.inputNode.value.toString(),
          match = this.autoCompleteValueRE.exec(val),
          multiplier = this.getMultiplier(this.currentKey),
          newValue = 0;

      if (val.length < 1) {
        return true;
      }

      if (!match) {
        return true;
      }

      newValue = parseFloat(match[0]) * multiplier;
      this.setValue(newValue);
    },
    /**
     * Returns the corresponding value in minutes to the passed key (currentKey)
     * @return {Number}
     */
    getMultiplier: function getMultiplier(key) {
      var k;
      for (k in this.autoCompleteText) {
        if (this.autoCompleteText.hasOwnProperty(k) && key === this.autoCompleteText[k]) {
          break;
        }
      }
      return k;
    },
    /**
     * Returns the current value in minutes
     * @return {Number}
     */
    getValue: function getValue() {
      return this.currentValue;
    },
    /**
     * Sets the currentValue to the passed value, but sets the displayed value after formatting with {@link #textFormat textFormat}.
     * @param {Number} val Number of minutes
     * @param init
     */
    setValue: function setValue(val, init) {
      if (val === null || typeof val === 'undefined') {
        val = 0;
      }

      this.currentValue = val;
      this.set('inputValue', this.textFormat(val));
      this.hideAutoComplete();
    },
    /**
     * If used as a Lookup, this is invoked with the value of the lookup item.
     * @param val
     * @param {String/Number} key Number of minutes (will be converted via parseFloat)
     */
    setSelection: function setSelection(val, key) {
      this.setValue(parseFloat(key));
    },
    /**
     * Takes the number of minutes and converts it into a textual representation using the `autoCompleteText`
     * collection as aguide
     * @param {Number} val Number of minutes
     * @return {String}
     */
    textFormat: function textFormat(val) {
      var stepValue,
          finalUnit = 1,
          key,
          autoCompleteValues = this.autoCompleteText;

      for (key in autoCompleteValues) {
        if (autoCompleteValues.hasOwnProperty(key)) {
          stepValue = parseInt(key, 10);
          if (val === 0 && stepValue === 1) {
            this.currentKey = autoCompleteValues[key];
            break;
          }

          if (val / stepValue >= 1) {
            finalUnit = stepValue;
            this.currentKey = autoCompleteValues[key];
          }
        }
      }

      return this.formatUnit(this.convertUnit(val, finalUnit));
    },
    /**
     * Divides two numbers and fixes the decimal point to two places.
     * @param {Number} val
     * @param {Number} to
     * @return {Number}
     */
    convertUnit: function convertUnit(val, to) {
      return _format['default'].fixed(val / to, 2);
    },
    /**
     * Formats the unit with correct decimal separator.
     * @param {Number} unit
     * @return {string}
     */
    formatUnit: function formatUnit(unit) {
      var sval;
      if (isNaN(unit)) {
        sval = '0';
      } else {
        sval = unit.toString().split('.');
        if (sval.length === 1) {
          sval = sval[0];
        } else {
          if (sval[1] === '0') {
            sval = sval[0];
          } else {
            sval = _string['default'].substitute('${0}${1}${2}', [sval[0], Mobile.CultureInfo.numberFormat.currencyDecimalSeparator || '.', sval[1]]);
          }
        }
      }
      return sval + ' ' + this.currentKey;
    },
    /**
     * Extends the {@link LookupField#createNavigationOptions parent implementation} to explicitly set hide search
     * to true and data to `this.data`.
     * @return {Object} Navigation options object to be passed
     */
    createNavigationOptions: function createNavigationOptions() {
      var options = this.inherited(arguments);
      options.hideSearch = true;
      options.data = this.expandExpression(this.data);
      return options;
    },
    /**
     * Validets the field by verifying it matches one of the auto complete text.
     * @return {Boolean} False for no-errors, true for error.
     */
    validate: function validate() {
      var val = this.inputNode.value.toString(),
          phraseMatch = this.autoCompletePhraseRE.exec(val);

      if (!phraseMatch) {
        _domClass['default'].add(this.containerNode, 'row-error');
        return _string['default'].substitute(this.invalidDurationErrorText, [val]);
      } else {
        _domClass['default'].remove(this.containerNode, 'row-error');
        return false;
      }
    }
  });

  _lang['default'].setObject('Sage.Platform.Mobile.Fields.DurationField', control);
  module.exports = _FieldManager2['default'].register('duration', control);
});<|MERGE_RESOLUTION|>--- conflicted
+++ resolved
@@ -90,56 +90,6 @@
     widgetTemplate: new Simplate(['<label for="{%= $.name %}">{%: $.label %}</label>', '<div class="autoComplete-watermark" data-dojo-attach-point="autoCompleteNode"></div>', '<button class="button simpleSubHeaderButton {% if ($$.iconClass) { %} {%: $$.iconClass %} {% } %}" data-dojo-attach-event="onclick:navigateToListView" aria-label="{%: $.lookupLabelText %}"><span aria-hidden="true">{%: $.lookupText %}</span></button>', '<input data-dojo-attach-point="inputNode" data-dojo-attach-event="onkeyup: _onKeyUp, onblur: _onBlur, onfocus: _onFocus" class="text-input" type="{%: $.inputType %}" name="{%= $.name %}" {% if ($.readonly) { %} readonly {% } %}>']),
     iconClass: 'fa fa-ellipsis-h fa-lg',
 
-<<<<<<< HEAD
-        // Localization
-        /**
-         * @property {String}
-         * Text used when no value or null is set to the field
-         */
-        emptyText: '',
-        /**
-         * @property {String}
-         * Text displayed when an invalid input is detected
-         */
-        invalidDurationErrorText: "Field '${0}' is not a valid duration.",
-        /**
-         * @property {Object}
-         * The auto completed text and their corresponding values in minutes (SData is always minutes)
-         *
-         * Override ride this object to change the autocomplete units or their localization.
-         */
-        autoCompleteText: {
-            1: 'minute(s)',
-            60: 'hour(s)',
-            1440: 'day(s)',
-            10080: 'week(s)',
-            525960: 'year(s)'
-        },
-        /**
-         * @property {Boolean}
-         * Overrides the {@link LookupField LookupField} default to explicitly set it to false forcing
-         * the view to use the currentValue instead of a key/descriptor
-         */
-        valueKeyProperty: false,
-        /**
-         * @property {Boolean}
-         * Overrides the {@link LookupField LookupField} default to explicitly set it to false forcing
-         * the view to use the currentValue instead of a key/descriptor
-         */
-        valueTextProperty: false,
-
-        /**
-         * @property {String}
-         * The current unit as detected by the parser
-         * @private
-         */
-        currentKey: null,
-        /**
-         * @property {Number}
-         * The current value, expressed as minutes.
-         */
-        currentValue: 0,
-=======
     // Localization
     /**
      * @property {String}
@@ -176,7 +126,6 @@
      * the view to use the currentValue instead of a key/descriptor
      */
     valueTextProperty: false,
->>>>>>> 23b6ceb8
 
     /**
      * @property {String}
