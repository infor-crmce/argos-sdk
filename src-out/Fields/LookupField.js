--- conflicted
+++ resolved
@@ -506,349 +506,8 @@
      * fired and lastly {@link #_onComplete _onComplete} is called in a setTimeout due to bizarre
      * transition issues, namely in IE.
      */
-<<<<<<< HEAD
-    var control = (0, _declare['default'])('argos.Fields.LookupField', [_Field3['default']], {
-        /**
-         * @property {Object}
-         * Creates a setter map to html nodes, namely:
-         *
-         * * inputValue => inputNodes's value
-         * * inputDisabled => inputNodes's disabled
-         * * inputReadOnly => inputNodes readonly
-         *
-         */
-        attributeMap: {
-            inputValue: {
-                node: 'inputNode',
-                type: 'attribute',
-                attribute: 'value'
-            },
-            inputDisabled: {
-                node: 'inputNode',
-                type: 'attribute',
-                attribute: 'disabled'
-            },
-            inputReadOnly: {
-                node: 'inputNode',
-                type: 'attribute',
-                attribute: 'readonly'
-            }
-        },
-        /**
-         * @property {Simplate}
-         * Simplate that defines the fields HTML Markup
-         *
-         * * `$` => Field instance
-         * * `$$` => Owner View instance
-         *
-         */
-        widgetTemplate: new Simplate(['{% if ($.label) { %}', '<label for="{%= $.name %}">{%: $.label %}</label>', '{% } %}', '<button style="z-index: 5;" data-action="buttonClick" class="button simpleSubHeaderButton {% if ($$.iconClass) { %} {%: $$.iconClass %} {% } %}" aria-label="{%: $.lookupLabelText %}"><span aria-hidden="true">{%: $.lookupText %}</span></button>', '<input data-dojo-attach-point="inputNode" type="text" {% if ($.requireSelection) { %}readonly="readonly"{% } %} />']),
-
-        iconClass: 'fa fa-search fa-lg',
-
-        // Localization
-        /**
-         * @property {String}
-         * Error text shown when validation fails.
-         *
-         * * `${0}` is the label text of the field
-         */
-        dependentErrorText: "A value for '${0}' must be selected.",
-        /**
-         * @cfg {String}
-         * Text displayed when the field is cleared or set to null
-         */
-        emptyText: '',
-        /**
-         * @deprecated
-         */
-        completeText: 'Select',
-        /**
-         * @property {String}
-         * The ARIA label text in the lookup button
-         */
-        lookupLabelText: 'lookup',
-        /**
-         * @property {String}
-         * The text placed inside the lookup button
-         */
-        lookupText: '...',
-
-        /**
-         * @cfg {String}
-         * Required. Must be set to a view id of the target lookup view
-         */
-        view: false,
-
-        /**
-         * @cfg {Object}
-         * Optional. Object to mixin over the view
-         */
-        viewMixin: null,
-        /**
-         * @property {String}
-         * The default `valueKeyProperty` if `valueKeyProperty` is not defined.
-         */
-        keyProperty: '$key',
-        /**
-         * @property {String}
-         * The default `valueTextProperty` if `valueTextProperty` is not defined.
-         */
-        textProperty: '$descriptor',
-        /**
-         * @cfg {Simplate}
-         * If provided the displayed textProperty is transformed with the given Simplate.
-         *
-         * * `$` => value extracted
-         * * `$$` => field instance
-         *
-         * Note that this (and renderer) are destructive, meaning once transformed the stored
-         * text value will be the result of the template/renderer. Typically this is not a concern
-         * as SData will only use the key property. But be aware if any other fields use this field as
-         * context.
-         *
-         */
-        textTemplate: null,
-        /**
-         * @cfg {Function}
-         * If provided the displayed textProperty is transformed with the given function.
-         *
-         * The function is passed the current value and should return a string to be displayed.
-         *
-         * Note that this (and renderer) are destructive, meaning once transformed the stored
-         * text value will be the result of the template/renderer. Typically this is not a concern
-         * as SData will only use the key property. But be aware if any other fields use this field as
-         * context.
-         *
-         */
-        textRenderer: null,
-        /**
-         * @cfg {String}
-         * The property name of the returned entry to use as the key
-         */
-        valueKeyProperty: null,
-        /**
-         * @cfg {String}
-         * The property name of the returned entry to use as the displayed text/description
-         */
-        valueTextProperty: null,
-        /**
-         * @cfg {Boolean}
-         * Flag that indicates the field is required and that a choice has to be made. If false,
-         * it passes the navigation option that {@link List List} views listen for for adding a "Empty"
-         * selection choice.
-         */
-        requireSelection: true,
-        /**
-         * @property {Boolean}
-         * Sets the singleSelect navigation option and if true limits gather the value from the
-         * target list view to the first selection.
-         */
-        singleSelect: true,
-        /**
-         * @property {String}
-         * The data-action of the toolbar item (which will be hidden) sent in navigation options. This
-         * with `singleSelect` is listened to in {@link List List} so clicking a row invokes the action,
-         * which is the function name defined (on the field instance in this case).
-         */
-        singleSelectAction: 'complete',
-        /**
-         * @cfg {String}
-         * Name of the field in which this fields depends on before going to the target view. The value
-         * is retrieved from the dependOn field and passed to expandable navigation options (resourceKind,
-         * where, resourcePredicate and previousSelections).
-         *
-         * If dependsOn is set, the target field does not have a value and a user attempts to do a lookup
-         * an error will be shown.
-         *
-         */
-        dependsOn: null,
-        /**
-         * @cfg {String/Function}
-         * May be set and passed in the navigation options to the target List view.
-         *
-         * Used to indicate the entity type.
-         *
-         */
-        resourceKind: null,
-        /**
-         * @cfg {String/Function}
-         * May be set and passed in the navigation options to the target List view.
-         */
-        resourcePredicate: null,
-        /**
-         * @cfg {String/Function}
-         * May be set and passed in the navigation options to the target List view.
-         *
-         * Sets the where expression used in the SData query of the List view.
-         */
-        where: null,
-        /**
-         * @cfg {String/Function}
-         * May be set and passed in the navigation options to the target List view.
-         *
-         * Sets the orderBy expression used in the SData query of the List view.
-         */
-        orderBy: null,
-        /**
-         * @property {Object}
-         * The current value object defined using the extracted key/text properties from the selected
-         * entry.
-         */
-        currentValue: null,
-        /**
-         * @property {Object}
-         * The entire selected entry from the target view (not just the key/text properties).
-         */
-        currentSelection: null,
-
-        /**
-         * Extends init to connect to the click event, if the field is read only disable and
-         * if require selection is false connect to onkeyup and onblur.
-         */
-        init: function init() {
-            this.inherited(arguments);
-
-            this.connect(this.containerNode, 'onclick', this._onClick);
-
-            if (this.isReadOnly()) {
-                this.disable();
-                this.set('inputReadOnly', true);
-            } else if (!this.requireSelection) {
-                this.connect(this.inputNode, 'onkeyup', this._onKeyUp);
-                this.connect(this.inputNode, 'onblur', this._onBlur);
-            }
-        },
-        /**
-         * Extends enable to also remove the disabled attribute
-         */
-        enable: function enable() {
-            this.inherited(arguments);
-
-            this.set('inputDisabled', false);
-        },
-        /**
-         * Extends disable to also set the disabled attribute
-         */
-        disable: function disable() {
-            this.inherited(arguments);
-
-            this.set('inputDisabled', true);
-        },
-        focus: function focus() {
-            if (!this.isReadOnly()) {
-                this.inputNode.focus();
-            }
-        },
-        /**
-         * Determines if the field is readonly by checking for a target view
-         * @return {Boolean}
-         */
-        isReadOnly: function isReadOnly() {
-            return !this.view;
-        },
-        /**
-         * Retrieves the value of the field named with `this.dependsOn`
-         * @return {String/Object/Number/Boolean}
-         */
-        getDependentValue: function getDependentValue() {
-            if (this.dependsOn && this.owner) {
-                var field = this.owner.fields[this.dependsOn];
-                if (field) {
-                    return field.getValue();
-                }
-            }
-        },
-        /**
-         * Retrieves the label string of the field named with `this.dependsOn`
-         * @return {String}
-         */
-        getDependentLabel: function getDependentLabel() {
-            if (this.dependsOn && this.owner) {
-                var field = this.owner.fields[this.dependsOn];
-                if (field) {
-                    return field.label;
-                }
-            }
-        },
-        /**
-         * Expands the passed expression if it is a function.
-         * @param {String/Function} expression Returns string directly, if function it is called and the result returned.
-         * @return {String} String expression.
-         */
-        expandExpression: function expandExpression(expression) {
-            if (typeof expression === 'function') {
-                return expression.apply(this, Array.prototype.slice.call(arguments, 1));
-            } else {
-                return expression;
-            }
-        },
-        /**
-         * Creates the options to be passed in navigation to the target view
-         *
-         * Key points of the options set by default:
-         *
-         * * enableActions = false, List views should not be showing their list-actions bar this hides it
-         * * selectionOnly = true, List views should not allow editing/viewing, just selecting
-         * * negateHistory = true, disables saving of this options object when storing the history context
-         * * tools = {}, overrides the toolbar of the target view so that the function that fires is invoked
-         * in the context of this field, not the List.
-         *
-         * The following options are "expandable" meaning they can be strings or functions that return strings:
-         *
-         * resourceKind, resourcePredicate, where and previousSelections
-         *
-         * They will be passed the `dependsOn` field value (if defined).
-         *
-         */
-        createNavigationOptions: function createNavigationOptions() {
-            var options, expand, dependentValue, item, key;
-
-            options = {
-                enableActions: false,
-                selectionOnly: true,
-                singleSelect: this.singleSelect,
-                singleSelectAction: this.singleSelectAction || 'complete',
-                allowEmptySelection: !this.requireSelection,
-                resourceKind: this.resourceKind,
-                resourcePredicate: this.resourcePredicate,
-                where: this.where,
-                orderBy: this.orderBy,
-                negateHistory: true,
-                continuousScrolling: false,
-                simpleMode: true,
-                tools: {
-                    tbar: [{
-                        id: 'complete',
-                        cls: 'fa fa-check fa-fw fa-lg',
-                        fn: this.complete,
-                        scope: this
-                    }, {
-                        id: 'cancel',
-                        side: 'left',
-                        cls: 'fa fa-ban fa-fw fa-lg',
-                        fn: this.reui.back,
-                        scope: this.reui
-                    }]
-                }
-            };
-            expand = ['resourceKind', 'resourcePredicate', 'where', 'previousSelections'];
-            dependentValue = this.getDependentValue();
-
-            if (options.singleSelect && options.singleSelectAction) {
-                for (key in options.tools.tbar) {
-                    if (options.tools.tbar.hasOwnProperty(key)) {
-                        item = options.tools.tbar[key];
-                        if (item.id === options.singleSelectAction) {
-                            item.cls = 'invisible';
-                        }
-                    }
-                }
-            }
-=======
     complete: function complete() {
       var view, selectionModel, selections, selectionCount, val, selectionKey;
->>>>>>> 23b6ceb8
 
       view = this.app.getPrimaryActiveView();
       selectionModel = view.get('selectionModel');
