define('argos/_LegacySDataEditMixin', ['exports', 'module', 'dojo/_base/declare', 'dojo/_base/lang', 'dojo/string', 'dojo/dom-class', 'dojo/_base/connect', './Store/SData', './ErrorManager', './Convert', './_SDataDetailMixin'], function (exports, module, _dojo_baseDeclare, _dojo_baseLang, _dojoString, _dojoDomClass, _dojo_baseConnect, _StoreSData, _ErrorManager, _Convert, _SDataDetailMixin2) {
  function _interopRequireDefault(obj) { return obj && obj.__esModule ? obj : { 'default': obj }; }

  var _declare = _interopRequireDefault(_dojo_baseDeclare);

  var _lang = _interopRequireDefault(_dojo_baseLang);

  var _string = _interopRequireDefault(_dojoString);

  var _domClass = _interopRequireDefault(_dojoDomClass);

  var _connect = _interopRequireDefault(_dojo_baseConnect);

  var _SData = _interopRequireDefault(_StoreSData);

  var _ErrorManager2 = _interopRequireDefault(_ErrorManager);

  var _convert = _interopRequireDefault(_Convert);

  var _SDataDetailMixin3 = _interopRequireDefault(_SDataDetailMixin2);

  /**
   * _LegacySDataEditMixin enables legacy SData operations for the Edit view.
   *
   * @alternateClassName _LegacySDataEditMixin
   */
  var __class = (0, _declare['default'])('argos._LegacySDataEditMixin', [_SDataDetailMixin3['default']], {
    requestData: function requestData() {
      var request;
      request = this.createRequest();
      if (request) {
        request.read({
          success: this.onRequestDataSuccess,
          failure: this.onRequestDataFailure,
          scope: this
        });
      }
    },
    /**
     * Handler when an error occurs while request data from the SData endpoint.
     * @param {Object} response The response object.
     * @param {Object} o The options that were passed when creating the Ajax request.
     */
    onRequestDataFailure: function onRequestDataFailure(response, o) {
      alert(_string['default'].substitute(this.requestErrorText, [response, o]));
      _ErrorManager2['default'].addError('failure', response);
    },
    /**
     * Handler when a request to SData is successful, calls processEntry
     * @param {Object} entry The SData response
     */
    onRequestDataSuccess: function onRequestDataSuccess(entry) {
      this.processEntry(entry);

      if (this.options.changes) {
        this.changes = this.options.changes;
        this.setValues(this.changes);
      }
    },
    /**
     * Creates Sage.SData.Client.SDataSingleResourceRequest instance and sets a number of known properties.
     *
     * List of properties used `this.property/this.options.property`:
     *
     * `entry['$key']/key`, `contractName`, `resourceKind`, `querySelect`, `queryInclude`, and `queryOrderBy`
     *
     * @return {Object} Sage.SData.Client.SDataSingleResourceRequest instance.
     */
    createRequest: function createRequest() {
      var request, key;

<<<<<<< HEAD
            if (key) {
                request.setResourceSelector(_string['default'].substitute("'${0}'", [key]));
            }
=======
      request = new Sage.SData.Client.SDataSingleResourceRequest(this.getService());
      key = this.entry && this.entry['$key'] || this.options.key;
>>>>>>> 23b6ceb8

      if (key) {
        request.setResourceSelector(_string['default'].substitute('\'${0}\'', [key]));
      }

      if (this.contractName) {
        request.setContractName(this.contractName);
      }

      if (this.resourceKind) {
        request.setResourceKind(this.resourceKind);
      }

      if (this.querySelect) {
        request.setQueryArg(Sage.SData.Client.SDataUri.QueryArgNames.Select, this.querySelect.join(','));
      }

      if (this.queryInclude) {
        request.setQueryArg(Sage.SData.Client.SDataUri.QueryArgNames.Include, this.queryInclude.join(','));
      }

      if (this.queryOrderBy) {
        request.setQueryArg(Sage.SData.Client.SDataUri.QueryArgNames.OrderBy, this.queryOrderBy);
      }

      return request;
    },
    onUpdate: function onUpdate(values) {
      var entry, request;
      entry = this.createEntryForUpdate(values);
      request = this.createRequest();
      if (request) {
        request.update(entry, {
          success: this.onUpdateSuccess,
          failure: this.onUpdateFailure,
          scope: this
        });
      }
    },
    /**
     * Handler for when update() is successfull, publishes the global `/app/refresh` event which
     * forces other views listening for this resourceKind to refresh.
     *
     * Finishes up by calling {@link #onUpdateCompleted onUpdateCompleted}.
     *
     * @param entry
     */
    onUpdateSuccess: function onUpdateSuccess(entry) {
      this.enable();

      _connect['default'].publish('/app/refresh', [{
        resourceKind: this.resourceKind,
        key: entry['$key'],
        data: entry
      }]);

      this.onUpdateCompleted(entry);
    },
    /**
     * Handler when an error occurs while request data from the SData endpoint.
     * @param {Object} response The response object.
     * @param {Object} o The options that were passed when creating the Ajax request.
     */
    onUpdateFailure: function onUpdateFailure(response, o) {
      this.enable();
      this.onRequestFailure(response, o);
    },
    /**
     * Handler when an error occurs while request data from the SData endpoint.
     * @param {Object} response The response object.
     * @param {Object} o The options that were passed when creating the Ajax request.
     */
    onRequestFailure: function onRequestFailure(response, o) {
      alert(_string['default'].substitute(this.requestErrorText, [response, o]));
      _ErrorManager2['default'].addError('failure', response);
    },
    /**
     * Gathers the values for the entry to send back to SData and returns the appropriate
     * create for inserting or updating.
     * @return {Object} SData entry/payload
     */
    createEntry: function createEntry() {
      var values = this.getValues();

      return this.inserting ? this.createEntryForInsert(values) : this.createEntryForUpdate(values);
    },
    /**
     * Takes the values object and adds in $key, $etag and $name
     * @param {Object} values
     * @return {Object} Object with added properties
     */
    createEntryForUpdate: function createEntryForUpdate(values) {
      values = this.convertValues(values);

      return _lang['default'].mixin(values, {
        '$key': this.entry['$key'],
        '$etag': this.entry['$etag'],
        '$name': this.entry['$name']
      });
    },
    /**
     * Takes the values object and adds in $name
     * @param {Object} values
     * @return {Object} Object with added properties
     */
    createEntryForInsert: function createEntryForInsert(values) {
      values = this.convertValues(values);
      return _lang['default'].mixin(values, {
        '$name': this.entityName
      });
    },
    /**
     * Does the reverse of {@link #convertEntry convertEntry} in that it loops the payload being
     * sent back to SData and converts Date objects into SData date strings
     * @param {Object} values Payload
     * @return {Object} Entry with string dates
     */
    convertValues: function convertValues(values) {
      for (var n in values) {
        if (values[n] instanceof Date) {
          values[n] = this.getService().isJsonEnabled() ? _convert['default'].toJsonStringFromDate(values[n]) : _convert['default'].toIsoStringFromDate(values[n]);
        }
      }

      return values;
    },
    /**
     * Extends the getContext function to also include the `resourceKind` of the view, `insert`
     * state and `key` of the entry (false if inserting)
     */
    getContext: function getContext() {
      return _lang['default'].mixin(this.inherited(arguments), {
        resourceKind: this.resourceKind,
        insert: this.options.insert,
        key: this.options.insert ? false : this.options.entry && this.options.entry['$key']
      });
    },
    onInsert: function onInsert(values) {
      var request, entry;
      entry = this.createEntryForInsert(values);
      request = this.createRequest();

      if (request) {
        request.create(entry, {
          success: this.onInsertSuccess,
          failure: this.onInsertFailure,
          scope: this
        });
      }
    },
    /**
     * Handler for when insert() is successfull, publishes the global `/app/refresh` event which
     * forces other views listening for this resourceKind to refresh.
     *
     * Finishes up by calling {@link #onInsertComplete onInsertComplete}.
     *
     * @param entry
     */
    onInsertSuccess: function onInsertSuccess(entry) {
      this.enable();

      _connect['default'].publish('/app/refresh', [{
        resourceKind: this.resourceKind,
        key: entry['$key'],
        data: entry
      }]);

      this.onInsertCompleted(entry);
    },
    /**
     * Handler for when instert() fails, enables the form and passes the results to the default
     * error handler which alerts the user of an error.
     * @param response
     * @param o
     */
    onInsertFailure: function onInsertFailure(response, o) {
      this.enable();
      this.onRequestFailure(response, o);
    },
    onRefreshUpdate: function onRefreshUpdate() {
      if (this.options.entry) {
        this.processEntry(this.options.entry);

        // apply changes as modified data, since we want this to feed-back through
        if (this.options.changes) {
          this.changes = this.options.changes;
          this.setValues(this.changes);
        }
      } else {
        // if key is passed request that keys entity and process
        if (this.options.key) {
          this.requestData();
        }
      }
    },
    /**
     * Handles the SData response by converting the date strings and storing the fixed extry to
     * `this.entry` and applies the values.
     * @param entry
     */
    processEntry: function processEntry(entry) {
      this.entry = this.convertEntry(entry || {});
      this.setValues(this.entry, true);

      _domClass['default'].remove(this.domNode, 'panel-loading');
    }
  });

  _lang['default'].setObject('Sage.Platform.Mobile._LegacySDataEditMixin', __class);
  module.exports = __class;
});<|MERGE_RESOLUTION|>--- conflicted
+++ resolved
@@ -69,14 +69,8 @@
     createRequest: function createRequest() {
       var request, key;
 
-<<<<<<< HEAD
-            if (key) {
-                request.setResourceSelector(_string['default'].substitute("'${0}'", [key]));
-            }
-=======
       request = new Sage.SData.Client.SDataSingleResourceRequest(this.getService());
       key = this.entry && this.entry['$key'] || this.options.key;
->>>>>>> 23b6ceb8
 
       if (key) {
         request.setResourceSelector(_string['default'].substitute('\'${0}\'', [key]));
