<<<<<<< HEAD
define('argos/_DetailBase', ['exports', 'module', 'dojo/_base/declare', 'dojo/_base/lang', 'dojo/_base/array', 'dojo/_base/Deferred', 'dojo/_base/connect', 'dojo/query', 'dojo/string', 'dojo/dom', 'dojo/dom-class', 'dojo/dom-construct', './Format', './Utility', './ErrorManager', './View', './TabWidget'], function (exports, module, _dojo_baseDeclare, _dojo_baseLang, _dojo_baseArray, _dojo_baseDeferred, _dojo_baseConnect, _dojoQuery, _dojoString, _dojoDom, _dojoDomClass, _dojoDomConstruct, _Format, _Utility, _ErrorManager, _View, _TabWidget) {
    function _interopRequireDefault(obj) { return obj && obj.__esModule ? obj : { 'default': obj }; }
=======
define('argos/_DetailBase', ['exports', 'module', 'dojo/_base/declare', 'dojo/_base/lang', 'dojo/_base/Deferred', 'dojo/query', 'dojo/dom', 'dojo/dom-class', 'dojo/dom-construct', './Format', './Utility', './ErrorManager', './View'], function (exports, module, _dojo_baseDeclare, _dojo_baseLang, _dojo_baseDeferred, _dojoQuery, _dojoDom, _dojoDomClass, _dojoDomConstruct, _Format, _Utility, _ErrorManager, _View) {
  function _interopRequireDefault(obj) { return obj && obj.__esModule ? obj : { 'default': obj }; }
>>>>>>> 23b6ceb8

  /* Copyright (c) 2010, Sage Software, Inc. All rights reserved.
   *
   * Licensed under the Apache License, Version 2.0 (the "License");
   * you may not use this file except in compliance with the License.
   * You may obtain a copy of the License at
   *
   *     http://www.apache.org/licenses/LICENSE-2.0
   *
   * Unless required by applicable law or agreed to in writing, software
   * distributed under the License is distributed on an "AS IS" BASIS,
   * WITHOUT WARRANTIES OR CONDITIONS OF ANY KIND, either express or implied.
   * See the License for the specific language governing permissions and
   * limitations under the License.
   */

  var _declare = _interopRequireDefault(_dojo_baseDeclare);

  var _lang = _interopRequireDefault(_dojo_baseLang);

<<<<<<< HEAD
    var _array = _interopRequireDefault(_dojo_baseArray);

    var _Deferred = _interopRequireDefault(_dojo_baseDeferred);

    var _connect = _interopRequireDefault(_dojo_baseConnect);

    var _query = _interopRequireDefault(_dojoQuery);
=======
  var _Deferred = _interopRequireDefault(_dojo_baseDeferred);

  var _query = _interopRequireDefault(_dojoQuery);
>>>>>>> 23b6ceb8

  var _dom = _interopRequireDefault(_dojoDom);

  var _domClass = _interopRequireDefault(_dojoDomClass);

  var _domConstruct = _interopRequireDefault(_dojoDomConstruct);

  var _format = _interopRequireDefault(_Format);

  var _utility = _interopRequireDefault(_Utility);

  var _ErrorManager2 = _interopRequireDefault(_ErrorManager);

  var _View2 = _interopRequireDefault(_View);

  /**
   * @class argos._DetailBase
   * A Detail View represents a single record and should display all the info the user may need about the entry.
   *
   * A Detail entry is identified by its key (idProperty) which is how it requests the data via the endpoint.
   *
   * @alternateClassName _DetailBase
   * @extends argos.View
   * @requires argos.Format
   * @requires argos.Utility
   * @requires argos.ErrorManager
   */
  var __class = (0, _declare['default'])('argos._DetailBase', [_View2['default']], {
    /**
     * @property {Object}
     * Creates a setter map to html nodes, namely:
     *
     * * detailContent => contentNode's innerHTML
     *
     */
    attributeMap: {
      detailContent: {
        node: 'contentNode',
        type: 'innerHTML'
      }
    },
    /**
     * @property {Simplate}
     * The template used to render the view's main DOM element when the view is initialized.
     * This template includes loadingTemplate.
     *
     * The default template uses the following properties:
     *
     *      name                description
     *      ----------------------------------------------------------------
     *      id                   main container div id
     *      title                main container div title attr
     *      cls                  additional class string added to the main container div
     *      resourceKind         set to data-resource-kind
     *
     */
    widgetTemplate: new Simplate(['<div id="{%= $.id %}" title="{%= $.titleText %}" class="detail panel {%= $.cls %}" {% if ($.resourceKind) { %}data-resource-kind="{%= $.resourceKind %}"{% } %}>', '{%! $.loadingTemplate %}', '<div class="panel-content" data-dojo-attach-point="contentNode"></div>', '</div>']),
    /**
     * @property {Simplate}
     * HTML shown when no data is available.
     */
    emptyTemplate: new Simplate([]),
    /**
     * @property {Simplate}
     * HTML shown when data is being loaded.
     *
     * `$` => the view instance
     */
    loadingTemplate: new Simplate(['<div class="panel-loading-indicator">', '<div class="row"><span class="fa fa-spinner fa-spin"></span><div>{%: $.loadingText %}</div></div>', '</div>']),
    /**
     * @property {Simplate}
     * HTML that starts a new section including the collapsible header
     *
     * `$` => the view instance
     */
    sectionBeginTemplate: new Simplate(['<h2 data-action="toggleSection" class="{% if ($.collapsed || $.options.collapsed) { %}collapsed{% } %}">', '<button class="{% if ($.collapsed) { %}{%: $$.toggleExpandClass %}{% } else { %}{%: $$.toggleCollapseClass %}{% } %}" aria-label="{%: $$.toggleCollapseText %}"></button>', '{%: ($.title || $.options.title) %}', '</h2>', '{% if ($.list || $.options.list) { %}', '<ul class="{%= ($.cls || $.options.cls) %}">', '{% } else { %}', '<div class="{%= ($.cls || $.options.cls) %}">', '{% } %}']),
    /**
     * @property {Simplate}
     * HTML that ends a section
     *
     * `$` => the view instance
     */
    sectionEndTemplate: new Simplate(['{% if ($.list || $.options.list) { %}', '</ul>', '{% } else { %}', '</div>', '{% } %}']),
    /**
     * @property {Simplate}
     * HTML that is used for a property in the detail layout
     *
     * * `$` => detail layout row
     * * `$$` => view instance
     */
    propertyTemplate: new Simplate(['<div class="row{% if(!$.value) { %} no-value{% } %} {%= $.cls %}" data-property="{%= $.property || $.name %}">', '<label>{%: $.label %}</label>', '<span>{%= $.value %}</span>', // todo: create a way to allow the value to not be surrounded with a span tag
    '</div>']),
    /**
     * @property {Simplate}
     * HTML that is used for detail layout items that point to related views, includes a label and links the value text
     *
     * * `$` => detail layout row
     * * `$$` => view instance
     */
    relatedPropertyTemplate: new Simplate(['<div class="row{% if(!$.value) { %} no-value{% } %} {%= $.cls %}">', '<label>{%: $.label %}</label>', '<span>', '<a data-action="activateRelatedEntry" data-view="{%= $.view %}" data-context="{%: $.context %}" data-descriptor="{%: $.descriptor || $.value %}">', '{%= $.value %}', '</a>', '</span>', '</div>']),
    /**
     * @property {Simplate}
     * HTML that is used for detail layout items that point to related views, displayed as an icon and text
     *
     * * `$` => detail layout row
     * * `$$` => view instance
     */
    relatedTemplate: new Simplate(['<li class="{%= $.cls %}">', '<a data-action="activateRelatedList" data-view="{%= $.view %}" data-context="{%: $.context %}" {% if ($.disabled) { %}data-disable-action="true"{% } %} class="{% if ($.disabled) { %}disabled{% } %}">', '{% if ($.icon) { %}', '<img src="{%= $.icon %}" alt="icon" class="icon" />', '{% } else if ($.iconClass) { %}', '<div class="{%= $.iconClass %}" alt="icon"></div>', '{% } %}', '<span class="related-item-label">{%: $.label %}</span>', '</a>', '</li>']),
    /**
     * @property {Simplate}
     * HTML that is used for detail layout items that fire an action, displayed with label and property value
     *
     * * `$` => detail layout row
     * * `$$` => view instance
     */
    actionPropertyTemplate: new Simplate(['<div class="row {%= $.cls %}">', '<label>{%: $.label %}</label>', '<span>', '<a data-action="{%= $.action %}" {% if ($.disabled) { %}data-disable-action="true"{% } %} class="{% if ($.disabled) { %}disabled{% } %}">', '{%= $.value %}', '</a>', '</span>', '</div>']),
    /**
     * @property {Simplate}
     * HTML that is used for detail layout items that fire an action, displayed as an icon and text
     *
     * * `$` => detail layout row
     * * `$$` => view instance
     */
    actionTemplate: new Simplate(['<li class="{%= $.cls %}{% if ($.disabled) { %} disabled{% } %}">', '<a data-action="{%= $.action %}" {% if ($.disabled) { %}data-disable-action="true"{% } %} class="{% if ($.disabled) { %}disabled{% } %}">', '{% if ($.icon) { %}', '<img src="{%= $.icon %}" alt="icon" class="icon" />', '{% } else if ($.iconClass) { %}', '<div class="{%= $.iconClass %}" alt="icon"></div>', '{% } %}', '<label>{%: $.label %}</label>', '<span>{%= $.value %}</span>', '</a>', '</li>']),
    /**
     * @property {Simplate}
     * HTML that is shown when not available
     *
     * `$` => the view instance
     */
    notAvailableTemplate: new Simplate(['<div class="not-available">{%: $.notAvailableText %}</div>']),
    /**
     * @property {String}
     * The unique identifier of the view
     */
    id: 'generic_detail',
    /**
     * @property {Object}
     * The dojo store this view will use for data exchange.
     */
    store: null,
    /**
     * @property {Object}
     * The data entry
     */
    entry: null,
    /**
     * @property {Object}
     * The layout definition that constructs the detail view with sections and rows
     */
    layout: null,
    /**
     * @cfg {String/Object}
     * May be used for verifying the view is accessible
     */
    security: false,
    /**
     * @property {String}
     * The customization identifier for this class. When a customization is registered it is passed
     * a path/identifier which is then matched to this property.
     */
    customizationSet: 'detail',
    /**
     * @property {Boolean}
     * Controls if the view should be exposed
     */
    expose: false,
    /**
     * @deprecated
     */
    editText: 'Edit',
    /**
     * @cfg {String}
     * Default title text shown in the top toolbar
     */
    titleText: 'Detail',
    /**
     * @property {String}
     * Helper string for a basic section header text
     */
    detailsText: 'Details',
    /**
     * @property {String}
     * Text shown while loading and used in loadingTemplate
     */
    loadingText: 'loading...',
    /**
     * @property {String}
     * Text used in the notAvailableTemplate
     */
    notAvailableText: 'The requested data is not available.',
    /**
     * @property {String}
     * ARIA label text for a collapsible section header
     */
    toggleCollapseText: 'toggle collapse',
    /**
     * @property {String}
     * CSS class for the collapse button when in a expanded state
     */
    toggleCollapseClass: 'fa fa-chevron-down',
    /**
     * @property {String}
     * CSS class for the collapse button when in a collapsed state
     */
    toggleExpandClass: 'fa fa-chevron-right',
    /**
     * @cfg {String}
     * The view id to be taken to when the Edit button is pressed in the toolbar
     */
    editView: false,
    /**
     * @property {Object[]}
     * Store for mapping layout options to an index on the HTML node
     */
    _navigationOptions: null,

    // Store properties
    itemsProperty: '',
    idProperty: '',
    labelProperty: '',
    entityProperty: '',
    versionProperty: '',

    var _TabWidget2 = _interopRequireDefault(_TabWidget);

    /**
     * Extends the dijit widget postCreate to subscribe to the global `/app/refresh` event and clear the view.
     */
    postCreate: function postCreate() {
      this.inherited(arguments);
      this.subscribe('/app/refresh', this._onRefresh);
      this.clear();
    },
    createErrorHandlers: function createErrorHandlers() {
      var _this = this;

      this.errorHandlers = this.errorHandlers || [{
        name: 'Aborted',
        test: function test(error) {
          return error.aborted;
        },
        handle: function handle(error, next) {
          _this.options = false; // force a refresh
          next();
        }
      }, {
        name: 'AlertError',
        test: function test(error) {
          return error.status !== _this.HTTP_STATUS.NOT_FOUND && !error.aborted;
        },
        handle: function handle(error, next) {
          alert(_this.getErrorMessage(error)); //eslint-disable-line
          next();
        }
      }, {
        name: 'NotFound',
        test: function test(error) {
          return error.status === _this.HTTP_STATUS.NOT_FOUND;
        },
        handle: function handle(error, next) {
          _domConstruct['default'].place(_this.notAvailableTemplate.apply(_this), _this.contentNode, 'only');
          next();
        }
      }, {
        name: 'CatchAll',
        test: function test() {
          return true;
        },
        handle: function handle(error, next) {
          var errorItem = {
            viewOptions: _this.options,
            serverError: error
          };

          _ErrorManager2['default'].addError(_this.getErrorMessage(error), errorItem);
          _domClass['default'].remove(_this.domNode, 'panel-loading');
          next();
        }
      }];

      return this.errorHandlers;
    },
    /**
     * Sets and returns the toolbar item layout definition, this method should be overriden in the view
     * so that you may define the views toolbar items.
     * @return {Object} this.tools
     * @template
     */
    createToolLayout: function createToolLayout() {
      return this.tools || (this.tools = {
        'tbar': [{
          id: 'edit',
          cls: 'fa fa-pencil fa-fw fa-lg',
          action: 'navigateToEditView',
          security: App.getViewSecurity(this.editView, 'update')
        }, {
          id: 'refresh',
          cls: 'fa fa-refresh fa-fw fa-lg',
          action: '_refreshClicked'
        }]
      });
    },
    _refreshClicked: function _refreshClicked() {
      this.clear();
      this.refreshRequired = true;
      this.refresh();

      this.onRefreshClicked();
    },
    /**
     * Called when the user clicks the refresh toolbar button.
     */
    onRefreshClicked: function onRefreshClicked() {},
    /**
     * Extends the {@link _ActionMixin#invokeAction mixins invokeAction} to stop if `data-disableAction` is true
     * @param name
     * @param {Object} parameters Collection of `data-` attributes from the node
     * @param {Event} evt
     * @param {HTMLElement} el
     */
    invokeAction: function invokeAction(name, parameters /*, evt, el*/) {
      if (parameters && /true/i.test(parameters.disableAction)) {
        return null;
      }
      return this.inherited(arguments);
    },
    /**
     * Toggles the collapsed state of the section.
     */
    toggleSection: function toggleSection(params) {
      var node = _dom['default'].byId(params.$source);
      if (node) {
        _domClass['default'].toggle(node, 'collapsed');
        var button = (0, _query['default'])('button', node)[0];
        if (button) {
          _domClass['default'].toggle(button, this.toggleCollapseClass);
          _domClass['default'].toggle(button, this.toggleExpandClass);
        }
      }
    },
    /**
     * Handler for the global `/app/refresh` event. Sets `refreshRequired` to true if the key matches.
     * @param {Object} options The object published by the event.
     * @private
     */
    _onRefresh: function _onRefresh(o) {
      var descriptor = o.data && o.data[this.labelProperty];

      if (this.options && this.options.key === o.key) {
        this.refreshRequired = true;

        if (descriptor) {
          this.options.title = descriptor;
          this.set('title', descriptor);
        }
      }
    },
    /**
     * Handler for the related entry action, navigates to the defined `data-view` passing the `data-context`.
     * @param {Object} params Collection of `data-` attributes from the source node.
     */
    activateRelatedEntry: function activateRelatedEntry(params) {
      if (params.context) {
        this.navigateToRelatedView(params.view, parseInt(params.context, 10), params.descriptor);
      }
    },
    /**
     * Handler for the related list action, navigates to the defined `data-view` passing the `data-context`.
     * @param {Object} params Collection of `data-` attributes from the source node.
     */
    activateRelatedList: function activateRelatedList(params) {
      if (params.context) {
        this.navigateToRelatedView(params.view, parseInt(params.context, 10), params.descriptor);
      }
    },
    /**
     * Navigates to the defined `this.editView` passing the current `this.entry` as default data.
     * @param {HTMLElement} el
     */
    navigateToEditView: function navigateToEditView() {
      var view = App.getView(this.editView);
      if (view) {
        var entry = this.entry;
        view.show({
          entry: entry,
          fromContext: this
        });
      }
    },
    /**
     * Navigates to a given view id passing the options retrieved using the slot index to `this._navigationOptions`.
     * @param {String} id View id to go to
     * @param {Number} slot Index of the context to use in `this._navigationOptions`.
     * @param {String} descriptor Optional descriptor option that is mixed in.
     */
    navigateToRelatedView: function navigateToRelatedView(id, slot, descriptor) {
      var options = this._navigationOptions[slot];
      var view = App.getView(id);

      if (descriptor && options) {
        options.descriptor = descriptor;
      }

      if (this.entry) {
        options.selectedEntry = this.entry;
      }

      options.fromContext = this;
      if (view && options) {
        view.show(options);
      }
    },
    /**
     * Sets and returns the Detail view layout by following a standard for section and rows:
     *
     * The `this.layout` itself is an array of section objects where a section object is defined as such:
     *
<<<<<<< HEAD
     * @alternateClassName _DetailBase
     * @extends argos.View
     * @requires argos.Format
     * @requires argos.Utility
     * @requires argos.ErrorManager
     */
    var __class = (0, _declare['default'])('argos._DetailBase', [_View2['default'], _TabWidget2['default']], {
        /**
         * @property {Object}
         * Creates a setter map to html nodes, namely:
         *
         * * detailContent => contentNode's innerHTML
         *
         */
        attributeMap: {
            detailContent: { node: 'contentNode', type: 'innerHTML' }
        },
        /**
         * @property {Simplate}
         * The template used to render the view's main DOM element when the view is initialized.
         * This template includes loadingTemplate.
         *
         * The default template uses the following properties:
         *
         *      name                description
         *      ----------------------------------------------------------------
         *      id                   main container div id
         *      title                main container div title attr
         *      cls                  additional class string added to the main container div
         *      resourceKind         set to data-resource-kind
         *
         */
        widgetTemplate: new Simplate(['<div id="{%= $.id %}" title="{%= $.titleText %}" class="detail panel {%= $.cls %}" data-dojo-attach-event="onclick:toggleDropDown" {% if ($.resourceKind) { %}data-resource-kind="{%= $.resourceKind %}"{% } %}>', '{%! $.loadingTemplate %}', '{%! $.quickActionTemplate %}', '{%! $.tabContentTemplate %}', '{%! $.moreTabListTemplate %}', '</div>']),
        /**
         * @property {Simplate}
         * HTML shown when no data is available.
         */
        emptyTemplate: new Simplate([]),
        /**
         * @property {Simplate}
         * HTML shown when data is being loaded.
         *
         * `$` => the view instance
         */
        loadingTemplate: new Simplate(['<div class="panel-loading-indicator">', '<div class="row"><span class="fa fa-spinner fa-spin"></span><div>{%: $.loadingText %}</div></div>', '</div>']),
        /**
         * @property {Simplate}
         * HTML that creates the quick action list
         */
        quickActionTemplate: new Simplate(['<div class="quick-actions" data-dojo-attach-point="quickActions"></div>']),
        /**
         * @property {Simplate}
         * HTML that creates the detail header displaying information about the tab list
         *
         * `$` => the view instance
         */
        detailHeaderTemplate: new Simplate(['<div class="detail-header">', '{%: $.value %}', '</div>']),
        /**
         * @property {Simplate}
         * HTML that starts a new section
         *
         * `$` => the view instance
         */
        sectionBeginTemplate: new Simplate(['{% if (!$$.isTabbed) { %}', '<h2 data-action="toggleSection" class="{% if ($.collapsed || $.options.collapsed) { %}collapsed{% } %}">', '<button class="{% if ($.collapsed) { %}{%: $$.toggleExpandClass %}{% } else { %}{%: $$.toggleCollapseClass %}{% } %}" aria-label="{%: $$.toggleCollapseText %}"></button>', '{%: ($.title || $.options.title) %}', '</h2>', '{% } %}', '{% if ($.list || $.options.list) { %}', '{% if ($.cls || $.options.cls) { %}', '<ul class="{%= ($.cls || $.options.cls) %}">', '{% } else { %}', '<ul class="detailContent list">', '{% } %}', '{% } else { %}', '{% if ($.cls || $.options.cls) { %}', '<div class="{%= ($.cls || $.options.cls) %}">', '{% } else { %}', '<div class="detailContent">', '{% } %}', '{% } %}']),
        /**
         * @property {Simplate}
         * HTML that ends a section
         *
         * `$` => the view instance
         */
        sectionEndTemplate: new Simplate(['{% if ($.list || $.options.list) { %}', '</ul>', '{% } else { %}', '</div>', '{% } %}']),
        /**
         * @property {Simplate}
         * HTML that is used for a property in the detail layout
         *
         * * `$` => detail layout row
         * * `$$` => view instance
         */
        propertyTemplate: new Simplate(['<div class="row{% if(!$.value) { %} no-value{% } %} {%= $.cls %}" data-property="{%= $.property || $.name %}">', '<label>{%: $.label %}</label>', '<span>{%= $.value %}</span>', // todo: create a way to allow the value to not be surrounded with a span tag
        '</div>']),
        /**
         * @property {Simplate}
         * HTML that is used for detail layout items that point to related views, includes a label and links the value text
         *
         * * `$` => detail layout row
         * * `$$` => view instance
         */
        relatedPropertyTemplate: new Simplate(['<div class="row{% if(!$.value) { %} no-value{% } %} {%= $.cls %}">', '<label>{%: $.label %}</label>', '<span>', '<a data-action="activateRelatedEntry" data-view="{%= $.view %}" data-context="{%: $.context %}" data-descriptor="{%: $.descriptor || $.value %}">', '{%= $.value %}', '</a>', '</span>', '</div>']),
        /**
         * @property {Simplate}
         * HTML that is used for detail layout items that point to related views, displayed as an icon and text
         *
         * * `$` => detail layout row
         * * `$$` => view instance
         */
        relatedTemplate: new Simplate(['<li class="{%= $.cls %}">', '<a data-action="activateRelatedList" data-view="{%= $.view %}" data-context="{%: $.context %}" {% if ($.disabled) { %}data-disable-action="true"{% } %} class="{% if ($.disabled) { %}disabled{% } %}">', '{% if ($.icon) { %}', '<img src="{%= $.icon %}" alt="icon" class="icon" />', '{% } else if ($.iconClass) { %}', '<div class="{%= $.iconClass %}" alt="icon"></div>', '{% } %}', '<span class="related-item-label">{%: $.label %}</span>', '</a>', '</li>']),
        /**
         * @property {Simplate}
         * HTML that is used for detail layout items that fire an action, displayed with label and property value
         *
         * * `$` => detail layout row
         * * `$$` => view instance
         */
        actionPropertyTemplate: new Simplate(['<div class="row {%= $.cls %}">', '<label>{%: $.label %}</label>', '<span>', '<a data-action="{%= $.action %}" {% if ($.disabled) { %}data-disable-action="true"{% } %} class="{% if ($.disabled) { %}disabled{% } %}">', '{%= $.value %}', '</a>', '</span>', '</div>']),
        /**
         * @property {Simplate}
         * HTML that is used for detail layout items that fire an action, displayed as an icon and text
         *
         * * `$` => detail layout row
         * * `$$` => view instance
         */
        actionTemplate: new Simplate(['<li class="{%= $.cls %}{% if ($.disabled) { %} disabled{% } %}">', '<a data-action="{%= $.action %}" {% if ($.disabled) { %}data-disable-action="true"{% } %} class="{% if ($.disabled) { %}disabled{% } %}">', '{% if ($.icon) { %}', '<img src="{%= $.icon %}" alt="icon" class="icon" />', '{% } else if ($.iconClass) { %}', '<div class="{%= $.iconClass %}" alt="icon"></div>', '{% } %}', '<label>{%: $.label %}</label>', '<span>{%= $.value %}</span>', '</a>', '</li>']),
        /**
         * @property {Simplate}
         * HTML that is shown when not available
         *
         * `$` => the view instance
         */
        notAvailableTemplate: new Simplate(['<div class="not-available">{%: $.notAvailableText %}</div>']),
        /**
         * @property {String}
         * The unique identifier of the view
         */
        id: 'generic_detail',
        /**
         * @property {Object}
         * The dojo store this view will use for data exchange.
         */
        store: null,
        /**
         * @property {Object}
         * The data entry
         */
        entry: null,
        /**
         * @property {Object}
         * The layout definition that constructs the detail view with sections and rows
         */
        layout: null,
        /**
         * @cfg {String/Object}
         * May be used for verifying the view is accessible
         */
        security: false,
        /**
         * @property {String}
         * The customization identifier for this class. When a customization is registered it is passed
         * a path/identifier which is then matched to this property.
         */
        customizationSet: 'detail',
        /**
         * @property {Boolean}
         * Controls if the view should be exposed
         */
        expose: false,
        /**
         * @property {Boolean}
         * Controls whether the view will render as a tab view or the previous list view
         */
        isTabbed: true,
        /**
         * @deprecated
         */
        editText: 'Edit',
        /**
         * @cfg {String}
         * Font awesome icon to be used by the more list item
         */
        icon: 'fa fa-chevron',
        /**
         * @cfg {String}
         * Information text that is concatenated with the entity type
         */
        informationText: 'Information',
        /**
         * @cfg {String}
         * Default title text shown in the top toolbar
         */
        titleText: 'Detail',
        /**
         * @cfg {String}
         * Default text used in the header title, followed by information
         */
        entityText: 'Entity',
        /**
         * @property {String}
         * Helper string for a basic section header text
         */
        detailsText: 'Details',
        /**
         * @property {String}
         * Text shown while loading and used in loadingTemplate
         */
        loadingText: 'loading...',
        /**
         * @property {String}
         * Text used in the notAvailableTemplate
         */
        notAvailableText: 'The requested data is not available.',
        /**
         * @property {String}
         * ARIA label text for a collapsible section header
         */
        toggleCollapseText: 'toggle collapse',
        /**
         * @property {String}
         * CSS class for the collapse button when in a expanded state
         */
        toggleCollapseClass: 'fa fa-chevron-down',
        /**
         * @property {String}
         * CSS class for the collapse button when in a collapsed state
         */
        toggleExpandClass: 'fa fa-chevron-right',
        /**
         * @property {Object}
         * dojo connect object associated to the setOrientation event
         */
        _orientation: null,
        /**
         * @cfg {String}
         * The view id to be taken to when the Edit button is pressed in the toolbar
         */
        editView: false,
        /**
         * @property {Object[]}
         * Store for mapping layout options to an index on the HTML node
         */
        _navigationOptions: null,

        // Store properties
        itemsProperty: '',
        idProperty: '',
        labelProperty: '',
        entityProperty: '',
        versionProperty: '',

        /**
         * Extends the dijit widget postCreate to subscribe to the global `/app/refresh` event and clear the view.
         */
        postCreate: function postCreate() {
            this.inherited(arguments);
            this.subscribe('/app/refresh', this._onRefresh);
            this.clear();
            this.tabMapping = [];
        },
        createErrorHandlers: function createErrorHandlers() {
            this.errorHandlers = this.errorHandlers || [{
                name: 'Aborted',
                test: function test(error) {
                    return error.aborted;
                },
                handle: function handle(error, next) {
                    this.options = false; // force a refresh
                    next();
                }
            }, {
                name: 'AlertError',
                test: function test(error) {
                    return error.status !== this.HTTP_STATUS.NOT_FOUND && !error.aborted;
                },
                handle: function handle(error, next) {
                    alert(this.getErrorMessage(error));
                    next();
                }
            }, {
                name: 'NotFound',
                test: function test(error) {
                    return error.status === this.HTTP_STATUS.NOT_FOUND;
                },
                handle: function handle(error, next) {
                    _domConstruct['default'].place(this.notAvailableTemplate.apply(this), this.contentNode, 'only');
                    next();
                }
            }, {
                name: 'CatchAll',
                test: function test(error) {
                    return true;
                },
                handle: function handle(error, next) {
                    var errorItem = {
                        viewOptions: this.options,
                        serverError: error
                    };

                    _ErrorManager2['default'].addError(this.getErrorMessage(error), errorItem);
                    _domClass['default'].remove(this.domNode, 'panel-loading');
                    next();
                }
            }];

            return this.errorHandlers;
        },
        /**
         * Sets and returns the toolbar item layout definition, this method should be overriden in the view
         * so that you may define the views toolbar items.
         * @return {Object} this.tools
         * @template
         */
        createToolLayout: function createToolLayout() {
            return this.tools || (this.tools = {
                'tbar': [{
                    id: 'edit',
                    cls: 'fa fa-pencil fa-fw fa-lg',
                    action: 'navigateToEditView',
                    security: App.getViewSecurity(this.editView, 'update')
                }, {
                    id: 'refresh',
                    cls: 'fa fa-refresh fa-fw fa-lg',
                    action: '_refreshClicked'
                }]
            });
        },
        _refreshClicked: function _refreshClicked() {
            this.clear();
            this.refreshRequired = true;
            this.refresh();

            this.onRefreshClicked();
        },
        /**
         * Called when the user clicks the refresh toolbar button.
         */
        onRefreshClicked: function onRefreshClicked() {},
        /**
         * Extends the {@link _ActionMixin#invokeAction mixins invokeAction} to stop if `data-disableAction` is true
         * @param name
         * @param {Object} parameters Collection of `data-` attributes from the node
         * @param {Event} evt
         * @param {HTMLElement} el
         */
        invokeAction: function invokeAction(name, parameters, evt, el) {
            if (parameters && /true/i.test(parameters['disableAction'])) {
                return;
            }
            return this.inherited(arguments);
        },
        /**
         * Toggles the collapsed state of the section.
         */
        toggleSection: function toggleSection(params) {
            var node = _dom['default'].byId(params.$source),
                button = null;
            if (node) {
                _domClass['default'].toggle(node, 'collapsed');
                button = (0, _query['default'])('button', node)[0];
                if (button) {
                    _domClass['default'].toggle(button, this.toggleCollapseClass);
                    _domClass['default'].toggle(button, this.toggleExpandClass);
                }
            }
        },
        /**
         * Handler for the getting the detail resource type from the id and placing the header into the detail view..
         * @private
         */
        placeDetailHeader: function placeDetailHeader() {
            var value = this.entityText + " " + this.informationText;
            _domConstruct['default'].place(this.detailHeaderTemplate.apply({ value: value }, this), this.tabList, 'before');
        },
        /**
         * Handler for the global `/app/refresh` event. Sets `refreshRequired` to true if the key matches.
         * @param {Object} options The object published by the event.
         * @private
         */
        _onRefresh: function _onRefresh(o) {
            var descriptor = o.data && o.data[this.labelProperty];

            if (this.options && this.options.key === o.key) {
                this.refreshRequired = true;

                if (descriptor) {
                    this.options.title = descriptor;
                    this.set('title', descriptor);
                }
            }
        },
        /**
         * Handler for the related entry action, navigates to the defined `data-view` passing the `data-context`.
         * @param {Object} params Collection of `data-` attributes from the source node.
         */
        activateRelatedEntry: function activateRelatedEntry(params) {
            if (params.context) {
                this.navigateToRelatedView(params.view, parseInt(params.context, 10), params.descriptor);
            }
        },
        /**
         * Handler for the related list action, navigates to the defined `data-view` passing the `data-context`.
         * @param {Object} params Collection of `data-` attributes from the source node.
         */
        activateRelatedList: function activateRelatedList(params) {
            if (params.context) {
                this.navigateToRelatedView(params.view, parseInt(params.context, 10), params.descriptor);
            }
        },
        /**
         * Navigates to the defined `this.editView` passing the current `this.entry` as default data.
         * @param {HTMLElement} el
         */
        navigateToEditView: function navigateToEditView(el) {
            var view, entry;
            view = App.getView(this.editView);
            if (view) {
                entry = this.entry;
                view.show({ entry: entry, fromContext: this });
            }
        },
        /**
         * Navigates to a given view id passing the options retrieved using the slot index to `this._navigationOptions`.
         * @param {String} id View id to go to
         * @param {Number} slot Index of the context to use in `this._navigationOptions`.
         * @param {String} descriptor Optional descriptor option that is mixed in.
         */
        navigateToRelatedView: function navigateToRelatedView(id, slot, descriptor) {
            var options = this._navigationOptions[slot],
                view = App.getView(id);

            if (descriptor && options) {
                options['descriptor'] = descriptor;
            }

            if (this.entry) {
                options.selectedEntry = this.entry;
            }
            options.fromContext = this;
            if (view && options) {
                view.show(options);
            }
        },
        /**
         * Sets and returns the Detail view layout by following a standard for section and rows:
         *
         * The `this.layout` itself is an array of section objects where a section object is defined as such:
         *
         *     {
         *        name: 'String', // Required. unique name for identification/customization purposes
         *        title: 'String', // Required. Text shown in the section header
         *        list: boolean, // Optional. Default false. Controls if the group container for child rows should be a div (false) or ul (true)
         *        children: [], // Array of child row objects
         *     }
         *
         * A child row object has:
         *
         *     {
         *        name: 'String', // Required. unique name for identification/customization purposes
         *        property: 'String', // Optional. The property of the current entity to bind to
         *        label: 'String', // Optional. Text shown in the label to the left of the property
         *        onCreate: function(), // Optional. You may pass a function to be called when the row is added to the DOM
         *        include: boolean, // Optional. If false the row will not be included in the layout
         *        exclude: boolean, // Optional. If true the row will not be included in the layout
         *        template: Simplate, // Optional. Override the HTML Simplate used for rendering the value (not the row) where `$` is the row object
         *        tpl: Simplate, // Optional. Same as template.
         *        renderer: function(), // Optional. Pass a function that receives the current value and returns a value to be rendered
         *        encode: boolean, // Optional. If true it will encode HTML entities
         *        cls: 'String', // Optional. Additional CSS class string to be added to the row div
         *        use: Simplate, // Optional. Override the HTML Simplate used for rendering the row (not value)
         *        provider: function(entry, propertyName), // Optional. Function that accepts the data entry and the property name and returns the extracted value. By default simply extracts directly.
         *        value: Any // Optional. Provide a value directly instead of binding
         *     }
         *
         * @return {Object[]} Detail layout definition
         */
        createLayout: function createLayout() {
            return this.layout || [];
        },
        /**
         * Processes the given layout definition using the data entry response by rendering and inserting the HTML nodes and
         * firing any onCreate events defined.
         * @param {Object[]} layout Layout definition
         * @param {Object} entry data response
         */
        processLayout: function processLayout(layout, entry) {
            var rows = layout['children'] || layout['as'] || layout,
                options = layout['options'] || (layout['options'] = {
                title: this.detailsText
            }),
                sectionQueue = [],
                sectionStarted = false,
                callbacks = [],
                current,
                i,
                section,
                tab,
                sectionNode,
                include,
                exclude,
                provider,
                property,
                value,
                rendered,
                formatted,
                data,
                hasAccess,
                context,
                useListTemplate,
                template,
                rowNode,
                rowHtml,
                item;

            if (!this.tabList.parentNode && this.isTabbed) {
                _domConstruct['default'].place(this.tabList, this.contentNode);
                _domConstruct['default'].place(this.tabListAnimTemplate.apply(), this.contentNode);
            }

            for (i = 0; i < rows.length; i++) {
                current = rows[i];
                include = this.expandExpression(current['include'], entry);
                exclude = this.expandExpression(current['exclude'], entry);

                if (include !== undefined && !include) {
                    continue;
                }

                if (exclude !== undefined && exclude) {
                    continue;
                }

                if (current['children'] || current['as']) {
                    if (sectionStarted) {
                        sectionQueue.push(current);
                    } else {
                        this.processLayout(current, entry);
                    }

                    continue;
                }

                if (!sectionStarted) {
                    sectionStarted = true;
                    if (this.isTabbed) {
                        if (layout.name === 'QuickActionsSection') {
                            section = _domConstruct['default'].toDom(this.sectionBeginTemplate.apply(layout, this) + this.sectionEndTemplate.apply(layout, this));
                            sectionNode = section;
                            _domConstruct['default'].place(section, this.quickActions);
                        } else {
                            tab = _domConstruct['default'].toDom(this.tabListItemTemplate.apply(layout, this));
                            section = _domConstruct['default'].toDom(this.sectionBeginTemplate.apply(layout, this) + this.sectionEndTemplate.apply(layout, this));
                            sectionNode = section;
                            if (this.tabList.children.length === 0) {
                                // No children, so set the current tab to this tab and set the section to have a display of block
                                this.currentTab = tab;
                            } else {
                                section.style.display = 'none';
                            }
                            this.tabMapping.push(section);
                            _domConstruct['default'].place(tab, this.tabList);
                            this.checkTabOverflow(tab);
                            _domConstruct['default'].place(section, this.contentNode);
                        }
                    } else {
                        section = _domConstruct['default'].toDom(this.sectionBeginTemplate.apply(layout, this) + this.sectionEndTemplate.apply(layout, this));
                        sectionNode = section.childNodes[1];
                        _domConstruct['default'].place(section, this.contentNode);
                    }
                }

                provider = current['provider'] || _utility['default'].getValue;
                property = typeof current['property'] === 'string' ? current['property'] : current['name'];
                value = typeof current['value'] === 'undefined' ? provider(entry, property, entry) : current['value'];

                if (current['template'] || current['tpl']) {
                    rendered = (current['template'] || current['tpl']).apply(value, this);
                    formatted = current['encode'] === true ? _format['default'].encode(rendered) : rendered;
                } else if (current['renderer'] && typeof current['renderer'] === 'function') {
                    rendered = current['renderer'].call(this, value);
                    formatted = current['encode'] === true ? _format['default'].encode(rendered) : rendered;
                } else {
                    formatted = current['encode'] !== false ? _format['default'].encode(value) : value;
                }

                data = _lang['default'].mixin({}, {
                    entry: entry,
                    value: formatted,
                    raw: value
                }, current);

                if (current['descriptor']) {
                    data['descriptor'] = typeof current['descriptor'] === 'function' ? this.expandExpression(current['descriptor'], entry, value) : provider(entry, current['descriptor']);
                }

                if (current['action']) {
                    data['action'] = this.expandExpression(current['action'], entry, value);
                }

                hasAccess = App.hasAccessTo(current['security']);

                if (current['security']) {
                    data['disabled'] = !hasAccess;
                }

                if (current['disabled'] && hasAccess) {
                    data['disabled'] = this.expandExpression(current['disabled'], entry, value);
                }

                if (current['view']) {
                    context = _lang['default'].mixin({}, current['options']);

                    if (current['key']) {
                        context['key'] = typeof current['key'] === 'function' ? this.expandExpression(current['key'], entry) : provider(entry, current['key']);
                    }
                    if (current['where']) {
                        context['where'] = this.expandExpression(current['where'], entry);
                    }
                    if (current['resourceKind']) {
                        context['resourceKind'] = this.expandExpression(current['resourceKind'], entry);
                    }
                    if (current['resourceProperty']) {
                        context['resourceProperty'] = this.expandExpression(current['resourceProperty'], entry);
                    }
                    if (current['resourcePredicate']) {
                        context['resourcePredicate'] = this.expandExpression(current['resourcePredicate'], entry);
                    }
                    if (current['dataSet']) {
                        context['dataSet'] = this.expandExpression(current['dataSet'], entry);
                    }
                    if (current['title']) {
                        context['title'] = current['title'];
                    }

                    if (current['resetSearch']) {
                        context['resetSearch'] = current['resetSearch'];
                    } else {
                        context['resetSearch'] = true;
                    }

                    data['view'] = current['view'];
                    data['context'] = this._navigationOptions.push(context) - 1;
                }

                useListTemplate = layout['list'] || options['list'];

                // priority: use > (relatedPropertyTemplate | relatedTemplate) > (actionPropertyTemplate | actionTemplate) > propertyTemplate
                if (current['use']) {
                    template = current['use'];
                } else if (current['view'] && useListTemplate) {
                    template = this.relatedTemplate;
                    current['relatedItem'] = true;
                } else if (current['view']) {
                    template = this.relatedPropertyTemplate;
                } else if (current['action'] && useListTemplate) {
                    template = this.actionTemplate;
                } else if (current['action']) {
                    template = this.actionPropertyTemplate;
                } else {
                    template = this.propertyTemplate;
                }

                rowNode = this.createRowNode(current, sectionNode, entry, template, data);
                if (current['relatedItem']) {
                    try {
                        this._processRelatedItem(data, context, rowNode);
                    } catch (e) {
                        //error processing related node
                        console.error(e);
                    }
                }

                if (current['onCreate']) {
                    callbacks.push({ row: current, node: rowNode, value: value, entry: entry });
                }
            }
=======
     *     {
     *        name: 'String', // Required. unique name for identification/customization purposes
     *        title: 'String', // Required. Text shown in the section header
     *        list: boolean, // Optional. Default false. Controls if the group container for child rows should be a div (false) or ul (true)
     *        children: [], // Array of child row objects
     *     }
     *
     * A child row object has:
     *
     *     {
     *        name: 'String', // Required. unique name for identification/customization purposes
     *        property: 'String', // Optional. The property of the current entity to bind to
     *        label: 'String', // Optional. Text shown in the label to the left of the property
     *        onCreate: function(), // Optional. You may pass a function to be called when the row is added to the DOM
     *        include: boolean, // Optional. If false the row will not be included in the layout
     *        exclude: boolean, // Optional. If true the row will not be included in the layout
     *        template: Simplate, // Optional. Override the HTML Simplate used for rendering the value (not the row) where `$` is the row object
     *        tpl: Simplate, // Optional. Same as template.
     *        renderer: function(), // Optional. Pass a function that receives the current value and returns a value to be rendered
     *        encode: boolean, // Optional. If true it will encode HTML entities
     *        cls: 'String', // Optional. Additional CSS class string to be added to the row div
     *        use: Simplate, // Optional. Override the HTML Simplate used for rendering the row (not value)
     *        provider: function(entry, propertyName), // Optional. Function that accepts the data entry and the property name and returns the extracted value. By default simply extracts directly.
     *        value: Any // Optional. Provide a value directly instead of binding
     *     }
     *
     * @return {Object[]} Detail layout definition
     */
    createLayout: function createLayout() {
      return this.layout || [];
    },
    /**
     * Processes the given layout definition using the data entry response by rendering and inserting the HTML nodes and
     * firing any onCreate events defined.
     * @param {Object[]} layout Layout definition
     * @param {Object} entry data response
     */
    processLayout: function processLayout(layout, entry) {
      var rows = layout.children || layout.as || layout;
      var options = layout.options || (layout.options = {
        title: this.detailsText
      });
      var sectionQueue = [];
      var sectionStarted = false;
      var callbacks = [];

      var sectionNode = undefined;

      for (var i = 0; i < rows.length; i++) {
        var current = rows[i];
        var include = this.expandExpression(current.include, entry);
        var exclude = this.expandExpression(current.exclude, entry);
        var context = undefined;

        if (include !== undefined && !include) {
          continue;
        }

        if (exclude !== undefined && exclude) {
          continue;
        }

        if (current.children || current.as) {
          if (sectionStarted) {
            sectionQueue.push(current);
          } else {
            this.processLayout(current, entry);
          }
>>>>>>> 23b6ceb8

          continue;
        }

        if (!sectionStarted) {
          sectionStarted = true;
          var section = _domConstruct['default'].toDom(this.sectionBeginTemplate.apply(layout, this) + this.sectionEndTemplate.apply(layout, this));
          sectionNode = section.childNodes[1];
          _domConstruct['default'].place(section, this.contentNode);
        }

<<<<<<< HEAD
                this.processLayout(current, entry);
            }
        },
        createRowNode: function createRowNode(layout, sectionNode, entry, template, data) {
            return _domConstruct['default'].place(template.apply(data, this), sectionNode);
        },
        _getStoreAttr: function _getStoreAttr() {
            return this.store || (this.store = this.createStore());
        },
        /**
         * CreateStore is the core of the data handling for Detail Views. By default it is empty but it should return
         * a dojo store of your choosing. There are {@link _SDataDetailMixin Mixins} available for SData.
         * @return {*}
         */
        createStore: function createStore() {
            return null;
        },
        /**
         * Required for binding to ScrollContainer which utilizes iScroll that requires to be refreshed when the
         * content (therefor scrollable area) changes.
         */
        onContentChange: function onContentChange() {},
        /**
         * @template
         * Optional processing of the returned entry before it gets processed into layout.
         * @param {Object} entry Entry from data store
         * @return {Object} By default does not do any processing
         */
        preProcessEntry: function preProcessEntry(entry) {
            return entry;
        },
        /**
         * Takes the entry from the data store, applies customization, applies any custom item process and then
         * passes it to process layout.
         * @param {Object} entry Entry from data store
         */
        processEntry: function processEntry(entry) {
            var moreTab;
            this.entry = this.preProcessEntry(entry);

            if (this.entry) {
                this.processLayout(this._createCustomizedLayout(this.createLayout()), this.entry);

                if (this.currentTab) {
                    if (this.tabList.children.length === 1 && this.moreTabList.children.length > 0) {
                        moreTab = (0, _query['default'])('.more-item', this.id);
                        if (moreTab.children.length > 0) {
                            this.positionFocusState(moreTab[0]);
                            moreTab.className = 'tab more-item selected';
                        }
                    } else {
                        this.positionFocusState(this.currentTab);
                        this.currentTab.className = 'tab selected';
                    }
                }
                this.placeDetailHeader(this.entry);
            } else {
                this.set('detailContent', '');
            }
        },
        _onGetComplete: function _onGetComplete(entry) {
            try {
                if (entry) {
                    this.processEntry(entry);
                } else {
                    _domConstruct['default'].place(this.notAvailableTemplate.apply(this), this.contentNode, 'only');
                }

                _domClass['default'].remove(this.domNode, 'panel-loading');

                /* this must take place when the content is visible */
                this.onContentChange();
            } catch (e) {
                console.error(e);
            }
        },
        _onGetError: function _onGetError(getOptions, error) {
            this.handleError(error);
        },
        /**
         * Initiates the request.
         */
        requestData: function requestData() {
            var request, store, getExpression, getResults, getOptions;
=======
        var provider = current.provider || _utility['default'].getValue;
        var property = typeof current.property === 'string' ? current.property : current.name;
        var value = typeof current.value === 'undefined' ? provider(entry, property, entry) : current.value;
        var rendered = undefined;
        var formatted = undefined;
        if (current.template || current.tpl) {
          rendered = (current.template || current.tpl).apply(value, this);
          formatted = current.encode === true ? _format['default'].encode(rendered) : rendered;
        } else if (current.renderer && typeof current.renderer === 'function') {
          rendered = current.renderer.call(this, value);
          formatted = current.encode === true ? _format['default'].encode(rendered) : rendered;
        } else {
          formatted = current.encode !== false ? _format['default'].encode(value) : value;
        }
>>>>>>> 23b6ceb8

        var data = _lang['default'].mixin({}, {
          entry: entry,
          value: formatted,
          raw: value
        }, current);

        if (current.descriptor) {
          data.descriptor = typeof current.descriptor === 'function' ? this.expandExpression(current.descriptor, entry, value) : provider(entry, current.descriptor);
        }

        if (current.action) {
          data.action = this.expandExpression(current.action, entry, value);
        }

        var hasAccess = App.hasAccessTo(current.security);

        if (current.security) {
          data.disabled = !hasAccess;
        }

        if (current.disabled && hasAccess) {
          data.disabled = this.expandExpression(current.disabled, entry, value);
        }

        if (current.view) {
          context = _lang['default'].mixin({}, current.options);

          if (current.key) {
            context.key = typeof current.key === 'function' ? this.expandExpression(current.key, entry) : provider(entry, current.key);
          }
          if (current.where) {
            context.where = this.expandExpression(current.where, entry);
          }
          if (current.resourceKind) {
            context.resourceKind = this.expandExpression(current.resourceKind, entry);
          }
          if (current.resourceProperty) {
            context.resourceProperty = this.expandExpression(current.resourceProperty, entry);
          }
          if (current.resourcePredicate) {
            context.resourcePredicate = this.expandExpression(current.resourcePredicate, entry);
          }
          if (current.dataSet) {
            context.dataSet = this.expandExpression(current.dataSet, entry);
          }
          if (current.title) {
            context.title = current.title;
          }

          if (current.resetSearch) {
            context.resetSearch = current.resetSearch;
          } else {
            context.resetSearch = true;
          }

          data.view = current.view;
          data.context = this._navigationOptions.push(context) - 1;
        }

        var useListTemplate = layout.list || options.list;

        var template = undefined;
        // priority: use > (relatedPropertyTemplate | relatedTemplate) > (actionPropertyTemplate | actionTemplate) > propertyTemplate
        if (current.use) {
          template = current.use;
        } else if (current.view && useListTemplate) {
          template = this.relatedTemplate;
          current.relatedItem = true;
        } else if (current.view) {
          template = this.relatedPropertyTemplate;
        } else if (current.action && useListTemplate) {
          template = this.actionTemplate;
        } else if (current.action) {
          template = this.actionPropertyTemplate;
        } else {
          template = this.propertyTemplate;
        }

        var rowNode = this.createRowNode(current, sectionNode, entry, template, data);
        if (current.relatedItem) {
          try {
            this._processRelatedItem(data, context, rowNode);
          } catch (e) {
            // error processing related node
            console.error(e); //eslint-disable-line
          }
        }

<<<<<<< HEAD
            this.inherited(arguments);
        },
        /**
         * Returns the view key
         * @return {String} View key
         */
        getTag: function getTag() {
            return this.options && this.options.key;
        },
        /**
         * Extends the {@link View#getContext parent implementation} to also set the resourceKind, key and descriptor
         * @return {Object} View context object
         */
        getContext: function getContext() {
            return _lang['default'].mixin(this.inherited(arguments), {
                resourceKind: this.resourceKind,
                key: this.options.key,
                descriptor: this.options.descriptor
            });
        },
        /**
         * Extends the {@link View#beforeTransitionTo parent implementation} to also clear the view if `refreshRequired` is true
         * @return {Object} View context object
         */
        beforeTransitionTo: function beforeTransitionTo() {
            this.inherited(arguments);

            if (this.refreshRequired) {
                this.clear();
            }
        },
        onTransitionTo: function onTransitionTo() {
            this.inherited(arguments);

            this.orientation = _connect['default'].subscribe('/app/setOrientation', this, this.reorderTabs);
        },
        /**
         * If a security breach is detected it sets the content to the notAvailableTemplate, otherwise it calls
         * {@link #requestData requestData} which starts the process sequence.
         */
        refresh: function refresh() {
            if (this.security && !App.hasAccessTo(this.expandExpression(this.security))) {
                _domConstruct['default'].place(this.notAvailableTemplate.apply(this), this.contentNode, 'last');
                return;
            }

            this.requestData();
        },
        /**
         * Clears the view by replacing the content with the empty template and emptying the stored row contexts.
         */
        clear: function clear() {
            this.set('detailContent', this.emptyTemplate.apply(this));
            if (this.tabList) {
                _domConstruct['default'].empty(this.tabList);
                if (this.moreTabList) {
                    _domConstruct['default'].empty(this.moreTabList);
                    this.moreTabList.style.left = '';
                    this.moreTabList.style.visibility = 'hidden';
                }
            }
            if (this.quickActions) {
                _domConstruct['default'].empty(this.quickActions);
            }
            if (this.tabMapping) {
                this.tabMapping = [];
                this.inOverflow = false;
                this.tabMoreIndex = null;
            }
=======
        if (current.onCreate) {
          callbacks.push({
            row: current,
            node: rowNode,
            value: value,
            entry: entry
          });
        }
      }

      for (var i = 0; i < callbacks.length; i++) {
        var item = callbacks[i];
        item.row.onCreate.apply(this, [item.row, item.node, item.value, item.entry]);
      }

      for (var i = 0; i < sectionQueue.length; i++) {
        var current = sectionQueue[i];
        this.processLayout(current, entry);
      }
    },
    createRowNode: function createRowNode(layout, sectionNode, entry, template, data) {
      return _domConstruct['default'].place(template.apply(data, this), sectionNode);
    },
    _getStoreAttr: function _getStoreAttr() {
      return this.store || (this.store = this.createStore());
    },
    /**
     * CreateStore is the core of the data handling for Detail Views. By default it is empty but it should return
     * a dojo store of your choosing. There are {@link _SDataDetailMixin Mixins} available for SData.
     * @return {*}
     */
    createStore: function createStore() {
      return null;
    },
    /**
     * Required for binding to ScrollContainer which utilizes iScroll that requires to be refreshed when the
     * content (therefor scrollable area) changes.
     */
    onContentChange: function onContentChange() {},
    /**
     * @template
     * Optional processing of the returned entry before it gets processed into layout.
     * @param {Object} entry Entry from data store
     * @return {Object} By default does not do any processing
     */
    preProcessEntry: function preProcessEntry(entry) {
      return entry;
    },
    /**
     * Takes the entry from the data store, applies customization, applies any custom item process and then
     * passes it to process layout.
     * @param {Object} entry Entry from data store
     */
    processEntry: function processEntry(entry) {
      this.entry = this.preProcessEntry(entry);

      if (this.entry) {
        this.processLayout(this._createCustomizedLayout(this.createLayout()), this.entry);
      } else {
        this.set('detailContent', '');
      }
    },
    _onGetComplete: function _onGetComplete(entry) {
      try {
        if (entry) {
          this.processEntry(entry);
        } else {
          _domConstruct['default'].place(this.notAvailableTemplate.apply(this), this.contentNode, 'only');
        }

        _domClass['default'].remove(this.domNode, 'panel-loading');

        /* this must take place when the content is visible */
        this.onContentChange();
      } catch (e) {
        console.error(e); //eslint-disable-line
      }
    },
    _onGetError: function _onGetError(getOptions, error) {
      this.handleError(error);
    },
    /**
     * Initiates the request.
     */
    requestData: function requestData() {
      _domClass['default'].add(this.domNode, 'panel-loading');
>>>>>>> 23b6ceb8

      var store = this.get('store');
      if (store) {
        var getOptions = {};

        this._applyStateToGetOptions(getOptions);

        var getExpression = this._buildGetExpression() || null;
        var getResults = store.get(getExpression, getOptions);

        _Deferred['default'].when(getResults, this._onGetComplete.bind(this), this._onGetError.bind(this, getOptions));

        return getResults;
      }

      console.warn('Error requesting data, no store was defined. Did you mean to mixin _SDataDetailMixin to your detail view?'); //eslint-disable-line
    },
    _buildGetExpression: function _buildGetExpression() {
      var options = this.options;
      return options && (options.id || options.key);
    },
    _applyStateToGetOptions: function _applyStateToGetOptions() {},
    /**
     * Determines if the view should be refresh by inspecting and comparing the passed navigation option key with current key.
     * @param {Object} options Passed navigation options.
     * @return {Boolean} True if the view should be refreshed, false if not.
     */
    refreshRequiredFor: function refreshRequiredFor(options) {
      if (this.options) {
        if (options) {
          if (this.options.key !== options.key) {
            return true;
          }
        }

        return false;
      }

      return this.inherited(arguments);
    },
    /**
     * Extends the {@link View#activate parent implementation} to set the nav options title attribute to the descriptor
     * @param tag
     * @param data
     */
    activate: function activate(tag, data) {
      var options = data && data.options;
      if (options && options.descriptor) {
        options.title = options.title || options.descriptor;
      }

      this.inherited(arguments);
    },
    show: function show(options) {
      if (options && options.descriptor) {
        options.title = options.title || options.descriptor;
      }

      this.inherited(arguments);
    },
    /**
     * Returns the view key
     * @return {String} View key
     */
    getTag: function getTag() {
      return this.options && this.options.key;
    },
    /**
     * Extends the {@link View#getContext parent implementation} to also set the resourceKind, key and descriptor
     * @return {Object} View context object
     */
    getContext: function getContext() {
      return _lang['default'].mixin(this.inherited(arguments), {
        resourceKind: this.resourceKind,
        key: this.options.key,
        descriptor: this.options.descriptor
      });
    },
    /**
     * Extends the {@link View#beforeTransitionTo parent implementation} to also clear the view if `refreshRequired` is true
     * @return {Object} View context object
     */
    beforeTransitionTo: function beforeTransitionTo() {
      this.inherited(arguments);

      if (this.refreshRequired) {
        this.clear();
      }
    },
    /**
     * If a security breach is detected it sets the content to the notAvailableTemplate, otherwise it calls
     * {@link #requestData requestData} which starts the process sequence.
     */
    refresh: function refresh() {
      if (this.security && !App.hasAccessTo(this.expandExpression(this.security))) {
        _domConstruct['default'].place(this.notAvailableTemplate.apply(this), this.contentNode, 'last');
        return;
      }

      this.requestData();
    },
    /**
     * Clears the view by replacing the content with the empty template and emptying the stored row contexts.
     */
    clear: function clear() {
      this.set('detailContent', this.emptyTemplate.apply(this));

      this._navigationOptions = [];
    },
    _processRelatedItem: function _processRelatedItem(data, context, rowNode) {
      var view = App.getView(data.view);
      var options = {};

      if (view) {
        options.where = context ? context.where : '';
        view.getListCount(options).then(function (result) {
          if (result >= 0) {
            var labelNode = (0, _query['default'])('.related-item-label', rowNode)[0];
            if (labelNode) {
              var html = '<span class="related-item-count">' + result + '</span>';
              _domConstruct['default'].place(html, labelNode, 'before');
            } else {
              console.warn('Missing the "related-item-label" dom node.'); //eslint-disable-line
            }
          }
        });
      }
    },
    destroy: function destroy() {
      this.inherited(arguments);
    }
  });

  _lang['default'].setObject('Sage.Platform.Mobile._DetailBase', __class);
  module.exports = __class;
});
/*el*/ /*getOptions*/<|MERGE_RESOLUTION|>--- conflicted
+++ resolved
@@ -1,10 +1,5 @@
-<<<<<<< HEAD
-define('argos/_DetailBase', ['exports', 'module', 'dojo/_base/declare', 'dojo/_base/lang', 'dojo/_base/array', 'dojo/_base/Deferred', 'dojo/_base/connect', 'dojo/query', 'dojo/string', 'dojo/dom', 'dojo/dom-class', 'dojo/dom-construct', './Format', './Utility', './ErrorManager', './View', './TabWidget'], function (exports, module, _dojo_baseDeclare, _dojo_baseLang, _dojo_baseArray, _dojo_baseDeferred, _dojo_baseConnect, _dojoQuery, _dojoString, _dojoDom, _dojoDomClass, _dojoDomConstruct, _Format, _Utility, _ErrorManager, _View, _TabWidget) {
-    function _interopRequireDefault(obj) { return obj && obj.__esModule ? obj : { 'default': obj }; }
-=======
-define('argos/_DetailBase', ['exports', 'module', 'dojo/_base/declare', 'dojo/_base/lang', 'dojo/_base/Deferred', 'dojo/query', 'dojo/dom', 'dojo/dom-class', 'dojo/dom-construct', './Format', './Utility', './ErrorManager', './View'], function (exports, module, _dojo_baseDeclare, _dojo_baseLang, _dojo_baseDeferred, _dojoQuery, _dojoDom, _dojoDomClass, _dojoDomConstruct, _Format, _Utility, _ErrorManager, _View) {
+define('argos/_DetailBase', ['exports', 'module', 'dojo/_base/declare', 'dojo/_base/lang', 'dojo/_base/Deferred', 'dojo/_base/connect', 'dojo/query', 'dojo/dom', 'dojo/dom-class', 'dojo/dom-construct', './Format', './Utility', './ErrorManager', './View', './TabWidget'], function (exports, module, _dojo_baseDeclare, _dojo_baseLang, _dojo_baseDeferred, _dojo_baseConnect, _dojoQuery, _dojoDom, _dojoDomClass, _dojoDomConstruct, _Format, _Utility, _ErrorManager, _View, _TabWidget) {
   function _interopRequireDefault(obj) { return obj && obj.__esModule ? obj : { 'default': obj }; }
->>>>>>> 23b6ceb8
 
   /* Copyright (c) 2010, Sage Software, Inc. All rights reserved.
    *
@@ -25,19 +20,11 @@
 
   var _lang = _interopRequireDefault(_dojo_baseLang);
 
-<<<<<<< HEAD
-    var _array = _interopRequireDefault(_dojo_baseArray);
-
-    var _Deferred = _interopRequireDefault(_dojo_baseDeferred);
-
-    var _connect = _interopRequireDefault(_dojo_baseConnect);
-
-    var _query = _interopRequireDefault(_dojoQuery);
-=======
   var _Deferred = _interopRequireDefault(_dojo_baseDeferred);
 
+  var _connect = _interopRequireDefault(_dojo_baseConnect);
+
   var _query = _interopRequireDefault(_dojoQuery);
->>>>>>> 23b6ceb8
 
   var _dom = _interopRequireDefault(_dojoDom);
 
@@ -52,6 +39,8 @@
   var _ErrorManager2 = _interopRequireDefault(_ErrorManager);
 
   var _View2 = _interopRequireDefault(_View);
+
+  var _TabWidget2 = _interopRequireDefault(_TabWidget);
 
   /**
    * @class argos._DetailBase
@@ -65,7 +54,7 @@
    * @requires argos.Utility
    * @requires argos.ErrorManager
    */
-  var __class = (0, _declare['default'])('argos._DetailBase', [_View2['default']], {
+  var __class = (0, _declare['default'])('argos._DetailBase', [_View2['default'], _TabWidget2['default']], {
     /**
      * @property {Object}
      * Creates a setter map to html nodes, namely:
@@ -94,7 +83,7 @@
      *      resourceKind         set to data-resource-kind
      *
      */
-    widgetTemplate: new Simplate(['<div id="{%= $.id %}" title="{%= $.titleText %}" class="detail panel {%= $.cls %}" {% if ($.resourceKind) { %}data-resource-kind="{%= $.resourceKind %}"{% } %}>', '{%! $.loadingTemplate %}', '<div class="panel-content" data-dojo-attach-point="contentNode"></div>', '</div>']),
+    widgetTemplate: new Simplate(['<div id="{%= $.id %}" title="{%= $.titleText %}" class="detail panel {%= $.cls %}" data-dojo-attach-event="onclick:toggleDropDown" {% if ($.resourceKind) { %}data-resource-kind="{%= $.resourceKind %}"{% } %}>', '{%! $.loadingTemplate %}', '{%! $.quickActionTemplate %}', '{%! $.tabContentTemplate %}', '{%! $.moreTabListTemplate %}', '</div>']),
     /**
      * @property {Simplate}
      * HTML shown when no data is available.
@@ -109,11 +98,23 @@
     loadingTemplate: new Simplate(['<div class="panel-loading-indicator">', '<div class="row"><span class="fa fa-spinner fa-spin"></span><div>{%: $.loadingText %}</div></div>', '</div>']),
     /**
      * @property {Simplate}
-     * HTML that starts a new section including the collapsible header
+     * HTML that creates the quick action list
+     */
+    quickActionTemplate: new Simplate(['<div class="quick-actions" data-dojo-attach-point="quickActions"></div>']),
+    /**
+     * @property {Simplate}
+     * HTML that creates the detail header displaying information about the tab list
      *
      * `$` => the view instance
      */
-    sectionBeginTemplate: new Simplate(['<h2 data-action="toggleSection" class="{% if ($.collapsed || $.options.collapsed) { %}collapsed{% } %}">', '<button class="{% if ($.collapsed) { %}{%: $$.toggleExpandClass %}{% } else { %}{%: $$.toggleCollapseClass %}{% } %}" aria-label="{%: $$.toggleCollapseText %}"></button>', '{%: ($.title || $.options.title) %}', '</h2>', '{% if ($.list || $.options.list) { %}', '<ul class="{%= ($.cls || $.options.cls) %}">', '{% } else { %}', '<div class="{%= ($.cls || $.options.cls) %}">', '{% } %}']),
+    detailHeaderTemplate: new Simplate(['<div class="detail-header">', '{%: $.value %}', '</div>']),
+    /**
+     * @property {Simplate}
+     * HTML that starts a new section
+     *
+     * `$` => the view instance
+     */
+    sectionBeginTemplate: new Simplate(['{% if (!$$.isTabbed) { %}', '<h2 data-action="toggleSection" class="{% if ($.collapsed || $.options.collapsed) { %}collapsed{% } %}">', '<button class="{% if ($.collapsed) { %}{%: $$.toggleExpandClass %}{% } else { %}{%: $$.toggleCollapseClass %}{% } %}" aria-label="{%: $$.toggleCollapseText %}"></button>', '{%: ($.title || $.options.title) %}', '</h2>', '{% } %}', '{% if ($.list || $.options.list) { %}', '{% if ($.cls || $.options.cls) { %}', '<ul class="{%= ($.cls || $.options.cls) %}">', '{% } else { %}', '<ul class="detailContent list">', '{% } %}', '{% } else { %}', '{% if ($.cls || $.options.cls) { %}', '<div class="{%= ($.cls || $.options.cls) %}">', '{% } else { %}', '<div class="detailContent">', '{% } %}', '{% } %}']),
     /**
      * @property {Simplate}
      * HTML that ends a section
@@ -206,15 +207,35 @@
      */
     expose: false,
     /**
+     * @property {Boolean}
+     * Controls whether the view will render as a tab view or the previous list view
+     */
+    isTabbed: true,
+    /**
      * @deprecated
      */
     editText: 'Edit',
+    /**
+     * @cfg {String}
+     * Font awesome icon to be used by the more list item
+     */
+    icon: 'fa fa-chevron',
+    /**
+     * @cfg {String}
+     * Information text that is concatenated with the entity type
+     */
+    informationText: 'Information',
     /**
      * @cfg {String}
      * Default title text shown in the top toolbar
      */
     titleText: 'Detail',
     /**
+     * @cfg {String}
+     * Default text used in the header title, followed by information
+     */
+    entityText: 'Entity',
+    /**
      * @property {String}
      * Helper string for a basic section header text
      */
@@ -244,6 +265,11 @@
      * CSS class for the collapse button when in a collapsed state
      */
     toggleExpandClass: 'fa fa-chevron-right',
+    /**
+     * @property {Object}
+     * dojo connect object associated to the setOrientation event
+     */
+    _orientation: null,
     /**
      * @cfg {String}
      * The view id to be taken to when the Edit button is pressed in the toolbar
@@ -262,8 +288,6 @@
     entityProperty: '',
     versionProperty: '',
 
-    var _TabWidget2 = _interopRequireDefault(_TabWidget);
-
     /**
      * Extends the dijit widget postCreate to subscribe to the global `/app/refresh` event and clear the view.
      */
@@ -271,6 +295,7 @@
       this.inherited(arguments);
       this.subscribe('/app/refresh', this._onRefresh);
       this.clear();
+      this.tabMapping = [];
     },
     createErrorHandlers: function createErrorHandlers() {
       var _this = this;
@@ -380,6 +405,14 @@
       }
     },
     /**
+     * Handler for the getting the detail resource type from the id and placing the header into the detail view..
+     * @private
+     */
+    placeDetailHeader: function placeDetailHeader() {
+      var value = this.entityText + " " + this.informationText;
+      _domConstruct['default'].place(this.detailHeaderTemplate.apply({ value: value }, this), this.tabList, 'before');
+    },
+    /**
      * Handler for the global `/app/refresh` event. Sets `refreshRequired` to true if the key matches.
      * @param {Object} options The object published by the event.
      * @private
@@ -418,7 +451,7 @@
      * Navigates to the defined `this.editView` passing the current `this.entry` as default data.
      * @param {HTMLElement} el
      */
-    navigateToEditView: function navigateToEditView() {
+    navigateToEditView: function navigateToEditView() /*el*/{
       var view = App.getView(this.editView);
       if (view) {
         var entry = this.entry;
@@ -456,670 +489,6 @@
      *
      * The `this.layout` itself is an array of section objects where a section object is defined as such:
      *
-<<<<<<< HEAD
-     * @alternateClassName _DetailBase
-     * @extends argos.View
-     * @requires argos.Format
-     * @requires argos.Utility
-     * @requires argos.ErrorManager
-     */
-    var __class = (0, _declare['default'])('argos._DetailBase', [_View2['default'], _TabWidget2['default']], {
-        /**
-         * @property {Object}
-         * Creates a setter map to html nodes, namely:
-         *
-         * * detailContent => contentNode's innerHTML
-         *
-         */
-        attributeMap: {
-            detailContent: { node: 'contentNode', type: 'innerHTML' }
-        },
-        /**
-         * @property {Simplate}
-         * The template used to render the view's main DOM element when the view is initialized.
-         * This template includes loadingTemplate.
-         *
-         * The default template uses the following properties:
-         *
-         *      name                description
-         *      ----------------------------------------------------------------
-         *      id                   main container div id
-         *      title                main container div title attr
-         *      cls                  additional class string added to the main container div
-         *      resourceKind         set to data-resource-kind
-         *
-         */
-        widgetTemplate: new Simplate(['<div id="{%= $.id %}" title="{%= $.titleText %}" class="detail panel {%= $.cls %}" data-dojo-attach-event="onclick:toggleDropDown" {% if ($.resourceKind) { %}data-resource-kind="{%= $.resourceKind %}"{% } %}>', '{%! $.loadingTemplate %}', '{%! $.quickActionTemplate %}', '{%! $.tabContentTemplate %}', '{%! $.moreTabListTemplate %}', '</div>']),
-        /**
-         * @property {Simplate}
-         * HTML shown when no data is available.
-         */
-        emptyTemplate: new Simplate([]),
-        /**
-         * @property {Simplate}
-         * HTML shown when data is being loaded.
-         *
-         * `$` => the view instance
-         */
-        loadingTemplate: new Simplate(['<div class="panel-loading-indicator">', '<div class="row"><span class="fa fa-spinner fa-spin"></span><div>{%: $.loadingText %}</div></div>', '</div>']),
-        /**
-         * @property {Simplate}
-         * HTML that creates the quick action list
-         */
-        quickActionTemplate: new Simplate(['<div class="quick-actions" data-dojo-attach-point="quickActions"></div>']),
-        /**
-         * @property {Simplate}
-         * HTML that creates the detail header displaying information about the tab list
-         *
-         * `$` => the view instance
-         */
-        detailHeaderTemplate: new Simplate(['<div class="detail-header">', '{%: $.value %}', '</div>']),
-        /**
-         * @property {Simplate}
-         * HTML that starts a new section
-         *
-         * `$` => the view instance
-         */
-        sectionBeginTemplate: new Simplate(['{% if (!$$.isTabbed) { %}', '<h2 data-action="toggleSection" class="{% if ($.collapsed || $.options.collapsed) { %}collapsed{% } %}">', '<button class="{% if ($.collapsed) { %}{%: $$.toggleExpandClass %}{% } else { %}{%: $$.toggleCollapseClass %}{% } %}" aria-label="{%: $$.toggleCollapseText %}"></button>', '{%: ($.title || $.options.title) %}', '</h2>', '{% } %}', '{% if ($.list || $.options.list) { %}', '{% if ($.cls || $.options.cls) { %}', '<ul class="{%= ($.cls || $.options.cls) %}">', '{% } else { %}', '<ul class="detailContent list">', '{% } %}', '{% } else { %}', '{% if ($.cls || $.options.cls) { %}', '<div class="{%= ($.cls || $.options.cls) %}">', '{% } else { %}', '<div class="detailContent">', '{% } %}', '{% } %}']),
-        /**
-         * @property {Simplate}
-         * HTML that ends a section
-         *
-         * `$` => the view instance
-         */
-        sectionEndTemplate: new Simplate(['{% if ($.list || $.options.list) { %}', '</ul>', '{% } else { %}', '</div>', '{% } %}']),
-        /**
-         * @property {Simplate}
-         * HTML that is used for a property in the detail layout
-         *
-         * * `$` => detail layout row
-         * * `$$` => view instance
-         */
-        propertyTemplate: new Simplate(['<div class="row{% if(!$.value) { %} no-value{% } %} {%= $.cls %}" data-property="{%= $.property || $.name %}">', '<label>{%: $.label %}</label>', '<span>{%= $.value %}</span>', // todo: create a way to allow the value to not be surrounded with a span tag
-        '</div>']),
-        /**
-         * @property {Simplate}
-         * HTML that is used for detail layout items that point to related views, includes a label and links the value text
-         *
-         * * `$` => detail layout row
-         * * `$$` => view instance
-         */
-        relatedPropertyTemplate: new Simplate(['<div class="row{% if(!$.value) { %} no-value{% } %} {%= $.cls %}">', '<label>{%: $.label %}</label>', '<span>', '<a data-action="activateRelatedEntry" data-view="{%= $.view %}" data-context="{%: $.context %}" data-descriptor="{%: $.descriptor || $.value %}">', '{%= $.value %}', '</a>', '</span>', '</div>']),
-        /**
-         * @property {Simplate}
-         * HTML that is used for detail layout items that point to related views, displayed as an icon and text
-         *
-         * * `$` => detail layout row
-         * * `$$` => view instance
-         */
-        relatedTemplate: new Simplate(['<li class="{%= $.cls %}">', '<a data-action="activateRelatedList" data-view="{%= $.view %}" data-context="{%: $.context %}" {% if ($.disabled) { %}data-disable-action="true"{% } %} class="{% if ($.disabled) { %}disabled{% } %}">', '{% if ($.icon) { %}', '<img src="{%= $.icon %}" alt="icon" class="icon" />', '{% } else if ($.iconClass) { %}', '<div class="{%= $.iconClass %}" alt="icon"></div>', '{% } %}', '<span class="related-item-label">{%: $.label %}</span>', '</a>', '</li>']),
-        /**
-         * @property {Simplate}
-         * HTML that is used for detail layout items that fire an action, displayed with label and property value
-         *
-         * * `$` => detail layout row
-         * * `$$` => view instance
-         */
-        actionPropertyTemplate: new Simplate(['<div class="row {%= $.cls %}">', '<label>{%: $.label %}</label>', '<span>', '<a data-action="{%= $.action %}" {% if ($.disabled) { %}data-disable-action="true"{% } %} class="{% if ($.disabled) { %}disabled{% } %}">', '{%= $.value %}', '</a>', '</span>', '</div>']),
-        /**
-         * @property {Simplate}
-         * HTML that is used for detail layout items that fire an action, displayed as an icon and text
-         *
-         * * `$` => detail layout row
-         * * `$$` => view instance
-         */
-        actionTemplate: new Simplate(['<li class="{%= $.cls %}{% if ($.disabled) { %} disabled{% } %}">', '<a data-action="{%= $.action %}" {% if ($.disabled) { %}data-disable-action="true"{% } %} class="{% if ($.disabled) { %}disabled{% } %}">', '{% if ($.icon) { %}', '<img src="{%= $.icon %}" alt="icon" class="icon" />', '{% } else if ($.iconClass) { %}', '<div class="{%= $.iconClass %}" alt="icon"></div>', '{% } %}', '<label>{%: $.label %}</label>', '<span>{%= $.value %}</span>', '</a>', '</li>']),
-        /**
-         * @property {Simplate}
-         * HTML that is shown when not available
-         *
-         * `$` => the view instance
-         */
-        notAvailableTemplate: new Simplate(['<div class="not-available">{%: $.notAvailableText %}</div>']),
-        /**
-         * @property {String}
-         * The unique identifier of the view
-         */
-        id: 'generic_detail',
-        /**
-         * @property {Object}
-         * The dojo store this view will use for data exchange.
-         */
-        store: null,
-        /**
-         * @property {Object}
-         * The data entry
-         */
-        entry: null,
-        /**
-         * @property {Object}
-         * The layout definition that constructs the detail view with sections and rows
-         */
-        layout: null,
-        /**
-         * @cfg {String/Object}
-         * May be used for verifying the view is accessible
-         */
-        security: false,
-        /**
-         * @property {String}
-         * The customization identifier for this class. When a customization is registered it is passed
-         * a path/identifier which is then matched to this property.
-         */
-        customizationSet: 'detail',
-        /**
-         * @property {Boolean}
-         * Controls if the view should be exposed
-         */
-        expose: false,
-        /**
-         * @property {Boolean}
-         * Controls whether the view will render as a tab view or the previous list view
-         */
-        isTabbed: true,
-        /**
-         * @deprecated
-         */
-        editText: 'Edit',
-        /**
-         * @cfg {String}
-         * Font awesome icon to be used by the more list item
-         */
-        icon: 'fa fa-chevron',
-        /**
-         * @cfg {String}
-         * Information text that is concatenated with the entity type
-         */
-        informationText: 'Information',
-        /**
-         * @cfg {String}
-         * Default title text shown in the top toolbar
-         */
-        titleText: 'Detail',
-        /**
-         * @cfg {String}
-         * Default text used in the header title, followed by information
-         */
-        entityText: 'Entity',
-        /**
-         * @property {String}
-         * Helper string for a basic section header text
-         */
-        detailsText: 'Details',
-        /**
-         * @property {String}
-         * Text shown while loading and used in loadingTemplate
-         */
-        loadingText: 'loading...',
-        /**
-         * @property {String}
-         * Text used in the notAvailableTemplate
-         */
-        notAvailableText: 'The requested data is not available.',
-        /**
-         * @property {String}
-         * ARIA label text for a collapsible section header
-         */
-        toggleCollapseText: 'toggle collapse',
-        /**
-         * @property {String}
-         * CSS class for the collapse button when in a expanded state
-         */
-        toggleCollapseClass: 'fa fa-chevron-down',
-        /**
-         * @property {String}
-         * CSS class for the collapse button when in a collapsed state
-         */
-        toggleExpandClass: 'fa fa-chevron-right',
-        /**
-         * @property {Object}
-         * dojo connect object associated to the setOrientation event
-         */
-        _orientation: null,
-        /**
-         * @cfg {String}
-         * The view id to be taken to when the Edit button is pressed in the toolbar
-         */
-        editView: false,
-        /**
-         * @property {Object[]}
-         * Store for mapping layout options to an index on the HTML node
-         */
-        _navigationOptions: null,
-
-        // Store properties
-        itemsProperty: '',
-        idProperty: '',
-        labelProperty: '',
-        entityProperty: '',
-        versionProperty: '',
-
-        /**
-         * Extends the dijit widget postCreate to subscribe to the global `/app/refresh` event and clear the view.
-         */
-        postCreate: function postCreate() {
-            this.inherited(arguments);
-            this.subscribe('/app/refresh', this._onRefresh);
-            this.clear();
-            this.tabMapping = [];
-        },
-        createErrorHandlers: function createErrorHandlers() {
-            this.errorHandlers = this.errorHandlers || [{
-                name: 'Aborted',
-                test: function test(error) {
-                    return error.aborted;
-                },
-                handle: function handle(error, next) {
-                    this.options = false; // force a refresh
-                    next();
-                }
-            }, {
-                name: 'AlertError',
-                test: function test(error) {
-                    return error.status !== this.HTTP_STATUS.NOT_FOUND && !error.aborted;
-                },
-                handle: function handle(error, next) {
-                    alert(this.getErrorMessage(error));
-                    next();
-                }
-            }, {
-                name: 'NotFound',
-                test: function test(error) {
-                    return error.status === this.HTTP_STATUS.NOT_FOUND;
-                },
-                handle: function handle(error, next) {
-                    _domConstruct['default'].place(this.notAvailableTemplate.apply(this), this.contentNode, 'only');
-                    next();
-                }
-            }, {
-                name: 'CatchAll',
-                test: function test(error) {
-                    return true;
-                },
-                handle: function handle(error, next) {
-                    var errorItem = {
-                        viewOptions: this.options,
-                        serverError: error
-                    };
-
-                    _ErrorManager2['default'].addError(this.getErrorMessage(error), errorItem);
-                    _domClass['default'].remove(this.domNode, 'panel-loading');
-                    next();
-                }
-            }];
-
-            return this.errorHandlers;
-        },
-        /**
-         * Sets and returns the toolbar item layout definition, this method should be overriden in the view
-         * so that you may define the views toolbar items.
-         * @return {Object} this.tools
-         * @template
-         */
-        createToolLayout: function createToolLayout() {
-            return this.tools || (this.tools = {
-                'tbar': [{
-                    id: 'edit',
-                    cls: 'fa fa-pencil fa-fw fa-lg',
-                    action: 'navigateToEditView',
-                    security: App.getViewSecurity(this.editView, 'update')
-                }, {
-                    id: 'refresh',
-                    cls: 'fa fa-refresh fa-fw fa-lg',
-                    action: '_refreshClicked'
-                }]
-            });
-        },
-        _refreshClicked: function _refreshClicked() {
-            this.clear();
-            this.refreshRequired = true;
-            this.refresh();
-
-            this.onRefreshClicked();
-        },
-        /**
-         * Called when the user clicks the refresh toolbar button.
-         */
-        onRefreshClicked: function onRefreshClicked() {},
-        /**
-         * Extends the {@link _ActionMixin#invokeAction mixins invokeAction} to stop if `data-disableAction` is true
-         * @param name
-         * @param {Object} parameters Collection of `data-` attributes from the node
-         * @param {Event} evt
-         * @param {HTMLElement} el
-         */
-        invokeAction: function invokeAction(name, parameters, evt, el) {
-            if (parameters && /true/i.test(parameters['disableAction'])) {
-                return;
-            }
-            return this.inherited(arguments);
-        },
-        /**
-         * Toggles the collapsed state of the section.
-         */
-        toggleSection: function toggleSection(params) {
-            var node = _dom['default'].byId(params.$source),
-                button = null;
-            if (node) {
-                _domClass['default'].toggle(node, 'collapsed');
-                button = (0, _query['default'])('button', node)[0];
-                if (button) {
-                    _domClass['default'].toggle(button, this.toggleCollapseClass);
-                    _domClass['default'].toggle(button, this.toggleExpandClass);
-                }
-            }
-        },
-        /**
-         * Handler for the getting the detail resource type from the id and placing the header into the detail view..
-         * @private
-         */
-        placeDetailHeader: function placeDetailHeader() {
-            var value = this.entityText + " " + this.informationText;
-            _domConstruct['default'].place(this.detailHeaderTemplate.apply({ value: value }, this), this.tabList, 'before');
-        },
-        /**
-         * Handler for the global `/app/refresh` event. Sets `refreshRequired` to true if the key matches.
-         * @param {Object} options The object published by the event.
-         * @private
-         */
-        _onRefresh: function _onRefresh(o) {
-            var descriptor = o.data && o.data[this.labelProperty];
-
-            if (this.options && this.options.key === o.key) {
-                this.refreshRequired = true;
-
-                if (descriptor) {
-                    this.options.title = descriptor;
-                    this.set('title', descriptor);
-                }
-            }
-        },
-        /**
-         * Handler for the related entry action, navigates to the defined `data-view` passing the `data-context`.
-         * @param {Object} params Collection of `data-` attributes from the source node.
-         */
-        activateRelatedEntry: function activateRelatedEntry(params) {
-            if (params.context) {
-                this.navigateToRelatedView(params.view, parseInt(params.context, 10), params.descriptor);
-            }
-        },
-        /**
-         * Handler for the related list action, navigates to the defined `data-view` passing the `data-context`.
-         * @param {Object} params Collection of `data-` attributes from the source node.
-         */
-        activateRelatedList: function activateRelatedList(params) {
-            if (params.context) {
-                this.navigateToRelatedView(params.view, parseInt(params.context, 10), params.descriptor);
-            }
-        },
-        /**
-         * Navigates to the defined `this.editView` passing the current `this.entry` as default data.
-         * @param {HTMLElement} el
-         */
-        navigateToEditView: function navigateToEditView(el) {
-            var view, entry;
-            view = App.getView(this.editView);
-            if (view) {
-                entry = this.entry;
-                view.show({ entry: entry, fromContext: this });
-            }
-        },
-        /**
-         * Navigates to a given view id passing the options retrieved using the slot index to `this._navigationOptions`.
-         * @param {String} id View id to go to
-         * @param {Number} slot Index of the context to use in `this._navigationOptions`.
-         * @param {String} descriptor Optional descriptor option that is mixed in.
-         */
-        navigateToRelatedView: function navigateToRelatedView(id, slot, descriptor) {
-            var options = this._navigationOptions[slot],
-                view = App.getView(id);
-
-            if (descriptor && options) {
-                options['descriptor'] = descriptor;
-            }
-
-            if (this.entry) {
-                options.selectedEntry = this.entry;
-            }
-            options.fromContext = this;
-            if (view && options) {
-                view.show(options);
-            }
-        },
-        /**
-         * Sets and returns the Detail view layout by following a standard for section and rows:
-         *
-         * The `this.layout` itself is an array of section objects where a section object is defined as such:
-         *
-         *     {
-         *        name: 'String', // Required. unique name for identification/customization purposes
-         *        title: 'String', // Required. Text shown in the section header
-         *        list: boolean, // Optional. Default false. Controls if the group container for child rows should be a div (false) or ul (true)
-         *        children: [], // Array of child row objects
-         *     }
-         *
-         * A child row object has:
-         *
-         *     {
-         *        name: 'String', // Required. unique name for identification/customization purposes
-         *        property: 'String', // Optional. The property of the current entity to bind to
-         *        label: 'String', // Optional. Text shown in the label to the left of the property
-         *        onCreate: function(), // Optional. You may pass a function to be called when the row is added to the DOM
-         *        include: boolean, // Optional. If false the row will not be included in the layout
-         *        exclude: boolean, // Optional. If true the row will not be included in the layout
-         *        template: Simplate, // Optional. Override the HTML Simplate used for rendering the value (not the row) where `$` is the row object
-         *        tpl: Simplate, // Optional. Same as template.
-         *        renderer: function(), // Optional. Pass a function that receives the current value and returns a value to be rendered
-         *        encode: boolean, // Optional. If true it will encode HTML entities
-         *        cls: 'String', // Optional. Additional CSS class string to be added to the row div
-         *        use: Simplate, // Optional. Override the HTML Simplate used for rendering the row (not value)
-         *        provider: function(entry, propertyName), // Optional. Function that accepts the data entry and the property name and returns the extracted value. By default simply extracts directly.
-         *        value: Any // Optional. Provide a value directly instead of binding
-         *     }
-         *
-         * @return {Object[]} Detail layout definition
-         */
-        createLayout: function createLayout() {
-            return this.layout || [];
-        },
-        /**
-         * Processes the given layout definition using the data entry response by rendering and inserting the HTML nodes and
-         * firing any onCreate events defined.
-         * @param {Object[]} layout Layout definition
-         * @param {Object} entry data response
-         */
-        processLayout: function processLayout(layout, entry) {
-            var rows = layout['children'] || layout['as'] || layout,
-                options = layout['options'] || (layout['options'] = {
-                title: this.detailsText
-            }),
-                sectionQueue = [],
-                sectionStarted = false,
-                callbacks = [],
-                current,
-                i,
-                section,
-                tab,
-                sectionNode,
-                include,
-                exclude,
-                provider,
-                property,
-                value,
-                rendered,
-                formatted,
-                data,
-                hasAccess,
-                context,
-                useListTemplate,
-                template,
-                rowNode,
-                rowHtml,
-                item;
-
-            if (!this.tabList.parentNode && this.isTabbed) {
-                _domConstruct['default'].place(this.tabList, this.contentNode);
-                _domConstruct['default'].place(this.tabListAnimTemplate.apply(), this.contentNode);
-            }
-
-            for (i = 0; i < rows.length; i++) {
-                current = rows[i];
-                include = this.expandExpression(current['include'], entry);
-                exclude = this.expandExpression(current['exclude'], entry);
-
-                if (include !== undefined && !include) {
-                    continue;
-                }
-
-                if (exclude !== undefined && exclude) {
-                    continue;
-                }
-
-                if (current['children'] || current['as']) {
-                    if (sectionStarted) {
-                        sectionQueue.push(current);
-                    } else {
-                        this.processLayout(current, entry);
-                    }
-
-                    continue;
-                }
-
-                if (!sectionStarted) {
-                    sectionStarted = true;
-                    if (this.isTabbed) {
-                        if (layout.name === 'QuickActionsSection') {
-                            section = _domConstruct['default'].toDom(this.sectionBeginTemplate.apply(layout, this) + this.sectionEndTemplate.apply(layout, this));
-                            sectionNode = section;
-                            _domConstruct['default'].place(section, this.quickActions);
-                        } else {
-                            tab = _domConstruct['default'].toDom(this.tabListItemTemplate.apply(layout, this));
-                            section = _domConstruct['default'].toDom(this.sectionBeginTemplate.apply(layout, this) + this.sectionEndTemplate.apply(layout, this));
-                            sectionNode = section;
-                            if (this.tabList.children.length === 0) {
-                                // No children, so set the current tab to this tab and set the section to have a display of block
-                                this.currentTab = tab;
-                            } else {
-                                section.style.display = 'none';
-                            }
-                            this.tabMapping.push(section);
-                            _domConstruct['default'].place(tab, this.tabList);
-                            this.checkTabOverflow(tab);
-                            _domConstruct['default'].place(section, this.contentNode);
-                        }
-                    } else {
-                        section = _domConstruct['default'].toDom(this.sectionBeginTemplate.apply(layout, this) + this.sectionEndTemplate.apply(layout, this));
-                        sectionNode = section.childNodes[1];
-                        _domConstruct['default'].place(section, this.contentNode);
-                    }
-                }
-
-                provider = current['provider'] || _utility['default'].getValue;
-                property = typeof current['property'] === 'string' ? current['property'] : current['name'];
-                value = typeof current['value'] === 'undefined' ? provider(entry, property, entry) : current['value'];
-
-                if (current['template'] || current['tpl']) {
-                    rendered = (current['template'] || current['tpl']).apply(value, this);
-                    formatted = current['encode'] === true ? _format['default'].encode(rendered) : rendered;
-                } else if (current['renderer'] && typeof current['renderer'] === 'function') {
-                    rendered = current['renderer'].call(this, value);
-                    formatted = current['encode'] === true ? _format['default'].encode(rendered) : rendered;
-                } else {
-                    formatted = current['encode'] !== false ? _format['default'].encode(value) : value;
-                }
-
-                data = _lang['default'].mixin({}, {
-                    entry: entry,
-                    value: formatted,
-                    raw: value
-                }, current);
-
-                if (current['descriptor']) {
-                    data['descriptor'] = typeof current['descriptor'] === 'function' ? this.expandExpression(current['descriptor'], entry, value) : provider(entry, current['descriptor']);
-                }
-
-                if (current['action']) {
-                    data['action'] = this.expandExpression(current['action'], entry, value);
-                }
-
-                hasAccess = App.hasAccessTo(current['security']);
-
-                if (current['security']) {
-                    data['disabled'] = !hasAccess;
-                }
-
-                if (current['disabled'] && hasAccess) {
-                    data['disabled'] = this.expandExpression(current['disabled'], entry, value);
-                }
-
-                if (current['view']) {
-                    context = _lang['default'].mixin({}, current['options']);
-
-                    if (current['key']) {
-                        context['key'] = typeof current['key'] === 'function' ? this.expandExpression(current['key'], entry) : provider(entry, current['key']);
-                    }
-                    if (current['where']) {
-                        context['where'] = this.expandExpression(current['where'], entry);
-                    }
-                    if (current['resourceKind']) {
-                        context['resourceKind'] = this.expandExpression(current['resourceKind'], entry);
-                    }
-                    if (current['resourceProperty']) {
-                        context['resourceProperty'] = this.expandExpression(current['resourceProperty'], entry);
-                    }
-                    if (current['resourcePredicate']) {
-                        context['resourcePredicate'] = this.expandExpression(current['resourcePredicate'], entry);
-                    }
-                    if (current['dataSet']) {
-                        context['dataSet'] = this.expandExpression(current['dataSet'], entry);
-                    }
-                    if (current['title']) {
-                        context['title'] = current['title'];
-                    }
-
-                    if (current['resetSearch']) {
-                        context['resetSearch'] = current['resetSearch'];
-                    } else {
-                        context['resetSearch'] = true;
-                    }
-
-                    data['view'] = current['view'];
-                    data['context'] = this._navigationOptions.push(context) - 1;
-                }
-
-                useListTemplate = layout['list'] || options['list'];
-
-                // priority: use > (relatedPropertyTemplate | relatedTemplate) > (actionPropertyTemplate | actionTemplate) > propertyTemplate
-                if (current['use']) {
-                    template = current['use'];
-                } else if (current['view'] && useListTemplate) {
-                    template = this.relatedTemplate;
-                    current['relatedItem'] = true;
-                } else if (current['view']) {
-                    template = this.relatedPropertyTemplate;
-                } else if (current['action'] && useListTemplate) {
-                    template = this.actionTemplate;
-                } else if (current['action']) {
-                    template = this.actionPropertyTemplate;
-                } else {
-                    template = this.propertyTemplate;
-                }
-
-                rowNode = this.createRowNode(current, sectionNode, entry, template, data);
-                if (current['relatedItem']) {
-                    try {
-                        this._processRelatedItem(data, context, rowNode);
-                    } catch (e) {
-                        //error processing related node
-                        console.error(e);
-                    }
-                }
-
-                if (current['onCreate']) {
-                    callbacks.push({ row: current, node: rowNode, value: value, entry: entry });
-                }
-            }
-=======
      *     {
      *        name: 'String', // Required. unique name for identification/customization purposes
      *        title: 'String', // Required. Text shown in the section header
@@ -1168,6 +537,11 @@
 
       var sectionNode = undefined;
 
+      if (!this.tabList.parentNode && this.isTabbed) {
+        _domConstruct['default'].place(this.tabList, this.contentNode);
+        _domConstruct['default'].place(this.tabListAnimTemplate.apply(), this.contentNode);
+      }
+
       for (var i = 0; i < rows.length; i++) {
         var current = rows[i];
         var include = this.expandExpression(current.include, entry);
@@ -1188,104 +562,39 @@
           } else {
             this.processLayout(current, entry);
           }
->>>>>>> 23b6ceb8
 
           continue;
         }
 
         if (!sectionStarted) {
           sectionStarted = true;
-          var section = _domConstruct['default'].toDom(this.sectionBeginTemplate.apply(layout, this) + this.sectionEndTemplate.apply(layout, this));
-          sectionNode = section.childNodes[1];
-          _domConstruct['default'].place(section, this.contentNode);
-        }
-
-<<<<<<< HEAD
-                this.processLayout(current, entry);
+          if (this.isTabbed) {
+            if (layout.name === 'QuickActionsSection') {
+              var _section = _domConstruct['default'].toDom(this.sectionBeginTemplate.apply(layout, this) + this.sectionEndTemplate.apply(layout, this));
+              sectionNode = _section;
+              _domConstruct['default'].place(_section, this.quickActions);
+            } else {
+              var tab = _domConstruct['default'].toDom(this.tabListItemTemplate.apply(layout, this));
+              section = _domConstruct['default'].toDom(this.sectionBeginTemplate.apply(layout, this) + this.sectionEndTemplate.apply(layout, this));
+              sectionNode = section;
+              if (this.tabList.children.length === 0) {
+                // No children, so set the current tab to this tab and set the section to have a display of block
+                this.currentTab = tab;
+              } else {
+                section.style.display = 'none';
+              }
+              this.tabMapping.push(section);
+              _domConstruct['default'].place(tab, this.tabList);
+              this.checkTabOverflow(tab);
+              _domConstruct['default'].place(section, this.contentNode);
             }
-        },
-        createRowNode: function createRowNode(layout, sectionNode, entry, template, data) {
-            return _domConstruct['default'].place(template.apply(data, this), sectionNode);
-        },
-        _getStoreAttr: function _getStoreAttr() {
-            return this.store || (this.store = this.createStore());
-        },
-        /**
-         * CreateStore is the core of the data handling for Detail Views. By default it is empty but it should return
-         * a dojo store of your choosing. There are {@link _SDataDetailMixin Mixins} available for SData.
-         * @return {*}
-         */
-        createStore: function createStore() {
-            return null;
-        },
-        /**
-         * Required for binding to ScrollContainer which utilizes iScroll that requires to be refreshed when the
-         * content (therefor scrollable area) changes.
-         */
-        onContentChange: function onContentChange() {},
-        /**
-         * @template
-         * Optional processing of the returned entry before it gets processed into layout.
-         * @param {Object} entry Entry from data store
-         * @return {Object} By default does not do any processing
-         */
-        preProcessEntry: function preProcessEntry(entry) {
-            return entry;
-        },
-        /**
-         * Takes the entry from the data store, applies customization, applies any custom item process and then
-         * passes it to process layout.
-         * @param {Object} entry Entry from data store
-         */
-        processEntry: function processEntry(entry) {
-            var moreTab;
-            this.entry = this.preProcessEntry(entry);
-
-            if (this.entry) {
-                this.processLayout(this._createCustomizedLayout(this.createLayout()), this.entry);
-
-                if (this.currentTab) {
-                    if (this.tabList.children.length === 1 && this.moreTabList.children.length > 0) {
-                        moreTab = (0, _query['default'])('.more-item', this.id);
-                        if (moreTab.children.length > 0) {
-                            this.positionFocusState(moreTab[0]);
-                            moreTab.className = 'tab more-item selected';
-                        }
-                    } else {
-                        this.positionFocusState(this.currentTab);
-                        this.currentTab.className = 'tab selected';
-                    }
-                }
-                this.placeDetailHeader(this.entry);
-            } else {
-                this.set('detailContent', '');
-            }
-        },
-        _onGetComplete: function _onGetComplete(entry) {
-            try {
-                if (entry) {
-                    this.processEntry(entry);
-                } else {
-                    _domConstruct['default'].place(this.notAvailableTemplate.apply(this), this.contentNode, 'only');
-                }
-
-                _domClass['default'].remove(this.domNode, 'panel-loading');
-
-                /* this must take place when the content is visible */
-                this.onContentChange();
-            } catch (e) {
-                console.error(e);
-            }
-        },
-        _onGetError: function _onGetError(getOptions, error) {
-            this.handleError(error);
-        },
-        /**
-         * Initiates the request.
-         */
-        requestData: function requestData() {
-            var request, store, getExpression, getResults, getOptions;
-=======
+          } else {
+            section = _domConstruct['default'].toDom(this.sectionBeginTemplate.apply(layout, this) + this.sectionEndTemplate.apply(layout, this));
+            sectionNode = section.childNodes[1];
+            _domConstruct['default'].place(section, this.contentNode);
+          }
+        }
+
         var provider = current.provider || _utility['default'].getValue;
         var property = typeof current.property === 'string' ? current.property : current.name;
         var value = typeof current.value === 'undefined' ? provider(entry, property, entry) : current.value;
@@ -1300,7 +609,6 @@
         } else {
           formatted = current.encode !== false ? _format['default'].encode(value) : value;
         }
->>>>>>> 23b6ceb8
 
         var data = _lang['default'].mixin({}, {
           entry: entry,
@@ -1390,77 +698,6 @@
           }
         }
 
-<<<<<<< HEAD
-            this.inherited(arguments);
-        },
-        /**
-         * Returns the view key
-         * @return {String} View key
-         */
-        getTag: function getTag() {
-            return this.options && this.options.key;
-        },
-        /**
-         * Extends the {@link View#getContext parent implementation} to also set the resourceKind, key and descriptor
-         * @return {Object} View context object
-         */
-        getContext: function getContext() {
-            return _lang['default'].mixin(this.inherited(arguments), {
-                resourceKind: this.resourceKind,
-                key: this.options.key,
-                descriptor: this.options.descriptor
-            });
-        },
-        /**
-         * Extends the {@link View#beforeTransitionTo parent implementation} to also clear the view if `refreshRequired` is true
-         * @return {Object} View context object
-         */
-        beforeTransitionTo: function beforeTransitionTo() {
-            this.inherited(arguments);
-
-            if (this.refreshRequired) {
-                this.clear();
-            }
-        },
-        onTransitionTo: function onTransitionTo() {
-            this.inherited(arguments);
-
-            this.orientation = _connect['default'].subscribe('/app/setOrientation', this, this.reorderTabs);
-        },
-        /**
-         * If a security breach is detected it sets the content to the notAvailableTemplate, otherwise it calls
-         * {@link #requestData requestData} which starts the process sequence.
-         */
-        refresh: function refresh() {
-            if (this.security && !App.hasAccessTo(this.expandExpression(this.security))) {
-                _domConstruct['default'].place(this.notAvailableTemplate.apply(this), this.contentNode, 'last');
-                return;
-            }
-
-            this.requestData();
-        },
-        /**
-         * Clears the view by replacing the content with the empty template and emptying the stored row contexts.
-         */
-        clear: function clear() {
-            this.set('detailContent', this.emptyTemplate.apply(this));
-            if (this.tabList) {
-                _domConstruct['default'].empty(this.tabList);
-                if (this.moreTabList) {
-                    _domConstruct['default'].empty(this.moreTabList);
-                    this.moreTabList.style.left = '';
-                    this.moreTabList.style.visibility = 'hidden';
-                }
-            }
-            if (this.quickActions) {
-                _domConstruct['default'].empty(this.quickActions);
-            }
-            if (this.tabMapping) {
-                this.tabMapping = [];
-                this.inOverflow = false;
-                this.tabMoreIndex = null;
-            }
-=======
         if (current.onCreate) {
           callbacks.push({
             row: current,
@@ -1519,6 +756,20 @@
 
       if (this.entry) {
         this.processLayout(this._createCustomizedLayout(this.createLayout()), this.entry);
+
+        if (this.currentTab) {
+          if (this.tabList.children.length === 1 && this.moreTabList.children.length) {
+            var moreTab = (0, _query['default'])('.more-item', this.id)[0];
+            if (moreTab) {
+              this.positionFocusState(moreTab);
+              moreTab.className = 'tab more-item selected';
+            }
+          } else {
+            this.positionFocusState(this.currentTab);
+            this.currentTab.className = 'tab selected';
+          }
+        }
+        this.placeDetailHeader(this.entry);
       } else {
         this.set('detailContent', '');
       }
@@ -1547,7 +798,6 @@
      */
     requestData: function requestData() {
       _domClass['default'].add(this.domNode, 'panel-loading');
->>>>>>> 23b6ceb8
 
       var store = this.get('store');
       if (store) {
@@ -1569,7 +819,7 @@
       var options = this.options;
       return options && (options.id || options.key);
     },
-    _applyStateToGetOptions: function _applyStateToGetOptions() {},
+    _applyStateToGetOptions: function _applyStateToGetOptions() /*getOptions*/{},
     /**
      * Determines if the view should be refresh by inspecting and comparing the passed navigation option key with current key.
      * @param {Object} options Passed navigation options.
@@ -1637,6 +887,11 @@
         this.clear();
       }
     },
+    onTransitionTo: function onTransitionTo() {
+      this.inherited(arguments);
+
+      this.orientation = _connect['default'].subscribe('/app/setOrientation', this, this.reorderTabs);
+    },
     /**
      * If a security breach is detected it sets the content to the notAvailableTemplate, otherwise it calls
      * {@link #requestData requestData} which starts the process sequence.
@@ -1654,6 +909,22 @@
      */
     clear: function clear() {
       this.set('detailContent', this.emptyTemplate.apply(this));
+      if (this.tabList) {
+        _domConstruct['default'].empty(this.tabList);
+        if (this.moreTabList) {
+          _domConstruct['default'].empty(this.moreTabList);
+          this.moreTabList.style.left = '';
+          this.moreTabList.style.visibility = 'hidden';
+        }
+      }
+      if (this.quickActions) {
+        _domConstruct['default'].empty(this.quickActions);
+      }
+      if (this.tabMapping) {
+        this.tabMapping = [];
+        this.inOverflow = false;
+        this.tabMoreIndex = null;
+      }
 
       this._navigationOptions = [];
     },
@@ -1683,5 +954,4 @@
 
   _lang['default'].setObject('Sage.Platform.Mobile._DetailBase', __class);
   module.exports = __class;
-});
-/*el*/ /*getOptions*/+});