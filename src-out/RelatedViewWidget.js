define('argos/RelatedViewWidget', ['exports', 'module', 'dojo/_base/declare', 'dojo/_base/lang', 'dojo/_base/event', 'dojo/on', 'dojo/string', 'dojo/dom-class', 'dojo/when', 'dojo/dom-construct', 'dojo/dom-attr', 'dojo/_base/connect', 'dojo/_base/array', './Store/SData', './_CustomizationMixin', './_ActionMixin', 'argos/_RelatedViewWidgetBase'], function (exports, module, _dojo_baseDeclare, _dojo_baseLang, _dojo_baseEvent, _dojoOn, _dojoString, _dojoDomClass, _dojoWhen, _dojoDomConstruct, _dojoDomAttr, _dojo_baseConnect, _dojo_baseArray, _StoreSData, _CustomizationMixin2, _ActionMixin2, _argos_RelatedViewWidgetBase) {
  function _interopRequireDefault(obj) { return obj && obj.__esModule ? obj : { 'default': obj }; }

  /* see copyright file
   */

  var _declare = _interopRequireDefault(_dojo_baseDeclare);

  var _lang = _interopRequireDefault(_dojo_baseLang);

  var _event = _interopRequireDefault(_dojo_baseEvent);

  var _on = _interopRequireDefault(_dojoOn);

  var _string = _interopRequireDefault(_dojoString);

  var _domClass = _interopRequireDefault(_dojoDomClass);

  var _when = _interopRequireDefault(_dojoWhen);

  var _domConstruct = _interopRequireDefault(_dojoDomConstruct);

  var _domAttr = _interopRequireDefault(_dojoDomAttr);

  var _connect = _interopRequireDefault(_dojo_baseConnect);

  var _array = _interopRequireDefault(_dojo_baseArray);

  var _SDataStore = _interopRequireDefault(_StoreSData);

  var _CustomizationMixin3 = _interopRequireDefault(_CustomizationMixin2);

  var _ActionMixin3 = _interopRequireDefault(_ActionMixin2);

  var _RelatedViewWidgetBase2 = _interopRequireDefault(_argos_RelatedViewWidgetBase);

  var __class = (0, _declare['default'])('argos.RelatedViewWidget', [_RelatedViewWidgetBase2['default'], _CustomizationMixin3['default'], _ActionMixin3['default']], {
    cls: 'related-view-widget',
    nodataText: 'no records found ...',
    selectMoreDataText: 'see ${0} more of ${1} ... ',
    selectMoreDataText2: 'see ${0} more ... ',
    navToListText: 'see list',
    loadingText: 'loading ... ',
    refreshViewText: 'refresh',
    itemOfCountText: ' ${0} of ${1}',
    totalCountText: ' (${0})',
    parentProperty: '$key',
    parentEntry: null,
    relatedProperty: '$key',
    relatedEntry: null,
    itemsNode: null,
    loadingNode: null,
    id: 'related-view',
    titleText: 'Related View',
    detailViewId: null,
    listViewId: null,
    listViewWhere: null,
    enabled: false,
    parentCollection: false,
    parentCollectionProperty: null,
    resourceKind: null,
    contractName: null,
    select: null,
    where: null,
    sort: null,
    store: null,
    relatedData: null,
    queryOptions: null,
    isLoaded: false,
    autoLoad: false,
    wait: false,
    startIndex: 1,
    pageSize: 3,
    relatedResults: null,
    itemCount: 0,
    _isInitLoad: true,
    showTab: true,
    showTotalInTab: true,
    showSelectMore: false,
    hideWhenNoData: false,
    enableActions: true,
    _subscribes: null,
    /**
     * @property {Simplate}
     * Simple that defines the HTML Markup
     */
<<<<<<< HEAD

    var _declare = _interopRequireDefault(_dojo_baseDeclare);

    var _lang = _interopRequireDefault(_dojo_baseLang);

    var _event = _interopRequireDefault(_dojo_baseEvent);

    var _on = _interopRequireDefault(_dojoOn);

    var _string = _interopRequireDefault(_dojoString);

    var _domClass = _interopRequireDefault(_dojoDomClass);

    var _when = _interopRequireDefault(_dojoWhen);

    var _domConstruct = _interopRequireDefault(_dojoDomConstruct);

    var _query = _interopRequireDefault(_dojoQuery);

    var _domAttr = _interopRequireDefault(_dojoDomAttr);

    var _connect = _interopRequireDefault(_dojo_baseConnect);

    var _array = _interopRequireDefault(_dojo_baseArray);

    var _SDataStore = _interopRequireDefault(_StoreSData);

    var _CustomizationMixin3 = _interopRequireDefault(_CustomizationMixin2);

    var _ActionMixin3 = _interopRequireDefault(_ActionMixin2);

    var _RelatedViewWidgetBase2 = _interopRequireDefault(_argos_RelatedViewWidgetBase);

    "use babel";

    var __class = (0, _declare['default'])('argos.RelatedViewWidget', [_RelatedViewWidgetBase2['default'], _CustomizationMixin3['default'], _ActionMixin3['default']], {
        cls: 'related-view-widget',
        nodataText: 'no records found ...',
        selectMoreDataText: 'see ${0} more of ${1} ... ',
        selectMoreDataText2: 'see ${0} more ... ',
        navToListText: 'see list',
        loadingText: 'loading ... ',
        refreshViewText: 'refresh',
        itemOfCountText: ' ${0} of ${1}',
        totalCountText: ' (${0})',
        parentProperty: '$key',
        parentEntry: null,
        relatedProperty: '$key',
        relatedEntry: null,
        itemsNode: null,
        loadingNode: null,
        id: 'related-view',
        titleText: 'Related View',
        detailViewId: null,
        listViewId: null,
        listViewWhere: null,
        enabled: false,
        parentCollection: false,
        parentCollectionProperty: null,
        resourceKind: null,
        contractName: null,
        select: null,
        where: null,
        sort: null,
        store: null,
        relatedData: null,
        queryOptions: null,
        isLoaded: false,
        autoLoad: false,
        wait: false,
        startIndex: 1,
        pageSize: 3,
        relatedResults: null,
        itemCount: 0,
        _isInitLoad: true,
        showTab: true,
        showTotalInTab: true,
        showSelectMore: false,
        hideWhenNoData: false,
        enableActions: true,
        _subscribes: null,
        /**
         * @property {Simplate}
         * Simple that defines the HTML Markup
         */
        relatedContentTemplate: new Simplate(['<div  id="tab" data-dojo-attach-point="tabNode" class="', '{% if ($.autoLoad) { %}', 'tab ', '{% } else { %}', 'tab collapsed ', '{% } %}', '" >', '<div class="tab-items">', '{%! $$.relatedViewTabItemsTemplate %}', '</div>', '</div>', '<div class="panel">', '<div data-dojo-attach-point="actionsNode" class="action-items"></div>', '<div data-dojo-attach-point="headereNode" class="header">', '{%! $$.relatedViewHeaderTemplate %}', '</div>', '<div  data-dojo-attach-point="relatedViewNode"></div>', '<div data-dojo-attach-point="footerNode" class="footer">', '{%! $$.relatedViewFooterTemplate %}', '</div>', '</div>']),
        nodataTemplate: new Simplate(['<div class="nodata"> {%: $$.nodataText %}</div>']),
        relatedViewTabItemsTemplate: new Simplate(['<span class="tab-item">', '<div class="tab-icon" data-dojo-attach-event="onclick:onNavigateToList">', '<img src="{%= $.icon %}" alt="{%= $.title %}" />', '</div>', '<div data-dojo-attach-point="titleNode" data-dojo-attach-event="onclick:toggleView"  class="title" >{%: ($.title ) %} </div>', '</span>', '<div class="line-bar"></div>']),
        relatedViewHeaderTemplate: new Simplate(['']),
        relatedViewFooterTemplate: new Simplate(['<div  data-dojo-attach-point="selectMoreNode" class="action" data-dojo-attach-event="onclick:onSelectMoreData"></div>', '<div  data-dojo-attach-point="navtoListFooterNode" class="action" data-dojo-attach-event="onclick:onNavigateToList">{%: $$.navToListText %}</div>']),
        relatedViewRowTemplate: new Simplate(['<div class="row {%: $$.cls %}"  data-relatedkey="{%: $.$key %}" data-descriptor="{%: $.$descriptor %}">', '<div class="item">', '{%! $$.relatedItemTemplate %}', '</div>', '</div>']),
        relatedItemIconTemplate: new Simplate(['<img src="{%: $$.itemIcon %}" />']),
        relatedItemHeaderTemplate: new Simplate(['<div>{%: $.$descriptor %}</div>']),
        relatedItemDetailTemplate: new Simplate(['<div></div>']),
        relatedItemFooterTemplate: new Simplate(['<div></div>']),
        relatedItemTemplate: new Simplate(['<div class="item-icon">', '{%! $$.relatedItemIconTemplate %}', '</div>', '<div class="item-header">', '{%! $$.relatedItemHeaderTemplate %}', '</div>', '<div class="item-detail">', '{%! $$.relatedItemDetailTemplate %}', '</div>', '<div class="item-footer">', '{%! $$.relatedItemFooterTemplate %}', '</div>']),
        loadingTemplate: new Simplate(['<div class="loading-indicator"><div>{%= $.loadingText %}</div></div>']),

        relatedActionTemplate: new Simplate(['<span class="action-item" data-id="{%= $.actionIndex %}">', '<img src="{%= $.icon %}" alt="{%= $.label %}" />', '</span>']),
        constructor: function constructor(options) {
            _lang['default'].mixin(this, options);
            if (this.titleText) {
                this.title = this.titleText;
            }

            this._subscribes = [];
            this._subscribes.push(_connect['default'].subscribe('/app/refresh', this, this._onAppRefresh));
        },
        postCreate: function postCreate() {
            if (!this.showTab && this.tabNode) {
                _domClass['default'].toggle(this.tabNode, 'hidden');
            }
            if (this.enableActions) {
                this.createActions(this._createCustomizedLayout(this.createActionLayout(), 'relatedview-actions'));
            }
        },
        createActionLayout: function createActionLayout() {
            return this.actions || (this.actions = [{
                id: 'refresh',
                cls: 'fa fa-refresh fa-2x',
                label: this.refreshViewText,
                action: 'onRefreshView',
                isEnabled: true
            }, {
                id: 'navtoListView',
                label: this.viewContactsActionText,
                cls: 'fa fa-list fa-2x',
                action: 'onNavigateToList',
                isEnabled: true,
                fn: this.onNavigateToList.bind(this)
            }]);
        },
        createActions: function createActions(actions) {
            var i, action, actionNode, actionTemplate, options;
            for (i = 0; i < actions.length; i++) {
                action = actions[i];
                options = {
                    actionIndex: i
                };
                actionTemplate = action.template || this.relatedActionTemplate;

                _lang['default'].mixin(action, options);
                actionNode = _domConstruct['default'].toDom(actionTemplate.apply(action, action.id));
                (0, _on['default'])(actionNode, 'click', this.onInvokeActionItem.bind(this));
                _domConstruct['default'].place(actionNode, this.actionsNode, 'last');
=======
    relatedContentTemplate: new Simplate(['<div  id="tab" data-dojo-attach-point="tabNode" class="', '{% if ($.autoLoad) { %}', 'tab ', '{% } else { %}', 'tab collapsed ', '{% } %}', '" >', '<div class="tab-items">', '{%! $$.relatedViewTabItemsTemplate %}', '</div>', '</div>', '<div class="panel">', '<div data-dojo-attach-point="actionsNode" class="action-items"></div>', '<div data-dojo-attach-point="headereNode" class="header">', '{%! $$.relatedViewHeaderTemplate %}', '</div>', '<div  data-dojo-attach-point="relatedViewNode"></div>', '<div data-dojo-attach-point="footerNode" class="footer">', '{%! $$.relatedViewFooterTemplate %}', '</div>', '</div>']),
    nodataTemplate: new Simplate(['<div class="nodata"> {%: $$.nodataText %}</div>']),
    relatedViewTabItemsTemplate: new Simplate(['<span class="tab-item">', '<div class="tab-icon" data-dojo-attach-event="onclick:onNavigateToList">', '<img src="{%= $.icon %}" alt="{%= $.title %}" />', '</div>', '<div data-dojo-attach-point="titleNode" data-dojo-attach-event="onclick:toggleView"  class="title" >{%: ($.title ) %} </div>', '</span>', '<div class="line-bar"></div>']),
    relatedViewHeaderTemplate: new Simplate(['']),
    relatedViewFooterTemplate: new Simplate(['<div  data-dojo-attach-point="selectMoreNode" class="action" data-dojo-attach-event="onclick:onSelectMoreData"></div>', '<div  data-dojo-attach-point="navtoListFooterNode" class="action" data-dojo-attach-event="onclick:onNavigateToList">{%: $$.navToListText %}</div>']),
    relatedViewRowTemplate: new Simplate(['<div class="row {%: $$.cls %}"  data-relatedkey="{%: $.$key %}" data-descriptor="{%: $.$descriptor %}">', '<div class="item">', '{%! $$.relatedItemTemplate %}', '</div>', '</div>']),
    relatedItemIconTemplate: new Simplate(['<img src="{%: $$.itemIcon %}" />']),
    relatedItemHeaderTemplate: new Simplate(['<div>{%: $.$descriptor %}</div>']),
    relatedItemDetailTemplate: new Simplate(['<div></div>']),
    relatedItemFooterTemplate: new Simplate(['<div></div>']),
    relatedItemTemplate: new Simplate(['<div class="item-icon">', '{%! $$.relatedItemIconTemplate %}', '</div>', '<div class="item-header">', '{%! $$.relatedItemHeaderTemplate %}', '</div>', '<div class="item-detail">', '{%! $$.relatedItemDetailTemplate %}', '</div>', '<div class="item-footer">', '{%! $$.relatedItemFooterTemplate %}', '</div>']),
    loadingTemplate: new Simplate(['<div class="loading-indicator"><div>{%= $.loadingText %}</div></div>']),

    relatedActionTemplate: new Simplate(['<span class="action-item" data-id="{%= $.actionIndex %}">', '<img src="{%= $.icon %}" alt="{%= $.label %}" />', '</span>']),
    constructor: function constructor(options) {
      _lang['default'].mixin(this, options);
      if (this.titleText) {
        this.title = this.titleText;
      }

      this._subscribes = [];
      this._subscribes.push(_connect['default'].subscribe('/app/refresh', this, this._onAppRefresh));
    },
    postCreate: function postCreate() {
      if (!this.showTab && this.tabNode) {
        _domClass['default'].toggle(this.tabNode, 'hidden');
      }
      if (this.enableActions) {
        this.createActions(this._createCustomizedLayout(this.createActionLayout(), 'relatedview-actions'));
      }
    },
    createActionLayout: function createActionLayout() {
      return this.actions || (this.actions = [{
        id: 'refresh',
        cls: 'fa fa-refresh fa-2x',
        label: this.refreshViewText,
        action: 'onRefreshView',
        isEnabled: true
      }, {
        id: 'navtoListView',
        label: this.viewContactsActionText,
        cls: 'fa fa-list fa-2x',
        action: 'onNavigateToList',
        isEnabled: true,
        fn: this.onNavigateToList.bind(this)
      }]);
    },
    createActions: function createActions(actions) {
      for (var i = 0; i < actions.length; i++) {
        var action = actions[i];
        var options = {
          actionIndex: i
        };
        _lang['default'].mixin(action, options);
        var actionTemplate = action.template || this.relatedActionTemplate;
        var actionNode = _domConstruct['default'].toDom(actionTemplate.apply(action, action.id));
        (0, _on['default'])(actionNode, 'click', this.onInvokeActionItem.bind(this));
        _domConstruct['default'].place(actionNode, this.actionsNode, 'last');
      }

      this.actions = actions;
    },
    onInvokeActionItem: function onInvokeActionItem(evt) {
      var index = evt.currentTarget.attributes['data-id'].value;
      var action = this.actions[index];
      if (action) {
        if (action.isEnabled) {
          if (action.fn) {
            action.fn.call(action.scope || this, action);
          } else {
            if (typeof this[action.action] === 'function') {
              this[action.action](evt);
>>>>>>> 23b6ceb8
            }
          }
        }
      }
      _event['default'].stop(evt);
    },
    getStore: function getStore() {
      var store = new _SDataStore['default']({
        service: App.getService(),
        resourceKind: this.resourceKind,
        contractName: this.contractName,
        scope: this
      });
      return store;
    },
    getQueryOptions: function getQueryOptions() {
      var whereExpression = '';
      if (this.hasOwnProperty('where')) {
        if (typeof this.where === 'function') {
          whereExpression = this.where(this.parentEntry);
        } else {
          whereExpression = this.where;
        }
      }

      var queryOptions = {
        count: this.pageSize || 1,
        start: 0,
        select: this.select || '',
        where: whereExpression,
        sort: this.sort || ''
      };

      return queryOptions;
    },
    fetchData: function fetchData() {
      if (this.startIndex < 1) {
        this.startIndex = 1;
      }
      this.queryOptions.start = this.startIndex - 1;
      var queryResults = this.store.query(null, this.queryOptions);
      this.startIndex = this.startIndex > 0 && this.pageSize > 0 ? this.startIndex + this.pageSize : 1;
      return queryResults;
    },
    onInit: function onInit() {
      this._isInitLoad = true;
      this.store = this.store || this.getStore();
      this.queryOptions = this.queryOptions || this.getQueryOptions();

      if (this.autoLoad) {
        this.onLoad();
      }
    },
    onLoad: function onLoad() {
      var data = undefined;
      if (this.relatedData) {
        if (typeof this.relatedData === 'function') {
          data = this.relatedData(this.parentEntry);
        } else {
          data = this.relatedData;
        }
        if (data) {
          this.relatedResults = {
            total: data.length
          };
          this.pageSize = data.length;
          this.onApply(data);
        }
      } else if (this.parentCollection) {
        this.relatedResults = {
          total: this.parentEntry[this.parentCollectionProperty].$resources.length
        };
        this.pageSize = this.relatedResults.total;
        this.onApply(this.parentEntry[this.parentCollectionProperty].$resources);
      } else {
        if (!this.loadingNode) {
          this.loadingNode = _domConstruct['default'].toDom(this.loadingTemplate.apply(this));
          _domConstruct['default'].place(this.loadingNode, this.relatedViewNode, 'last', this);
        }
        _domClass['default'].toggle(this.loadingNode, 'loading');
        if (this.wait) {
          return;
        }
        this.relatedResults = this.fetchData();
        (function (context, relatedResults) {
          try {
            (0, _when['default'])(relatedResults, (function success(relatedFeed) {
              this.onApply(relatedFeed);
            }).bind(context));
          } catch (error) {
            console.log('Error fetching related view data:' + error); //eslint-disable-line
          }
        })(this, this.relatedResults);
      }
      this.isLoaded = true;
    },
    onApply: function onApply(relatedFeed) {
      try {
        if (!this.itemsNode) {
          this.itemsNode = _domConstruct['default'].toDom('<div id=\'itemsNode\' class=\'items\'><div>');
          _domConstruct['default'].place(this.itemsNode, this.relatedViewNode, 'last', this);
        }

        if (relatedFeed.length > 0) {
          var moreData = undefined;
          _domClass['default'].remove(this.containerNode, 'hidden');
          _domClass['default'].remove(this.tabNode, 'collapsed');
          this.itemCount = this.itemCount + relatedFeed.length;
          var restCount = this.relatedResults.total - this.itemCount;
          if (restCount > 0) {
            var moreCount = restCount >= this.pageSize ? this.pageSize : restCount;
            moreData = _string['default'].substitute(this.selectMoreDataText, [moreCount, this.relatedResults.total]);
          } else {
            moreData = '';
          }

          if (this.showSelectMore) {
            _domAttr['default'].set(this.selectMoreNode, {
              innerHTML: moreData
            });
<<<<<<< HEAD
            return store;
        },
        getQueryOptions: function getQueryOptions() {
            var whereExpression, startIndex, queryOptions;

            whereExpression = '';
            if (this.hasOwnProperty('where')) {
                if (typeof this.where === 'function') {
                    whereExpression = this.where(this.parentEntry);
                } else {
                    whereExpression = this.where;
                }
            }

            queryOptions = {
                count: this.pageSize || 1,
                start: 0,
                select: this.select || '',
                where: whereExpression,
                sort: this.sort || ''
            };

            return queryOptions;
        },
        fetchData: function fetchData() {
            var queryResults, startIndex;
            if (this.startIndex < 1) {
                this.startIndex = 1;
            }
            this.queryOptions.start = this.startIndex - 1;
            queryResults = this.store.query(null, this.queryOptions);
            this.startIndex = this.startIndex > 0 && this.pageSize > 0 ? this.startIndex + this.pageSize : 1;
            return queryResults;
        },
        onInit: function onInit() {
            this._isInitLoad = true;
            this.store = this.store || this.getStore();
            this.queryOptions = this.queryOptions || this.getQueryOptions();

            if (this.autoLoad) {
                this.onLoad();
            }
        },
        onLoad: function onLoad() {
            var data;
            if (this.relatedData) {

                if (typeof this.relatedData === 'function') {
                    data = this.relatedData(this.parentEntry);
                } else {
                    data = this.relatedData;
                }
                if (data) {
                    this.relatedResults = { total: data.length };
                    this.pageSize = data.length;
                    this.onApply(data);
                }
            } else if (this.parentCollection) {
                this.relatedResults = { total: this.parentEntry[this.parentCollectionProperty]['$resources'].length };
                this.pageSize = this.relatedResults.total;
                this.onApply(this.parentEntry[this.parentCollectionProperty]['$resources']);
            } else {

                if (!this.loadingNode) {
                    this.loadingNode = _domConstruct['default'].toDom(this.loadingTemplate.apply(this));
                    _domConstruct['default'].place(this.loadingNode, this.relatedViewNode, 'last', this);
                }
                _domClass['default'].toggle(this.loadingNode, 'loading');
                if (this.wait) {
                    return;
                }
                this.relatedResults = this.fetchData();
                (function (context, relatedResults) {

                    try {
                        (0, _when['default'])(relatedResults, (function (relatedFeed) {
                            this.onApply(relatedFeed);
                        }).bind(context));
                    } catch (error) {
                        console.log('Error fetching related view data:' + error);
                    }
                })(this, this.relatedResults);
            }
            this.isLoaded = true;
        },
        onApply: function onApply(relatedFeed) {
            var i, relatedHTML, itemEntry, itemNode, headerNode, footerNode, itemsNode, itemHTML, moreData, restCount, moreCount;
            try {

                if (!this.itemsNode) {
                    this.itemsNode = _domConstruct['default'].toDom("<div id='itemsNode' class='items'><div>");
                    _domConstruct['default'].place(this.itemsNode, this.relatedViewNode, 'last', this);
                }
                if (relatedFeed.length > 0) {
                    _domClass['default'].remove(this.containerNode, 'hidden');
                    _domClass['default'].remove(this.tabNode, 'collapsed');
                    this.itemCount = this.itemCount + relatedFeed.length;
                    restCount = this.relatedResults.total - this.itemCount;
                    if (restCount > 0) {
                        moreCount = restCount >= this.pageSize ? this.pageSize : restCount;
                        moreData = _string['default'].substitute(this.selectMoreDataText, [moreCount, this.relatedResults.total]);
                    } else {
                        moreData = '';
                    }
                    if (this.showSelectMore) {
                        _domAttr['default'].set(this.selectMoreNode, { innerHTML: moreData });
                    } else {
                        _domAttr['default'].set(this.selectMoreNode, { innerHTML: '' });
                    }
                    if (this.showTotalInTab) {
                        _domAttr['default'].set(this.titleNode, { innerHTML: this.title + '  ' + _string['default'].substitute(this.totalCountText, [this.relatedResults.total]) });
                    }
                    for (i = 0; i < relatedFeed.length; i++) {
                        itemEntry = relatedFeed[i];
                        itemEntry['$descriptor'] = itemEntry['$descriptor'] || relatedFeed['$descriptor'];
                        itemHTML = this.relatedViewRowTemplate.apply(itemEntry, this);
                        itemNode = _domConstruct['default'].toDom(itemHTML);
                        (0, _on['default'])(itemNode, 'click', this.onSelectViewRow.bind(this));
                        _domConstruct['default'].place(itemNode, this.itemsNode, 'last', this);
                    }
                } else {
                    if (this.hideWhenNoData) {
                        _domClass['default'].add(this.containerNode, 'hidden');
                    } else {
                        _domClass['default'].remove(this.containerNode, 'hidden');
                    }
                    _domConstruct['default'].place(this.nodataTemplate.apply(this.parentEntry, this), this.itemsNode, 'last');
                    if (this.showTotalInTab) {
                        _domAttr['default'].set(this.titleNode, { innerHTML: this.title + '  ' + _string['default'].substitute(this.totalCountText, [0, 0]) });
                    }
                    _domAttr['default'].set(this.selectMoreNode, { innerHTML: '' });
                    if (this._isInitLoad) {
                        this._isInitLoad = false;
                        _domClass['default'].toggle(this.tabNode, 'collapsed');
                    }
                }
                _domClass['default'].toggle(this.loadingNode, 'loading');
            } catch (error) {
                console.log('Error applying data for related view widget:' + error);
            }
        },
        toggleView: function toggleView(evt) {
=======
          } else {
            _domAttr['default'].set(this.selectMoreNode, {
              innerHTML: ''
            });
          }
>>>>>>> 23b6ceb8

          if (this.showTotalInTab) {
            _domAttr['default'].set(this.titleNode, {
              innerHTML: this.title + '  ' + _string['default'].substitute(this.totalCountText, [this.relatedResults.total])
            });
          }
          for (var i = 0; i < relatedFeed.length; i++) {
            var itemEntry = relatedFeed[i];
            itemEntry.$descriptor = itemEntry.$descriptor || relatedFeed.$descriptor;
            var itemHTML = this.relatedViewRowTemplate.apply(itemEntry, this);
            var itemNode = _domConstruct['default'].toDom(itemHTML);
            (0, _on['default'])(itemNode, 'click', this.onSelectViewRow.bind(this));
            _domConstruct['default'].place(itemNode, this.itemsNode, 'last', this);
          }
        } else {
          if (this.hideWhenNoData) {
            _domClass['default'].add(this.containerNode, 'hidden');
          } else {
            _domClass['default'].remove(this.containerNode, 'hidden');
          }
          _domConstruct['default'].place(this.nodataTemplate.apply(this.parentEntry, this), this.itemsNode, 'last');
          if (this.showTotalInTab) {
            _domAttr['default'].set(this.titleNode, {
              innerHTML: this.title + '  ' + _string['default'].substitute(this.totalCountText, [0, 0])
            });
          }
          _domAttr['default'].set(this.selectMoreNode, {
            innerHTML: ''
          });
          if (this._isInitLoad) {
            this._isInitLoad = false;
            _domClass['default'].toggle(this.tabNode, 'collapsed');
          }
        }
        _domClass['default'].toggle(this.loadingNode, 'loading');
      } catch (error) {
        console.log('Error applying data for related view widget:' + error); //eslint-disable-line
      }
    },
    toggleView: function toggleView(evt) {
      _domClass['default'].toggle(this.tabNode, 'collapsed');

      if (!this.isLoaded) {
        this.onLoad();
      }
      evt.stopPropagation();
    },
    onSelectViewRow: function onSelectViewRow(evt) {
      var relatedKey = evt.currentTarget.attributes['data-relatedkey'].value;
      var descriptor = evt.currentTarget.attributes['data-descriptor'].value;

      var options = {
        descriptor: descriptor,
        key: relatedKey,
        title: descriptor
      };

      var view = App.getView(this.detailViewId);
      if (view) {
        view.show(options);
      }
      evt.stopPropagation();
    },
    onNavigateToList: function onNavigateToList(evt) {
      var whereExpression = undefined;
      if (this.hasOwnProperty('listViewWhere')) {
        if (typeof this.listViewWhere === 'function') {
          whereExpression = this.listViewWhere(this.parentEntry);
        } else {
          whereExpression = this.listViewWhere;
        }
      } else {
        if (this.hasOwnProperty('where')) {
          if (typeof this.where === 'function') {
            whereExpression = this.where(this.parentEntry);
          } else {
            whereExpression = this.where;
          }
        }
      }

      var options = {
        descriptor: this.title,
        where: whereExpression,
        title: this.title
      };

      var view = App.getView(this.listViewId);
      if (view) {
        view.show(options);
      }
      evt.stopPropagation();
    },
    onSelectMoreData: function onSelectMoreData(evt) {
      this.onLoad();
      evt.stopPropagation();
    },
    onRefreshView: function onRefreshView(evt) {
      this._onRefreshView();
      evt.stopPropagation();
    },
    _onRefreshView: function _onRefreshView() {
      if (this.itemsNode) {
        _domConstruct['default'].destroy(this.itemsNode);
        this.itemsNode = null;
      }
      this.startIndex = 1;
      this.itemCount = 0;
      this.isLoaded = false;
      this.onLoad();
    },
    _onAppRefresh: function _onAppRefresh(data) {
      if (data && data.data) {
        if (data.resourceKind === this.resourceKind) {
          if (this.parentEntry && this.parentEntry[this.parentProperty] === data.data[this.relatedProperty]) {
            this._onRefreshView();
          }
        }
      }
    },
    destroy: function destroy() {
      _array['default'].forEach(this._subscribes, function (handle) {
        _connect['default'].unsubscribe(handle);
      });
      this.inherited(arguments);
    }
  });

  _lang['default'].setObject('Sage.Platform.Mobile.RelatedViewWidget', __class);
  module.exports = __class;
});<|MERGE_RESOLUTION|>--- conflicted
+++ resolved
@@ -84,153 +84,6 @@
      * @property {Simplate}
      * Simple that defines the HTML Markup
      */
-<<<<<<< HEAD
-
-    var _declare = _interopRequireDefault(_dojo_baseDeclare);
-
-    var _lang = _interopRequireDefault(_dojo_baseLang);
-
-    var _event = _interopRequireDefault(_dojo_baseEvent);
-
-    var _on = _interopRequireDefault(_dojoOn);
-
-    var _string = _interopRequireDefault(_dojoString);
-
-    var _domClass = _interopRequireDefault(_dojoDomClass);
-
-    var _when = _interopRequireDefault(_dojoWhen);
-
-    var _domConstruct = _interopRequireDefault(_dojoDomConstruct);
-
-    var _query = _interopRequireDefault(_dojoQuery);
-
-    var _domAttr = _interopRequireDefault(_dojoDomAttr);
-
-    var _connect = _interopRequireDefault(_dojo_baseConnect);
-
-    var _array = _interopRequireDefault(_dojo_baseArray);
-
-    var _SDataStore = _interopRequireDefault(_StoreSData);
-
-    var _CustomizationMixin3 = _interopRequireDefault(_CustomizationMixin2);
-
-    var _ActionMixin3 = _interopRequireDefault(_ActionMixin2);
-
-    var _RelatedViewWidgetBase2 = _interopRequireDefault(_argos_RelatedViewWidgetBase);
-
-    "use babel";
-
-    var __class = (0, _declare['default'])('argos.RelatedViewWidget', [_RelatedViewWidgetBase2['default'], _CustomizationMixin3['default'], _ActionMixin3['default']], {
-        cls: 'related-view-widget',
-        nodataText: 'no records found ...',
-        selectMoreDataText: 'see ${0} more of ${1} ... ',
-        selectMoreDataText2: 'see ${0} more ... ',
-        navToListText: 'see list',
-        loadingText: 'loading ... ',
-        refreshViewText: 'refresh',
-        itemOfCountText: ' ${0} of ${1}',
-        totalCountText: ' (${0})',
-        parentProperty: '$key',
-        parentEntry: null,
-        relatedProperty: '$key',
-        relatedEntry: null,
-        itemsNode: null,
-        loadingNode: null,
-        id: 'related-view',
-        titleText: 'Related View',
-        detailViewId: null,
-        listViewId: null,
-        listViewWhere: null,
-        enabled: false,
-        parentCollection: false,
-        parentCollectionProperty: null,
-        resourceKind: null,
-        contractName: null,
-        select: null,
-        where: null,
-        sort: null,
-        store: null,
-        relatedData: null,
-        queryOptions: null,
-        isLoaded: false,
-        autoLoad: false,
-        wait: false,
-        startIndex: 1,
-        pageSize: 3,
-        relatedResults: null,
-        itemCount: 0,
-        _isInitLoad: true,
-        showTab: true,
-        showTotalInTab: true,
-        showSelectMore: false,
-        hideWhenNoData: false,
-        enableActions: true,
-        _subscribes: null,
-        /**
-         * @property {Simplate}
-         * Simple that defines the HTML Markup
-         */
-        relatedContentTemplate: new Simplate(['<div  id="tab" data-dojo-attach-point="tabNode" class="', '{% if ($.autoLoad) { %}', 'tab ', '{% } else { %}', 'tab collapsed ', '{% } %}', '" >', '<div class="tab-items">', '{%! $$.relatedViewTabItemsTemplate %}', '</div>', '</div>', '<div class="panel">', '<div data-dojo-attach-point="actionsNode" class="action-items"></div>', '<div data-dojo-attach-point="headereNode" class="header">', '{%! $$.relatedViewHeaderTemplate %}', '</div>', '<div  data-dojo-attach-point="relatedViewNode"></div>', '<div data-dojo-attach-point="footerNode" class="footer">', '{%! $$.relatedViewFooterTemplate %}', '</div>', '</div>']),
-        nodataTemplate: new Simplate(['<div class="nodata"> {%: $$.nodataText %}</div>']),
-        relatedViewTabItemsTemplate: new Simplate(['<span class="tab-item">', '<div class="tab-icon" data-dojo-attach-event="onclick:onNavigateToList">', '<img src="{%= $.icon %}" alt="{%= $.title %}" />', '</div>', '<div data-dojo-attach-point="titleNode" data-dojo-attach-event="onclick:toggleView"  class="title" >{%: ($.title ) %} </div>', '</span>', '<div class="line-bar"></div>']),
-        relatedViewHeaderTemplate: new Simplate(['']),
-        relatedViewFooterTemplate: new Simplate(['<div  data-dojo-attach-point="selectMoreNode" class="action" data-dojo-attach-event="onclick:onSelectMoreData"></div>', '<div  data-dojo-attach-point="navtoListFooterNode" class="action" data-dojo-attach-event="onclick:onNavigateToList">{%: $$.navToListText %}</div>']),
-        relatedViewRowTemplate: new Simplate(['<div class="row {%: $$.cls %}"  data-relatedkey="{%: $.$key %}" data-descriptor="{%: $.$descriptor %}">', '<div class="item">', '{%! $$.relatedItemTemplate %}', '</div>', '</div>']),
-        relatedItemIconTemplate: new Simplate(['<img src="{%: $$.itemIcon %}" />']),
-        relatedItemHeaderTemplate: new Simplate(['<div>{%: $.$descriptor %}</div>']),
-        relatedItemDetailTemplate: new Simplate(['<div></div>']),
-        relatedItemFooterTemplate: new Simplate(['<div></div>']),
-        relatedItemTemplate: new Simplate(['<div class="item-icon">', '{%! $$.relatedItemIconTemplate %}', '</div>', '<div class="item-header">', '{%! $$.relatedItemHeaderTemplate %}', '</div>', '<div class="item-detail">', '{%! $$.relatedItemDetailTemplate %}', '</div>', '<div class="item-footer">', '{%! $$.relatedItemFooterTemplate %}', '</div>']),
-        loadingTemplate: new Simplate(['<div class="loading-indicator"><div>{%= $.loadingText %}</div></div>']),
-
-        relatedActionTemplate: new Simplate(['<span class="action-item" data-id="{%= $.actionIndex %}">', '<img src="{%= $.icon %}" alt="{%= $.label %}" />', '</span>']),
-        constructor: function constructor(options) {
-            _lang['default'].mixin(this, options);
-            if (this.titleText) {
-                this.title = this.titleText;
-            }
-
-            this._subscribes = [];
-            this._subscribes.push(_connect['default'].subscribe('/app/refresh', this, this._onAppRefresh));
-        },
-        postCreate: function postCreate() {
-            if (!this.showTab && this.tabNode) {
-                _domClass['default'].toggle(this.tabNode, 'hidden');
-            }
-            if (this.enableActions) {
-                this.createActions(this._createCustomizedLayout(this.createActionLayout(), 'relatedview-actions'));
-            }
-        },
-        createActionLayout: function createActionLayout() {
-            return this.actions || (this.actions = [{
-                id: 'refresh',
-                cls: 'fa fa-refresh fa-2x',
-                label: this.refreshViewText,
-                action: 'onRefreshView',
-                isEnabled: true
-            }, {
-                id: 'navtoListView',
-                label: this.viewContactsActionText,
-                cls: 'fa fa-list fa-2x',
-                action: 'onNavigateToList',
-                isEnabled: true,
-                fn: this.onNavigateToList.bind(this)
-            }]);
-        },
-        createActions: function createActions(actions) {
-            var i, action, actionNode, actionTemplate, options;
-            for (i = 0; i < actions.length; i++) {
-                action = actions[i];
-                options = {
-                    actionIndex: i
-                };
-                actionTemplate = action.template || this.relatedActionTemplate;
-
-                _lang['default'].mixin(action, options);
-                actionNode = _domConstruct['default'].toDom(actionTemplate.apply(action, action.id));
-                (0, _on['default'])(actionNode, 'click', this.onInvokeActionItem.bind(this));
-                _domConstruct['default'].place(actionNode, this.actionsNode, 'last');
-=======
     relatedContentTemplate: new Simplate(['<div  id="tab" data-dojo-attach-point="tabNode" class="', '{% if ($.autoLoad) { %}', 'tab ', '{% } else { %}', 'tab collapsed ', '{% } %}', '" >', '<div class="tab-items">', '{%! $$.relatedViewTabItemsTemplate %}', '</div>', '</div>', '<div class="panel">', '<div data-dojo-attach-point="actionsNode" class="action-items"></div>', '<div data-dojo-attach-point="headereNode" class="header">', '{%! $$.relatedViewHeaderTemplate %}', '</div>', '<div  data-dojo-attach-point="relatedViewNode"></div>', '<div data-dojo-attach-point="footerNode" class="footer">', '{%! $$.relatedViewFooterTemplate %}', '</div>', '</div>']),
     nodataTemplate: new Simplate(['<div class="nodata"> {%: $$.nodataText %}</div>']),
     relatedViewTabItemsTemplate: new Simplate(['<span class="tab-item">', '<div class="tab-icon" data-dojo-attach-event="onclick:onNavigateToList">', '<img src="{%= $.icon %}" alt="{%= $.title %}" />', '</div>', '<div data-dojo-attach-point="titleNode" data-dojo-attach-event="onclick:toggleView"  class="title" >{%: ($.title ) %} </div>', '</span>', '<div class="line-bar"></div>']),
@@ -303,7 +156,6 @@
           } else {
             if (typeof this[action.action] === 'function') {
               this[action.action](evt);
->>>>>>> 23b6ceb8
             }
           }
         }
@@ -424,156 +276,11 @@
             _domAttr['default'].set(this.selectMoreNode, {
               innerHTML: moreData
             });
-<<<<<<< HEAD
-            return store;
-        },
-        getQueryOptions: function getQueryOptions() {
-            var whereExpression, startIndex, queryOptions;
-
-            whereExpression = '';
-            if (this.hasOwnProperty('where')) {
-                if (typeof this.where === 'function') {
-                    whereExpression = this.where(this.parentEntry);
-                } else {
-                    whereExpression = this.where;
-                }
-            }
-
-            queryOptions = {
-                count: this.pageSize || 1,
-                start: 0,
-                select: this.select || '',
-                where: whereExpression,
-                sort: this.sort || ''
-            };
-
-            return queryOptions;
-        },
-        fetchData: function fetchData() {
-            var queryResults, startIndex;
-            if (this.startIndex < 1) {
-                this.startIndex = 1;
-            }
-            this.queryOptions.start = this.startIndex - 1;
-            queryResults = this.store.query(null, this.queryOptions);
-            this.startIndex = this.startIndex > 0 && this.pageSize > 0 ? this.startIndex + this.pageSize : 1;
-            return queryResults;
-        },
-        onInit: function onInit() {
-            this._isInitLoad = true;
-            this.store = this.store || this.getStore();
-            this.queryOptions = this.queryOptions || this.getQueryOptions();
-
-            if (this.autoLoad) {
-                this.onLoad();
-            }
-        },
-        onLoad: function onLoad() {
-            var data;
-            if (this.relatedData) {
-
-                if (typeof this.relatedData === 'function') {
-                    data = this.relatedData(this.parentEntry);
-                } else {
-                    data = this.relatedData;
-                }
-                if (data) {
-                    this.relatedResults = { total: data.length };
-                    this.pageSize = data.length;
-                    this.onApply(data);
-                }
-            } else if (this.parentCollection) {
-                this.relatedResults = { total: this.parentEntry[this.parentCollectionProperty]['$resources'].length };
-                this.pageSize = this.relatedResults.total;
-                this.onApply(this.parentEntry[this.parentCollectionProperty]['$resources']);
-            } else {
-
-                if (!this.loadingNode) {
-                    this.loadingNode = _domConstruct['default'].toDom(this.loadingTemplate.apply(this));
-                    _domConstruct['default'].place(this.loadingNode, this.relatedViewNode, 'last', this);
-                }
-                _domClass['default'].toggle(this.loadingNode, 'loading');
-                if (this.wait) {
-                    return;
-                }
-                this.relatedResults = this.fetchData();
-                (function (context, relatedResults) {
-
-                    try {
-                        (0, _when['default'])(relatedResults, (function (relatedFeed) {
-                            this.onApply(relatedFeed);
-                        }).bind(context));
-                    } catch (error) {
-                        console.log('Error fetching related view data:' + error);
-                    }
-                })(this, this.relatedResults);
-            }
-            this.isLoaded = true;
-        },
-        onApply: function onApply(relatedFeed) {
-            var i, relatedHTML, itemEntry, itemNode, headerNode, footerNode, itemsNode, itemHTML, moreData, restCount, moreCount;
-            try {
-
-                if (!this.itemsNode) {
-                    this.itemsNode = _domConstruct['default'].toDom("<div id='itemsNode' class='items'><div>");
-                    _domConstruct['default'].place(this.itemsNode, this.relatedViewNode, 'last', this);
-                }
-                if (relatedFeed.length > 0) {
-                    _domClass['default'].remove(this.containerNode, 'hidden');
-                    _domClass['default'].remove(this.tabNode, 'collapsed');
-                    this.itemCount = this.itemCount + relatedFeed.length;
-                    restCount = this.relatedResults.total - this.itemCount;
-                    if (restCount > 0) {
-                        moreCount = restCount >= this.pageSize ? this.pageSize : restCount;
-                        moreData = _string['default'].substitute(this.selectMoreDataText, [moreCount, this.relatedResults.total]);
-                    } else {
-                        moreData = '';
-                    }
-                    if (this.showSelectMore) {
-                        _domAttr['default'].set(this.selectMoreNode, { innerHTML: moreData });
-                    } else {
-                        _domAttr['default'].set(this.selectMoreNode, { innerHTML: '' });
-                    }
-                    if (this.showTotalInTab) {
-                        _domAttr['default'].set(this.titleNode, { innerHTML: this.title + '  ' + _string['default'].substitute(this.totalCountText, [this.relatedResults.total]) });
-                    }
-                    for (i = 0; i < relatedFeed.length; i++) {
-                        itemEntry = relatedFeed[i];
-                        itemEntry['$descriptor'] = itemEntry['$descriptor'] || relatedFeed['$descriptor'];
-                        itemHTML = this.relatedViewRowTemplate.apply(itemEntry, this);
-                        itemNode = _domConstruct['default'].toDom(itemHTML);
-                        (0, _on['default'])(itemNode, 'click', this.onSelectViewRow.bind(this));
-                        _domConstruct['default'].place(itemNode, this.itemsNode, 'last', this);
-                    }
-                } else {
-                    if (this.hideWhenNoData) {
-                        _domClass['default'].add(this.containerNode, 'hidden');
-                    } else {
-                        _domClass['default'].remove(this.containerNode, 'hidden');
-                    }
-                    _domConstruct['default'].place(this.nodataTemplate.apply(this.parentEntry, this), this.itemsNode, 'last');
-                    if (this.showTotalInTab) {
-                        _domAttr['default'].set(this.titleNode, { innerHTML: this.title + '  ' + _string['default'].substitute(this.totalCountText, [0, 0]) });
-                    }
-                    _domAttr['default'].set(this.selectMoreNode, { innerHTML: '' });
-                    if (this._isInitLoad) {
-                        this._isInitLoad = false;
-                        _domClass['default'].toggle(this.tabNode, 'collapsed');
-                    }
-                }
-                _domClass['default'].toggle(this.loadingNode, 'loading');
-            } catch (error) {
-                console.log('Error applying data for related view widget:' + error);
-            }
-        },
-        toggleView: function toggleView(evt) {
-=======
           } else {
             _domAttr['default'].set(this.selectMoreNode, {
               innerHTML: ''
             });
           }
->>>>>>> 23b6ceb8
 
           if (this.showTotalInTab) {
             _domAttr['default'].set(this.titleNode, {
