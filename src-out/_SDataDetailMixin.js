define('argos/_SDataDetailMixin', ['exports', 'module', 'dojo/_base/declare', 'dojo/_base/lang', 'dojo/string', './Utility', './Store/SData'], function (exports, module, _dojo_baseDeclare, _dojo_baseLang, _dojoString, _Utility, _StoreSData) {
  function _interopRequireDefault(obj) { return obj && obj.__esModule ? obj : { 'default': obj }; }

  /* Copyright (c) 2010, Sage Software, Inc. All rights reserved.
   *
   * Licensed under the Apache License, Version 2.0 (the "License");
   * you may not use this file except in compliance with the License.
   * You may obtain a copy of the License at
   *
   *     http://www.apache.org/licenses/LICENSE-2.0
   *
   * Unless required by applicable law or agreed to in writing, software
   * distributed under the License is distributed on an "AS IS" BASIS,
   * WITHOUT WARRANTIES OR CONDITIONS OF ANY KIND, either express or implied.
   * See the License for the specific language governing permissions and
   * limitations under the License.
   */

  /**
   * @class argos._SDataDetailMixin
   *
   * Enables SData for the Detail view.
   * Adds the SData store to the view and exposes the needed properties for creating a Entry request.
   *
   * @alternateClassName _SDataDetailMixin
   * @requires argos.SData
   */

  var _declare = _interopRequireDefault(_dojo_baseDeclare);

  var _lang = _interopRequireDefault(_dojo_baseLang);

  var _string = _interopRequireDefault(_dojoString);

  var _utility = _interopRequireDefault(_Utility);

  var _SData = _interopRequireDefault(_StoreSData);

  var __class = (0, _declare['default'])('argos._SDataDetailMixin', null, {

    /**
     * @cfg {String} resourceKind
     * The SData resource kind the view is responsible for.  This will be used as the default resource kind
     * for all SData requests.
     */
    resourceKind: '',
    /**
     * @cfg {String[]}
     * A list of fields to be selected in an SData request.
     */
    querySelect: null,
    /**
     * @cfg {String[]?}
     * A list of child properties to be included in an SData request.
     */
    queryInclude: null,
    /**
     * @cfg {String?/Function?}
     * The default resource property for an SData request.
     */
    resourceProperty: null,
    /**
     * @cfg {String?/Function?}
     * The default resource predicate for an SData request.
     */
    resourcePredicate: null,

    itemsProperty: '$resources',
    idProperty: '$key',
    labelProperty: '$descriptor',
    entityProperty: '$name',
    versionProperty: '$etag',

    createStore: function createStore() {
      return new _SData['default']({
        service: this.getConnection(),
        contractName: this.contractName,
        resourceKind: this.resourceKind,
        resourceProperty: this.resourceProperty,
        resourcePredicate: this.resourcePredicate,
        include: this.queryInclude,
        select: this.querySelect,
        itemsProperty: this.itemsProperty,
        idProperty: this.idProperty,
        labelProperty: this.labelProperty,
        entityProperty: this.entityProperty,
        versionProperty: this.versionProperty,
        scope: this
      });
    },
    _buildGetExpression: function _buildGetExpression() {
      var options = this.options;

      return options && (options.id || options.key);
    },
    _applyStateToGetOptions: function _applyStateToGetOptions(getOptions) {
      var options = this.options;
      if (options) {
        if (options.select) {
          getOptions.select = options.select;
        }

<<<<<<< HEAD
    var _declare = _interopRequireDefault(_dojo_baseDeclare);

    var _lang = _interopRequireDefault(_dojo_baseLang);

    var _string = _interopRequireDefault(_dojoString);

    var _utility = _interopRequireDefault(_Utility);

    var _SData = _interopRequireDefault(_StoreSData);

    var __class = (0, _declare['default'])('argos._SDataDetailMixin', null, {

        /**
         * @cfg {String} resourceKind
         * The SData resource kind the view is responsible for.  This will be used as the default resource kind
         * for all SData requests.
         */
        resourceKind: '',
        /**
         * @cfg {String[]}
         * A list of fields to be selected in an SData request.
         */
        querySelect: [],
        /**
         * @cfg {String[]?}
         * A list of child properties to be included in an SData request.
         */
        queryInclude: [],
        /**
         * @cfg {String?/Function?}
         * The default resource property for an SData request.
         */
        resourceProperty: null,
        /**
         * @cfg {String?/Function?}
         * The default resource predicate for an SData request.
         */
        resourcePredicate: null,

        itemsProperty: '$resources',
        idProperty: '$key',
        labelProperty: '$descriptor',
        entityProperty: '$name',
        versionProperty: '$etag',

        createStore: function createStore() {
            return new _SData['default']({
                service: this.getConnection(),
                contractName: this.contractName,
                resourceKind: this.resourceKind,
                resourceProperty: this.resourceProperty,
                resourcePredicate: this.resourcePredicate,
                include: this.queryInclude,
                select: this.querySelect,
                itemsProperty: this.itemsProperty,
                idProperty: this.idProperty,
                labelProperty: this.labelProperty,
                entityProperty: this.entityProperty,
                versionProperty: this.versionProperty,
                scope: this
            });
        },
        _buildGetExpression: function _buildGetExpression() {
            var options = this.options;

            return options && (options.id || options.key);
        },
        _applyStateToGetOptions: function _applyStateToGetOptions(getOptions) {
            var options = this.options;
            if (options) {
                if (options.select) {
                    getOptions.select = options.select;
                }

                if (options.include) {
                    getOptions.include = options.include;
                }

                if (options.contractName) {
                    getOptions.contractName = options.contractName;
                }

                if (options.resourceKind) {
                    getOptions.resourceKind = options.resourceKind;
                }

                if (options.resourceProperty) {
                    getOptions.resourceProperty = options.resourceProperty;
                }

                if (options.resourcePredicate) {
                    getOptions.resourcePredicate = options.resourcePredicate;
                }
            }
        },
        /**
         * Applies the entries property to a format string
         * @param {Object} entry Data entry
         * @param {String} fmt Where expression to be formatted, `${0}` will be the extracted property.
         * @param {String} property Property name to extract from the entry, may be a path: `Address.City`.
         * @return {String}
         */
        formatRelatedQuery: function formatRelatedQuery(entry, fmt, property) {
            property = property || '$key';
            return _string['default'].substitute(fmt, [_utility['default'].getValue(entry, property, '')]);
        },
        /**
         * Takes a model and applies SData properties set on the view, to the metadata sdata props. This method will
         * allow existing customizations to still work with the new model system.
         * @param model
         * @returns {_ModelBase}
         */
        setSDataModelProperties: function setSDataModelProperties(model) {
            var resourceKind, querySelect, queryInclude, resourceProperty, resourcePredicate, m;
            resourceKind = this.resourceKind;
            querySelect = this.querySelect;
            queryInclude = this.queryInclude;
            resourceProperty = this.resourceProperty;
            resourcePredicate = this.resourcePredicate;
            m = model.get('metadata');

            if (!m) {
                m.set('metadata', { sdata: {} });
            }

            if (!m.sdata) {
                m.sdata = {};
            }

            m = m.sdata;

            if (resourceKind) {
                m.resourceKind = resourceKind;
            }

            if (querySelect) {
                if (!m.querySelect) {
                    m.querySelect = [];
                }

                m.querySelect.concat(querySelect);
            }

            if (queryInclude) {
                if (!m.queryInclude) {
                    m.queryInclude = [];
                }

                m.queryInclude.concat(queryInclude);
            }

            if (resourceProperty) {
                m.resourceProperty = resourceProperty;
            }

            if (resourcePredicate) {
                m.resourcePredicate = resourcePredicate;
            }

            return model;
=======
        if (options.include) {
          getOptions.include = options.include;
>>>>>>> 9895eab3
        }

        if (options.contractName) {
          getOptions.contractName = options.contractName;
        }

        if (options.resourceKind) {
          getOptions.resourceKind = options.resourceKind;
        }

        if (options.resourceProperty) {
          getOptions.resourceProperty = options.resourceProperty;
        }

        if (options.resourcePredicate) {
          getOptions.resourcePredicate = options.resourcePredicate;
        }
      }
    },
    /**
     * Applies the entries property to a format string
     * @param {Object} entry Data entry
     * @param {String} fmt Where expression to be formatted, `${0}` will be the extracted property.
     * @param {String} property Property name to extract from the entry, may be a path: `Address.City`.
     * @return {String}
     */
    formatRelatedQuery: function formatRelatedQuery(entry, fmt, prop) {
      var property = prop;
      property = property || '$key';
      return _string['default'].substitute(fmt, [_utility['default'].getValue(entry, property, '')]);
    }
  });

  _lang['default'].setObject('Sage.Platform.Mobile._SDataDetailMixin', __class);
  module.exports = __class;
});<|MERGE_RESOLUTION|>--- conflicted
+++ resolved
@@ -1,106 +1,31 @@
 define('argos/_SDataDetailMixin', ['exports', 'module', 'dojo/_base/declare', 'dojo/_base/lang', 'dojo/string', './Utility', './Store/SData'], function (exports, module, _dojo_baseDeclare, _dojo_baseLang, _dojoString, _Utility, _StoreSData) {
-  function _interopRequireDefault(obj) { return obj && obj.__esModule ? obj : { 'default': obj }; }
+    function _interopRequireDefault(obj) { return obj && obj.__esModule ? obj : { 'default': obj }; }
 
-  /* Copyright (c) 2010, Sage Software, Inc. All rights reserved.
-   *
-   * Licensed under the Apache License, Version 2.0 (the "License");
-   * you may not use this file except in compliance with the License.
-   * You may obtain a copy of the License at
-   *
-   *     http://www.apache.org/licenses/LICENSE-2.0
-   *
-   * Unless required by applicable law or agreed to in writing, software
-   * distributed under the License is distributed on an "AS IS" BASIS,
-   * WITHOUT WARRANTIES OR CONDITIONS OF ANY KIND, either express or implied.
-   * See the License for the specific language governing permissions and
-   * limitations under the License.
-   */
-
-  /**
-   * @class argos._SDataDetailMixin
-   *
-   * Enables SData for the Detail view.
-   * Adds the SData store to the view and exposes the needed properties for creating a Entry request.
-   *
-   * @alternateClassName _SDataDetailMixin
-   * @requires argos.SData
-   */
-
-  var _declare = _interopRequireDefault(_dojo_baseDeclare);
-
-  var _lang = _interopRequireDefault(_dojo_baseLang);
-
-  var _string = _interopRequireDefault(_dojoString);
-
-  var _utility = _interopRequireDefault(_Utility);
-
-  var _SData = _interopRequireDefault(_StoreSData);
-
-  var __class = (0, _declare['default'])('argos._SDataDetailMixin', null, {
+    /* Copyright (c) 2010, Sage Software, Inc. All rights reserved.
+     *
+     * Licensed under the Apache License, Version 2.0 (the "License");
+     * you may not use this file except in compliance with the License.
+     * You may obtain a copy of the License at
+     *
+     *     http://www.apache.org/licenses/LICENSE-2.0
+     *
+     * Unless required by applicable law or agreed to in writing, software
+     * distributed under the License is distributed on an "AS IS" BASIS,
+     * WITHOUT WARRANTIES OR CONDITIONS OF ANY KIND, either express or implied.
+     * See the License for the specific language governing permissions and
+     * limitations under the License.
+     */
 
     /**
-     * @cfg {String} resourceKind
-     * The SData resource kind the view is responsible for.  This will be used as the default resource kind
-     * for all SData requests.
+     * @class argos._SDataDetailMixin
+     *
+     * Enables SData for the Detail view.
+     * Adds the SData store to the view and exposes the needed properties for creating a Entry request.
+     *
+     * @alternateClassName _SDataDetailMixin
+     * @requires argos.SData
      */
-    resourceKind: '',
-    /**
-     * @cfg {String[]}
-     * A list of fields to be selected in an SData request.
-     */
-    querySelect: null,
-    /**
-     * @cfg {String[]?}
-     * A list of child properties to be included in an SData request.
-     */
-    queryInclude: null,
-    /**
-     * @cfg {String?/Function?}
-     * The default resource property for an SData request.
-     */
-    resourceProperty: null,
-    /**
-     * @cfg {String?/Function?}
-     * The default resource predicate for an SData request.
-     */
-    resourcePredicate: null,
 
-    itemsProperty: '$resources',
-    idProperty: '$key',
-    labelProperty: '$descriptor',
-    entityProperty: '$name',
-    versionProperty: '$etag',
-
-    createStore: function createStore() {
-      return new _SData['default']({
-        service: this.getConnection(),
-        contractName: this.contractName,
-        resourceKind: this.resourceKind,
-        resourceProperty: this.resourceProperty,
-        resourcePredicate: this.resourcePredicate,
-        include: this.queryInclude,
-        select: this.querySelect,
-        itemsProperty: this.itemsProperty,
-        idProperty: this.idProperty,
-        labelProperty: this.labelProperty,
-        entityProperty: this.entityProperty,
-        versionProperty: this.versionProperty,
-        scope: this
-      });
-    },
-    _buildGetExpression: function _buildGetExpression() {
-      var options = this.options;
-
-      return options && (options.id || options.key);
-    },
-    _applyStateToGetOptions: function _applyStateToGetOptions(getOptions) {
-      var options = this.options;
-      if (options) {
-        if (options.select) {
-          getOptions.select = options.select;
-        }
-
-<<<<<<< HEAD
     var _declare = _interopRequireDefault(_dojo_baseDeclare);
 
     var _lang = _interopRequireDefault(_dojo_baseLang);
@@ -203,7 +128,8 @@
          * @param {String} property Property name to extract from the entry, may be a path: `Address.City`.
          * @return {String}
          */
-        formatRelatedQuery: function formatRelatedQuery(entry, fmt, property) {
+    formatRelatedQuery: function formatRelatedQuery(entry, fmt, prop) {
+      var property = prop;
             property = property || '$key';
             return _string['default'].substitute(fmt, [_utility['default'].getValue(entry, property, '')]);
         },
@@ -261,43 +187,9 @@
             }
 
             return model;
-=======
-        if (options.include) {
-          getOptions.include = options.include;
->>>>>>> 9895eab3
         }
+    });
 
-        if (options.contractName) {
-          getOptions.contractName = options.contractName;
-        }
-
-        if (options.resourceKind) {
-          getOptions.resourceKind = options.resourceKind;
-        }
-
-        if (options.resourceProperty) {
-          getOptions.resourceProperty = options.resourceProperty;
-        }
-
-        if (options.resourcePredicate) {
-          getOptions.resourcePredicate = options.resourcePredicate;
-        }
-      }
-    },
-    /**
-     * Applies the entries property to a format string
-     * @param {Object} entry Data entry
-     * @param {String} fmt Where expression to be formatted, `${0}` will be the extracted property.
-     * @param {String} property Property name to extract from the entry, may be a path: `Address.City`.
-     * @return {String}
-     */
-    formatRelatedQuery: function formatRelatedQuery(entry, fmt, prop) {
-      var property = prop;
-      property = property || '$key';
-      return _string['default'].substitute(fmt, [_utility['default'].getValue(entry, property, '')]);
-    }
-  });
-
-  _lang['default'].setObject('Sage.Platform.Mobile._SDataDetailMixin', __class);
-  module.exports = __class;
+    _lang['default'].setObject('Sage.Platform.Mobile._SDataDetailMixin', __class);
+    module.exports = __class;
 });