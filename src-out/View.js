--- conflicted
+++ resolved
@@ -152,69 +152,6 @@
         return !!options; // if options provided, then refresh
       }
 
-<<<<<<< HEAD
-            this.load(evt, el, o);
-        },
-        /**
-         * Called once the first time the view is about to be transitioned to.
-         * @deprecated
-         */
-        load: function load() {
-            // todo: remove load entirely?
-        },
-        /**
-         * Called in {@link #show show()} before ReUI is invoked.
-         * @param {Object} options Navigation options passed from the previous view.
-         * @return {Boolean} True indicates view needs to be refreshed.
-         */
-        refreshRequiredFor: function refreshRequiredFor(options) {
-            if (this.options) {
-                return !!options; // if options provided, then refresh
-            } else {
-                    return true;
-                }
-        },
-        /**
-         * Should refresh the view, such as but not limited to:
-         * Emptying nodes, requesting data, rendering new content
-         */
-        refresh: function refresh() {},
-        /**
-         * The onBeforeTransitionAway event.
-         * @param self
-         */
-        onBeforeTransitionAway: function onBeforeTransitionAway(self) {},
-        /**
-         * The onBeforeTransitionTo event.
-         * @param self
-         */
-        onBeforeTransitionTo: function onBeforeTransitionTo(self) {},
-        /**
-         * The onTransitionAway event.
-         * @param self
-         */
-        onTransitionAway: function onTransitionAway(self) {},
-        /**
-         * The onTransitionTo event.
-         * @param self
-         */
-        onTransitionTo: function onTransitionTo(self) {},
-        /**
-         * The onActivate event.
-         * @param self
-         */
-        onActivate: function onActivate(self) {},
-        /**
-         * The onShow event.
-         * @param self
-         */
-        onShow: function onShow(self) {},
-        activate: function activate(tag, data) {
-            // todo: use tag only?
-            if (data && this.refreshRequiredFor(data.options)) {
-                this.refreshRequired = true;
-            }
-=======
       return true;
     },
     /**
@@ -257,7 +194,6 @@
       if (data && this.refreshRequiredFor(data.options)) {
         this.refreshRequired = true;
       }
->>>>>>> 23b6ceb8
 
       this.options = data && data.options || this.options || {};
 
@@ -389,15 +325,9 @@
     }
   });
 
-<<<<<<< HEAD
-    _lang['default'].setObject('Sage.Platform.Mobile.View', __class);
-    module.exports = __class;
-});
-=======
   _lang['default'].setObject('Sage.Platform.Mobile.View', __class);
   module.exports = __class;
 });
 /*tools*/
 // todo: remove load entirely?
-/*self*/ /*self*/ /*self*/ /*self*/ /*self*/ /*self*/ /*access*/
->>>>>>> 23b6ceb8
+/*self*/ /*self*/ /*self*/ /*self*/ /*self*/ /*self*/ /*access*/