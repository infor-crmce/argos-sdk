--- conflicted
+++ resolved
@@ -465,63 +465,6 @@
           this.save();
         }
 
-<<<<<<< HEAD
-            // Re-apply any passed changes as they may have been overwritten
-            if (this.options.changes) {
-                this.changes = this.options.changes;
-                this.setValues(this.changes);
-            }
-        },
-        _onGetComplete: function _onGetComplete(entry) {
-            try {
-                if (entry) {
-                    this.processData(entry);
-                } else {
-                    /* todo: show error message? */
-                }
-
-                _domClass['default'].remove(this.domNode, 'panel-loading');
-
-                /* this must take place when the content is visible */
-                this.onContentChange();
-            } catch (e) {
-                console.error(e);
-            }
-        },
-        _onGetError: function _onGetError(getOptions, error) {
-            this.handleError(error);
-            _domClass['default'].remove(this.domNode, 'panel-loading');
-        },
-        /**
-         * Sets and returns the Edit view layout by following a standard for section and field:
-         *
-         * The `this.layout` itself is an array of section objects where a section object is defined as such:
-         *
-         *     {
-         *        name: 'String', // Required. unique name for identification/customization purposes
-         *        title: 'String', // Required. Text shown in the section header
-         *        children: [], // Array of child row objects
-         *     }
-         *
-         * A child row object has:
-         *
-         *     {
-         *        name: 'String', // Required. unique name for identification/customization purposes
-         *        property: 'String', // Optional. The property of the current entity to bind to
-         *        label: 'String', // Optional. Text shown in the label to the left of the property
-         *        type: 'String', // Required. The field type as registered with the FieldManager.
-         *        // Examples of type: 'text', 'decimal', 'date', 'lookup', 'select', 'duration'
-         *        'default': value // Optional. If defined the value will be set as the default "unmodified" value (not dirty).
-         *     }
-         *
-         * All further properties are set by their respective type, please see the individual field for
-         * its configurable options.
-         *
-         * @return {Object[]} Edit layout definition
-         */
-        createLayout: function createLayout() {
-            return this.layout || [];
-=======
         this.previousValuesAll = null;
       }
 
@@ -585,7 +528,6 @@
         name: 'PreCondition',
         test: function test(error) {
           return error && error.status === this.HTTP_STATUS.PRECONDITION_FAILED;
->>>>>>> 23b6ceb8
         },
         handle: function handle(error, next) {
           next(); // Invoke the next error handler first, the refresh will change a lot of mutable/shared state
@@ -1310,14 +1252,8 @@
     }
   });
 
-<<<<<<< HEAD
-    _lang['default'].setObject('Sage.Platform.Mobile._EditBase', __class);
-    module.exports = __class;
-});
-=======
   _lang['default'].setObject('Sage.Platform.Mobile._EditBase', __class);
   module.exports = __class;
 });
 
-/* todo: show error message? */
->>>>>>> 23b6ceb8
+/* todo: show error message? */