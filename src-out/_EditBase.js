--- conflicted
+++ resolved
@@ -470,9 +470,7 @@
       try {
         if (entry) {
           this.processData(entry);
-        } else {
-          /* todo: show error message? */
-        }
+        } else {}
 
         _domClass['default'].remove(this.domNode, 'panel-loading');
 
@@ -1222,11 +1220,7 @@
 
   _lang['default'].setObject('Sage.Platform.Mobile._EditBase', __class);
   module.exports = __class;
-<<<<<<< HEAD
-});
-=======
 });
 /*o*/ // eslint-disable-line
 /* todo: show error message? */
-/*sectionNode, layout*/ /*addOptions*/ /*entry*/ /*putOptions*/ /*entry*/
->>>>>>> 9895eab3
+/*sectionNode, layout*/ /*addOptions*/ /*entry*/ /*putOptions*/ /*entry*/