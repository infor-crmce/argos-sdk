--- conflicted
+++ resolved
@@ -28,19 +28,7 @@
     "it": false,
     "expect": false,
     "spyOn": false,
-<<<<<<< HEAD
-    "module": false,
-    "Rx": false,
-    "moment": false,
-    "React": false,
-    "ReactDOM": false,
-    "Redux": false,
-    "ReactRedux": false,
-    "ICRMCommonSDK": false,
-    "ICRMCustomizationSDK": false
-=======
     "module": false
->>>>>>> 8e9954fe
   },
   rules: {
     /**
