/* fixes */
/* http://code.google.com/p/android/issues/detail?id=6059 */
.android-6059-fix
{
    text-decoration: none;
    display: block;
    overflow: hidden;
    color: transparent;
    height: 1px;
    width: 1px;
    cursor: default;
}

/* list view */
.list
{
    
}

.list-content > li
{
    cursor: pointer;
}

.list-search .dismissButton
{
    display: none;
}

<<<<<<< HEAD
.list-more, .list-none
=======
.list-more, .list-empty-opt
>>>>>>> f5da6d3d
{
    display: none;
    padding: 12px;
    border-bottom: 1px solid #DDD;
}

<<<<<<< HEAD
.list-more .button, .list-none .button
=======
.list-more .button, .list-empty-opt .button
>>>>>>> f5da6d3d
{
    height: 40px;
    line-height: 40px;
    cursor: pointer;
    font-size: .9em;
}

.list-more .list-remaining
{
    display: none;
}

.list-loading-indicator
{
    display: none;
}

/* list view states */
.list-hide-search .list-search
{
    display: none;
}

<<<<<<< HEAD
.list-has-more .list-more, .list-has-none .list-none
=======
.list-has-more .list-more, .list-has-empty-opt .list-empty-opt
>>>>>>> f5da6d3d
{
    display: block;
    background-color: #fff;
}

<<<<<<< HEAD
.list-has-more .list-more .button, .list-has-more .list-none .button
=======
.list-has-more .list-more .button, .list-has-empty-opt .list-empty-opt .button
>>>>>>> f5da6d3d
{
    width: 100%;
}

.list-has-more .list-remaining
{
    display: block;
    text-align: center;
    padding: 0px 0 12px 0;
    font-size: .8em;
    font-weight: bold;
}

.list-loading .list-more .button span
{
    background: url('../images/loading-indicator-gray.gif') no-repeat scroll 0 50%;
    padding: 0 0 0 20px;
    color: #555;
}

.list-loading .list-loading-indicator
{
    display: block;
    text-align: center;
    font-size: 1em;
    font-weight: normal;
    line-height: 1.5em;
    padding: 1em;
}

.list-loading .list-loading-indicator div
{
    background: url('../images/loading-indicator-white.gif') no-repeat scroll 0 50%;
    padding: 0 0 0 20px;
	display: inline-block;
    text-align: center;
}

.list-content > li > a
{
    padding: 8px 32px 8px 36px;
}

.list-content > li > .item
{
    font-weight: normal;
}

/* search */
.list-search
{
    background-color: #e6e6e6;
    background-image: linear-gradient(top, #e6e6e6, #cccccc);
    background-image: -webkit-gradient(
        linear,
        left top,
        left bottom,
        color-stop(0, #e6e6e6),
        color-stop(1, #cccccc)
    );
    background-image: -moz-linear-gradient(top, #e6e6e6, #cccccc);
	border-bottom: 1px solid black;
    border-top: 1px solid transparent;

    box-shadow: rgba(0,0,0,0.5) 0px 2px 3px;
    -moz-box-shadow: rgba(0,0,0,0.5) 0px 2px 3px;
    -webkit-box-shadow: rgba(0,0,0,0.5) 0px 2px 3px;
}

.list-search input
{
    font-size: 0.9em;
    line-height: 30px;
    z-index: 5;

    /* these are marked !important due to Chrome CSS fix */
    /* todo: needed still? */
    padding: 0 128px 0 5px !important;
    -moz-border-radius: 3px !important;
    -webkit-border-radius: 3px !important;
    border: solid 1px #000 !important;
    background: #fff;

    box-shadow: inset 1px 1px 3px rgba(0, 0, 0, 0.5);
    -webkit-box-shadow: inset 1px 1px 3px rgba(0, 0, 0, 0.5);
    -moz-box-shadow: inset 1px 1px 3px rgba(0, 0, 0, 0.5);
    -webkit-background-clip: padding-box;
    -moz-background-clip: padding-box;
}

.list-search .searchButton
{
    cursor: pointer;
    -moz-border-radius: 0px 3px 3px 0px;
    -webkit-border-radius: 0px 3px 3px 0px;
    font-size: 0.9em;
    line-height: 30px;
    padding: 0 8px 0 6px;
    border: solid 1px #000;
    text-align: center;
    z-index: 100;
}

.list-search .dismissButton
{   
    cursor: pointer;
    -moz-border-radius: 3px 0px 0px 3px;
    -webkit-border-radius: 3px 0px 0px 3px;
    font-size: 0.9em;
    line-height: 30px;
    text-align: center;
    border-style: solid;
    border-color: #000;
    border-width: 1px 0 1px 1px;
    z-index: 100;
}

.list-search label
{
    color: #aaa;
    font-size: 0.9em !important;
    line-height: 32px;
    padding: 0 8px 0 6px;
    font-weight: normal;
}

.list-search-active label
{
    display: none;
}

.list-search-active .dismissButton
{
    display: block;
}

/* list selection */
.list .list-item-selector
{
    visibility: hidden;
    width: 24px;
    height: 24px;
    color: #ff0;
    position: absolute;
    top: 8px;
    left: 8px;
}

.list-show-selectors .list-item-selector
{
    visibility: visible;
}

/* grouped list */
.group-content > h2
{
    box-sizing: border-box;
    -webkit-box-sizing: border-box;
    -moz-box-sizing: border-box;
    height: 32px;
    line-height: 32px;
    margin: 0;
    padding: 0 0 0 6px;
    font-size: 1em;
    z-index: 5;
    position: relative;
}

.group-content > h2
{
    border-bottom: 1px solid #000;
    border-top: 1px solid #000;
    background-color: #e6e6e6;
    background-image: linear-gradient(top, #e6e6e6, #cccccc);
    background-image: -webkit-gradient(
        linear,
        left top,
        left bottom,
        color-stop(0, #e6e6e6),
        color-stop(1, #cccccc)
    );
    background-image: -moz-linear-gradient(top, #e6e6e6, #cccccc);
    box-shadow: rgba(0,0,0,0.5) 0px 2px 3px;
    -moz-box-shadow: rgba(0,0,0,0.5) 0px 2px 3px;
    -webkit-box-shadow: rgba(0,0,0,0.5) 0px 2px 3px;
    color: #000;
    text-shadow: #fff 0px 1px 0px;
    font-weight: bold;
}

.group-content > h2:first-child  
{
    border-top: solid 1px #e6e6e6;
}

.group-content > ul
{
    margin: 0;
    padding: 0 0 1.5em 0;
}

.group-content > ul:last-child
{
    margin: 0;
    padding: 0 0 0 0;
}

.group-content > ul > li:last-child
{
    border-bottom: none 0 black;
}

.group-content
{
    border-bottom: 1px solid #DDD;
}

/* detail veiw */
.panel .panel-loading-indicator div.row > div
{
	background: url('../images/loading-indicator-white.gif') no-repeat scroll 0 50%;
    display: inline-block;
	padding: 0 0 0 20px;
}

.panel .panel-loading-indicator div.row
{
	text-align: center !important;
	padding: 1em !important;
	min-height: 1em !important;
}

.content-loading > span
{
    padding-left: 32px;
    font-size: 0.7em;
    background: url('../images/content-loading-light-green.gif') no-repeat scroll 12px 50%;
}

/* busy */
.toolbar.busy .actionButton span
{
    background: url('../images/loading-indicator-light-green.gif') no-repeat scroll 0 50%;
	padding: 0 0 0 20px;
}

.panel.busy .actionButton span
{
    background: url('../images/loading-indicator-gray.gif') no-repeat scroll 0 50%;
	padding: 0 0 0 20px;
}

/* edit/insert */
.row > input:not([type|=radio]):not([type|=checkbox])
{
    height: auto;
    padding: 10px 10px 0 110px;
}

/* fields */
.row-hidden
{
    display: none;
}

.row-disabled > button,
.row-disabled > input,
.row-disabled > div
{
    opacity: 0.3;
    cursor: default;
}

.row-edit[data-field-type="picklist"] > .button,
.row-edit[data-field-type="lookup"] > .button,
.row-edit[data-field-type="select"] > .button,
.row-edit[data-field-type="address"] > .button,
.row-edit[data-field-type="name"] > .button,
.row-edit[data-field-type="date"] > .button,
.row-edit[data-field-type="note"] > .button
{
    margin: 0;
    padding: 0 8px;
    position: absolute;
    right: 4px;
}

.row-edit[data-field-type="picklist"] > input,
.row-edit[data-field-type="lookup"] > input,
.row-edit[data-field-type="select"] > input,
.row-edit[data-field-type="name"] > input,
.row-edit[data-field-type="date"] > input,
.row-edit[data-field-type="note"] > input
{
    padding: 8px 34px 8px 110px !important;
}

.row-edit[data-field-type="note"] > textarea
{
    padding: 8px 34px 8px 110px !important;
    height: 5em;
    overflow: hidden;
}

.row-edit[data-field-type="address"] > div
{
    padding: 4px 34px 4px 110px !important;
}

/* TODO: Move color specifics to theme folder */
/* Calendar */

.calendar-content
{
    box-sizing: border-box;
    -webkit-box-sizing: border-box;
    -moz-box-sizing: border-box;
    padding: 4px;
}

.calendar-table
{
    width: 100%;
}

.calendar-month-header
{
    font-weight: bold;
    text-align: center;
    font-size: 1.1em;
    height: 2em;
}

.calendar-prev-month
{
    text-align: left;
    font-weight: normal;
}

.calendar-next-month
{
    text-align: right;
    font-weight: normal;
}

.calendar-week-header
{
    font-size: .9em;
    text-align: center;
}

.calendar-day
{
    padding: 10px;
    text-align: center;
    cursor: pointer;
    height: 30px;
    font-size: .9em;
    font-weight: bold;
}

.time-content
{
    text-align: center;
    margin-top: 6px;
}

.time-content > .date-tt
{
    width: 100px;
    height: 18px;
    margin: 3px 0px 3px 0px;
    position: relative;
    right: auto;
    display: inline-block;
}

.time-content > .date-tt > .toggle
{
    height: 28px;
}

.time-content > .date-tt > .toggle > .thumb
{
    top: 0px;
}

.time-content > input.hour-field,
.time-content > input.minute-field
{
    width: 36px;
    padding-left: 6px;
}

.calendar-day
{
    color: #000;
    background-color: #e9eed7;
    background-image: linear-gradient(top, #e9eed7, #dae2bb);
    background-image: -webkit-gradient(
		linear,
		left top,
		left bottom,
		color-stop(0, #e9eed7),
		color-stop(1, #dae2bb)
	);
	background-image: -moz-linear-gradient(top, #e9eed7, #dae2bb);

    -ms-filter: "progid:DXImageTransform.Microsoft.gradient(startColorstr=#e9eed7, endColorstr=#dae2bb)";
}

.calendar-day.today
{
    color: #fff;
    background-color: #4e5b2f;
    background-image: linear-gradient(top, #4e5b2f, #8a9e57);
    background-image: -webkit-gradient(
		linear,
		left top,
		left bottom,
		color-stop(0, #4e5b2f),
		color-stop(1, #8a9e57)
	);
	background-image: -moz-linear-gradient(top, #4e5b2f, #8a9e57);

    -ms-filter: "progid:DXImageTransform.Microsoft.gradient(startColorstr=#4e5b2f, endColorstr=#8a9e57)";
}


.calendar-day.weekend
{
    background-color: #dedede;
    background-image: linear-gradient(top, #dedede, #aeaeae);
    background-image: -webkit-gradient(
		linear,
		left top,
		left bottom,
		color-stop(0, #dedede),
		color-stop(1, #aeaeae)
	);
	background-image: -moz-linear-gradient(top, #dedede, #aeaeae);

    -ms-filter: "progid:DXImageTransform.Microsoft.gradient(startColorstr=#dedede, endColorstr=#aeaeae)";
}

.calendar-day.selected
{
    background-color: #c4cfa5;
    background-image: linear-gradient(top, #c4cfa5, #a6b979);
    background-image: -webkit-gradient(
		linear,
		left top,
		left bottom,
		color-stop(0, #c4cfa5),
		color-stop(1, #a6b979)
	);
	background-image: -moz-linear-gradient(top, #c4cfa5, #a6b979);

    -ms-filter: "progid:DXImageTransform.Microsoft.gradient(startColorstr=#c4cfa5, endColorstr=#a6b979)";
}

.time-content > .date-tt > .toggle
{
    background-color: #69923A;
    border: 1px solid #1a250f;
    background-color: #69923a;
    background-image: linear-gradient(bottom, #4f6e2c, #35491d);
    background-image: -webkit-gradient(
        linear,
        left bottom,
        left top,
        color-stop(0, #4f6e2c),
        color-stop(1, #35491d)
    );
    background-image: -moz-linear-gradient(bottom, #4f6e2c, #35491d);

    -ms-filter: "progid:DXImageTransform.Microsoft.gradient(startColorstr=#4f6e2c, endColorstr=#35491d)";
}

.time-content > .date-tt .toggleOff
{
    color: #FFFFFF;
    text-shadow: rgba(0, 0, 0, 1.0) 0px 1px 0;
}

/* Webkit browsers misbehaves. Don't know why. */
.ext-webkit .time-content > input.hour-field,
.ext-webkit .time-content > input.minute-field
{
    width: 60px;
}

.collapsed
{
    margin-bottom: -1px !important;
}

h2 > .collapsed-indicator
{
    height: 30px;
    width: 30px;
    float: right;
    margin: 0 4px 0 0;
}

.collapsed > .collapsed-indicator
{
    
}

.collapsed + ul,
.collapsed + fieldset,
.collapsed + div
{
    display: none;
}

.action-list > li > a.disabled
{
    opacity: 0.3;
}

.action-list > ul > li > a
{
    text-overflow: ellipsis;
}

.action-list > li
{
    line-height: 1em !important;
    cursor: pointer !important;
}

.action-list > li > a > label
{
    cursor: pointer !important;
    display: block;
    line-height: inherit;    
    padding: 0;
    text-overflow: ellipsis;
    overflow: hidden;
    white-space: nowrap;
}

.action-list > li > a > span
{
    display: block;
    font-size: 0.75em;
    min-height: 1em;
    line-height: inherit;
    padding: 2px 0 0 0;
    color: #777;
    text-overflow: ellipsis;
    overflow: hidden;
    white-space: nowrap;
}<|MERGE_RESOLUTION|>--- conflicted
+++ resolved
@@ -27,22 +27,14 @@
     display: none;
 }
 
-<<<<<<< HEAD
-.list-more, .list-none
-=======
 .list-more, .list-empty-opt
->>>>>>> f5da6d3d
 {
     display: none;
     padding: 12px;
     border-bottom: 1px solid #DDD;
 }
 
-<<<<<<< HEAD
-.list-more .button, .list-none .button
-=======
 .list-more .button, .list-empty-opt .button
->>>>>>> f5da6d3d
 {
     height: 40px;
     line-height: 40px;
@@ -66,21 +58,13 @@
     display: none;
 }
 
-<<<<<<< HEAD
-.list-has-more .list-more, .list-has-none .list-none
-=======
 .list-has-more .list-more, .list-has-empty-opt .list-empty-opt
->>>>>>> f5da6d3d
 {
     display: block;
     background-color: #fff;
 }
 
-<<<<<<< HEAD
-.list-has-more .list-more .button, .list-has-more .list-none .button
-=======
 .list-has-more .list-more .button, .list-has-empty-opt .list-empty-opt .button
->>>>>>> f5da6d3d
 {
     width: 100%;
 }
