/* Overthrow CSS:
   Enable overflow: auto on elements with overthrow class when html element has overthrow class too */
.overthrow-enabled .overthrow {
    overflow: auto;
    -webkit-overflow-scrolling: touch;
}

/* snapjs styles */
.tall {
    height: 100%;
}
.relative {
    position: relative;
}
.absolute {
    position: absolute;
}
.left {
    float: left;
}
.right {
    float: right;
}

.drawers {
    top: 0;
    left: 0;
    right: 0;
    bottom: 0;
}

.left-drawer,
.right-drawer {
    visibility: hidden;
    display: none;
}

.left-drawer,
.right-drawer
{
    display: none;
    visibility: hidden;
}

.snapjs-left .left-drawer {
    visibility: visible;
    display: block;
}

.snapjs-right .right-drawer {
    visibility: visible;
    display: block;
}

.left-drawer, .right-drawer {
    top: 0;
    left: 0;
    width: 265px;
    bottom: 0;
    -webkit-transition-property: top, bottom;
    transition-property: top, bottom;
    -webkit-transition-duration: .2s, .2s;
    transition-duration: .2s, .2s;
    -webkit-transition-timing-function: linear, linear;
    transition-timing-function: linear, linear;
}
.left-drawer {
    z-index: 2;
}
.right-drawer {
    left: auto;
    right: 0;
    z-index: 1;
}

.left-drawer,
.right-drawer
{
    -webkit-transition: width 0.3s ease; 
    -moz-transition: width 0.3s ease; 
    -o-transition: width 0.3s ease; 
    transition: width 0.3s ease; 
}

.drawer-inner
{
    -webkit-transition: opacity 0.3s ease; 
    -moz-transition: opacity 0.3s ease; 
    -o-transition: opacity 0.3s ease; 
    transition: opacity 0.3s ease; 
}

.snapjs-expand-left .drawer-inner,
.snapjs-expand-right .drawer-inner
{
    opacity: 0;
}

.snapjs-expand-left .left-drawer,
.snapjs-expand-right .right-drawer
{
    width: 100%;
}
/* end snapjs styles*/

/* signature capture */
#signature_edit { text-align: center; }
#signature_edit canvas { border-bottom: 1px black solid; }
#signature_edit .buttons { overflow: auto; margin-bottom: 0.5em; }
#signature_edit .buttons .button { display: inline-block; width: 40%; margin: 0 1em; }

.list-content > li
{
    cursor: pointer;
}

.list-search .dismissButton
{
    display: none;
}

.list-more, .list-empty-opt
{
    display: none;
    padding: 12px;
    border-bottom: 1px solid #DDD;
}

.list-more .button, .list-empty-opt .button
{
    height: 40px;
    line-height: 40px;
    cursor: pointer;
    font-size: .9em;
}

.list-more .list-remaining
{
    display: none;
}

.list-loading-indicator
{
    display: none;
}

/* list view states */
.list-hide-search .list-search
{
    display: none;
}

.list-has-more .list-more, .list-has-empty-opt .list-empty-opt
{
    display: block;
    background-color: #fff;
}

.list-has-more .list-more .button, .list-has-empty-opt .list-empty-opt .button
{
    width: 100%;
}

.list-has-more .list-remaining
{
    display: block;
    text-align: center;
    padding: 0px 0 12px 0;
    font-size: .8em;
    font-weight: bold;
}

.list-loading .list-more .button span,
.panel.busy .actionButton span
{
    background: url('../../../images/loading-indicator-gray.gif') no-repeat scroll 0 50%;
}

.list-loading .list-more .button span
{
    padding: 0 0 0 20px;
    color: #555;
}

.list-loading .list-loading-indicator
{
    display: block;
    text-align: center;
    font-size: 1em;
    font-weight: normal;
    line-height: 1.5em;
    padding: 1em;
}

.list-loading .list-loading-indicator div,
.panel .panel-loading-indicator div.row > div
{
    background: url('../../../images/loading-indicator-white.gif') no-repeat scroll 0 50%;
}

.list-loading .list-loading-indicator div
{
    padding: 0 0 0 20px;
    display: inline-block;
    text-align: center;
}

.list-content > li > a
{
    padding: 8px 32px 8px 36px;
}

.list-content > li > .item
{
    font-weight: normal;
}

/* list selection */
.list .list-item-selector
{
    visibility: hidden;
    width: 24px;
    height: 24px;
    color: #ff0;
    position: absolute;
    top: 8px;
    left: 12px;
    z-index: 10;
    background: none;
    border: 0 none #000;
    padding: 0 2px 0 0px;
}
.list-show-actions .list-item-selector
{
    visibility: visible !important;
    width: 38px;
    height: 38px;
    left: 6px;

    line-height: 30px;
    padding: 0 2px 0 2px;

    color: #000;
    text-shadow: #fff 0px 1px 0px;
    border: 1px solid #ececec;

    background-color: #ffffff;
    background-image: linear-gradient(to bottom, #fcfcfc, #dfdfdf);
    background-image: -webkit-gradient(
        linear,
        left top,
        left bottom,
        color-stop(0, #ffffff),
        color-stop(1, #ececec)
    );
    background-image: -moz-linear-gradient(top, #ffffff, #ececec);
}

.list-show-actions .list-item-selector > img
{
    position: absolute;
    top: 6px;
    left: 6px;
    border: none 0 black;
}

.list-item-selected > .list-item-selector
{
    visibility: visible !important;
}

.list-item-static-selector
{
    visibility: visible;
    width: 38px;
    color: #ff0;
    position: absolute;
    top: 8px;
    left: 8px;
    bottom: 0px;
    z-index: 10;
}

.list-action-selected + .actions-row
{
    display: block !important;
}

.list-action-selected > .list-item-selector
{
    border-color: #DDD;
    background-color: #eaf1df !important;
    background-image: none !important;
    border-bottom: 0px none #eaf1df !important;
    -webkit-border-radius: 3px 3px 0px 0px;
    border-radius: 3px 3px 0px 0px;
    bottom: -1px;
    height: auto !important;
    box-shadow: none !important;
    -moz-box-shadow: none !important;
    -webkit-box-shadow: none !important;

    -moz-box-sizing: border-box;
    -webkit-box-sizing: border-box;
    box-sizing: border-box;
    margin: 0;
}

.actions-row
{
    display: none;
    background: #eaf1df;
}

.actions-row:after
{
    content: "";
    display: table;
    clear: both;
}

.actions-row > button
{
    position: relative;
    float: left;
    padding: 0 !important;
    margin: 0 !important;
    width: 64px;
    height: 48px;
    text-align: center;
    background: none;
    border: 0 solid #000;
}

.actions-row > button > label
{
    padding: 0 3px 3px 3px;
    font-size: 10px;
    white-space: nowrap;
    display: block;
    text-overflow: ellipsis;
    overflow-x: hidden;
}
.actions-row > button > img
{
    padding: 3px 3px 0 3px;
    width: 24px;
    height: 24px;
}

.list .item-static-icon
{
    width: 24px;
    height: 24px;
    color: #ff0;
    top: 6px;
    left: 6px;
    float: left;
    padding: 0px 5px 0px 0px;
}

/* grouped list */
.group-content > h2
{
    box-sizing: border-box;
    -webkit-box-sizing: border-box;
    -moz-box-sizing: border-box;
    height: 32px;
    line-height: 32px;
    margin: 0;
    padding: 0 0 0 6px;
    font-size: 1em;
    z-index: 5;
    position: relative;
}

.group-content > ul
{
    margin: 0;
}

.group-content
{
    border-bottom: 1px solid #DDD;
}

/* detail veiw */
.panel .panel-loading-indicator div.row > div
{
    display: inline-block;
    padding: 0 0 0 20px;
}

.panel .panel-loading-indicator div.row
{
    text-align: center !important;
    padding: 1em !important;
    min-height: 1em !important;
}

.content-loading > span
{
    padding-left: 32px;
    font-size: 0.7em;
    background: url('../../../images/content-loading-light-green.gif') no-repeat scroll 12px 50%;
}

/* busy */
.toolbar.busy .actionButton span
{
    background: url('../../../images/loading-indicator-light-green.gif') no-repeat scroll 0 50%;
    padding: 0 0 0 20px;
}

.panel.busy .actionButton span
{
    padding: 0 0 0 20px;
}

/* edit/insert */
.row > div > input:not([type|=radio]):not([type|=checkbox]),
.row > input:not([type|=radio]):not([type|=checkbox])
{
    height: auto;
    padding: 10px 10px 0 110px;
}

/* fields */
.row-hidden
{
    display: none;
}

.row-disabled > div > button,
.row-disabled > div > input,
.row-disabled > div > div,
.row-disabled > button,
.row-disabled > input,
.row-disabled > div,
.row-readonly > div > button,
.row-readonly > div > input,
.row-readonly > div > div,
.row-readonly > button,
.row-readonly > input,
.row-readonly > div
{
    opacity: 0.5;
    cursor: default;
}

.row-edit[data-field-type="picklist"] > div > .button,
.row-edit[data-field-type="lookup"] > div > .button,
.row-edit[data-field-type="select"] > div > .button,
.row-edit[data-field-type="address"] > div > .button,
.row-edit[data-field-type="name"] > div > .button,
.row-edit[data-field-type="date"] > div > .button,
.row-edit[data-field-type="note"] > div > .button,
.row-edit[data-field-type="duration"] > div > .button,
.row-edit[data-field-type="picklist"] > .button,
.row-edit[data-field-type="lookup"] > .button,
.row-edit[data-field-type="select"] > .button,
.row-edit[data-field-type="address"] > .button,
.row-edit[data-field-type="name"] > .button,
.row-edit[data-field-type="date"] > .button,
.row-edit[data-field-type="note"] > .button,
.row-edit[data-field-type="signature"] > div >.button
{
    margin: 0;
    padding: 0 8px;
    position: absolute;
    right: 4px;
}

.row-edit[data-field-type="picklist"] > div > input,
.row-edit[data-field-type="lookup"] > div > input,
.row-edit[data-field-type="select"] > div > input,
.row-edit[data-field-type="name"] > div > input,
.row-edit[data-field-type="date"] > div > input,
.row-edit[data-field-type="note"] > div > input,
.row-edit[data-field-type="picklist"] > input,
.row-edit[data-field-type="lookup"] > input,
.row-edit[data-field-type="select"] > input,
.row-edit[data-field-type="name"] > input,
.row-edit[data-field-type="date"] > input,
.row-edit[data-field-type="note"] > input
{
    padding: 8px 34px 8px 110px !important;
}

.row-edit[data-field-type="signature"] > div > canvas,
.row-edit[data-field-type="signature"] > div > img
{
    margin-left: 110px;
}

.row-edit[data-field-type="note"] > div > textarea,
.row-edit[data-field-type="note"] > textarea
{
    padding: 8px 34px 8px 110px !important;
    height: 5em;
    overflow: hidden;
}

.row-edit[data-field-type="duration"] > div > .button
{
    z-index:55;
}

.row-edit[data-field-type="duration"] > div > input
{
    position:relative;
    z-index:50;
}

.row-edit[data-field-type="duration"] > div > .autoComplete-watermark
{
    position:absolute;
    box-sizing: border-box;
    -webkit-box-sizing: border-box;
    -moz-box-sizing: border-box;
    z-index: 10;
    color: #999;
    padding: 3px 0 0 111px;
}

.row-edit[data-field-type="address"] > div > div
{
    min-height: 1.5em !important;
    padding: 4px 34px 4px 110px !important;
}

.text-input {
    padding:  8px 34px 8px 110px !important;
}

.list-search
{
    padding: 6px;
    position: relative;
}

.list-search input
{
    .box-sizing(border-box);
    height: 32px;
    margin: 0 !important;
    border: @button-border;
}

.list-search .searchButton
{    
    -moz-box-sizing: border-box;
    -webkit-box-sizing: border-box;
    display: inline-block;    
    height: 35px;
    border: @button-border;
    background-color: @button-bg-color;
}

.list-search .dismissButton {
    -moz-box-sizing: border-box;
    -webkit-box-sizing: border-box;
    position: absolute;
    display: inline-block;
    height: 32px;
    width: 32px;
    right: 70px;
    top: 6px;
    border: solid 1px black;
}

.list-search label
{
    position: absolute;
    top: 6px;
    left: 6px;
}


div.table-layout
{
    display: table;
    width: 99%;
    padding: 0 0 0 5px;
    background: #fff;
}
div.table-layout > div
{
    display: table-cell;
    vertical-align: middle;
}
div.table-layout div.hasButton
{
    width: 30px;
    white-space: nowrap;
}
div.table-layout div.hasButton > button
{
    margin: 0;
    border: 0;
}
div.table-layout div.hasButton > button.searchButton
{
    border: @button-border;
    border-left: 1px solid @black-darker;
}
div.table-layout div input:not([type|=radio]):not([type|=checkbox])
{
    border: 0;
    padding: 0 6px;
    background-color: transparent;
    box-shadow: none;
    -webkit-box-shadow: none;
    -moz-box-shadow: none;
}
.clear-button {
    position: absolute;
    right: 4px;
    margin: 1px 1px 0 0 !important;
    padding: 0;
    background: transparent;
    border: none;
    cursor: pointer;
    z-index:101;
    width:30px;
    height:30px;
}

/* search */
.list-search input
{
    font-size: 0.9em;
    line-height: 30px;
    border: 0;
}

.list-search .searchButton
{
    cursor: pointer;
    font-size: 0.9em;
    line-height: 30px;
    padding: 0 8px 0 6px;
    border: solid 1px #000;
    text-align: center;
    z-index: 100;
}

.list-search .dismissButton
{   
    cursor: pointer;
    font-size: 0.9em;
    line-height: 30px;
    text-align: center;
    border-style: solid;
    border-color: #000;
    border-width: 1px 0 1px 1px;
    z-index: 100;
}

.list-search label
{
    color: #aaa;
    font-size: 0.9em !important;
    line-height: 32px;
    padding: 0 8px 0 6px;
    font-weight: normal;
}

.search-active label
{
    display: none;
}

.search-active .dismissButton
{
    display: block;
}

.search-widget button.clear-button
{
    position: static; height: 30px;
}
div.search-active button.clear-button,
.text-field-active > button.clear-button,
button.clear-button:focus
{
    background: url('../../../images/delete.png') no-repeat 50% 50%;
}


body.landscape > .viewContainer > #generic_calendar > #datetime-picker {
    width:100%;
    text-align:center;
}

body.landscape > .viewContainer > #generic_calendar > #datetime-picker > .calendar-content,
body.landscape > .viewContainer > #generic_calendar > #datetime-picker > .time-content
{
    vertical-align: top;
    display:inline-block;
    padding: 0px !important;
}
body.landscape > .viewContainer > #generic_calendar > #datetime-picker > .time-content
{
    margin-left: 18px;
}

#datetime-picker { padding-bottom: 2em; }

#datetime-picker .time-content-hidden {
    display:none !important;
}
#datetime-picker table {
    border-spacing: 6px 0px;
    padding: 2px;
    margin: 0.5em auto 0;
    text-align:center;
}
#datetime-picker div.calendar-content { padding-bottom: 0; }
#datetime-picker div.date-tt { margin: 0; }
#datetime-picker table caption { padding: 4px; }
.ext-webkit #datetime-picker table caption { width: 100%; } /* Webkit caption does not match table width by default */
#datetime-picker td
{
    padding: 0;
    margin: 0;
    border: 0;
    text-align:center;
    width: 64px;
}
#datetime-picker td>select {
    font-size: 1.5em;
    height: 34px;
    line-height: 34px;
    border: none;
    margin: 0;
    padding:0;
    -webkit-appearance: listbox;
    -moz-appearance: listbox;
    position: relative; /* Fix android browser issue with -webkit-transform blocking <select> */
}
#datetime-picker .datetime-selects td {
    border: none;
    border-left: 1px solid #b3b3b3;
    border-right: 1px solid #b3b3b3;
}
#datetime-picker td>button {
    display: block;
    font-size: 1.5em;
    width: 100%;
    margin: 0;
    height: 46px;
    line-height: 44px;
    -webkit-border-radius: 0px;
    -moz-border-radius: 0px;
    border-radius: 0px;
}
#datetime-picker .plus > td > button
{
    -moz-border-radius-topleft: 3px;
    -moz-border-radius-topright: 3px;
    -moz-border-radius-bottomright: 0px;
    -moz-border-radius-bottomleft: 0px;
    -webkit-border-radius: 3px 3px 0px 0px;
    border-radius: 3px 3px 0px 0px;
}
#datetime-picker .minus > td > button
{
    -moz-border-radius-topleft: 0px;
    -moz-border-radius-topright: 0px;
    -moz-border-radius-bottomright: 3px;
    -moz-border-radius-bottomleft: 3px;
    -webkit-border-radius: 0px 0px 3px 3px;
    border-radius: 0px 0px 3px 3px;
}
#datetime-picker .datetime-tt {
    border: none !important;
}
.collapsed
{
    margin-bottom: -1px !important;
}

h2 > .collapsed-indicator
{
    height: 30px;
    width: 30px;
    float: right;
}
h4 > .collapsed-indicator
{
    height: 25px;
    width: 25px;
    float: right;
}

div > .collapsed-indicator
{
    height: 25px;
    width: 25px;
    float: right;
}
.collapsed + ul,
.collapsed + fieldset,
.collapsed + div
{
    display: none !important;
}

.action-list > li > .disabled
{
    opacity: 0.3;
}

.action-list > ul > li > a
{
    text-overflow: ellipsis;
}

.action-list > li
{
    line-height: 1em !important;
    cursor: pointer !important;
}

.action-list > li > a > label
{
    cursor: pointer !important;
    display: block;
    line-height: inherit;    
    padding: 0;
    text-overflow: ellipsis;
    overflow: hidden;
    white-space: nowrap;
}

.action-list > li > a > span
{
    display: block;
    font-size: 0.75em;
    min-height: 1em;
    line-height: inherit;
    padding: 2px 0 0 0;
    color: #777;
    text-overflow: ellipsis;
    overflow: hidden;
    white-space: nowrap;
}

.invisible {
    visibility: hidden;
}

.file-wrapper
{
    line-height: 50px;
    z-index: 1;
    position: relative;
    overflow: hidden;
    cursor: pointer;
    color: #0079A7;
    font-weight: bold;
    margin: 8px;
}

.file-wrap > input
{
    z-index: 2;
    opacity: 0;
    height: 1000px;
    font-size: 1000px !important;
    cursor: pointer;
    position: absolute;
    right: 0;
    top: 0;
}
.file-text > input
{
   -moz-box-sizing: border-box !important;
    border: 1px solid #000000 !important;
    font-size: 16px !important;
    font-weight: normal !important;
    margin: 0 0 8px !important;
    padding:6px !important;
    width: 100% !important; 
}
.file-label > label {
    color: #0079A7 !important;
    font-weight: bold !important;
    text-align: left !important;
}
.file-name {
    font-size: 16px !important;
    font-weight: bold !important;
}
.display-none
{   
    display: none !important;
}

body
{
    padding: 0;
    margin: 0;
    overflow: hidden;
}

body > .viewContainer
{
    position: absolute;
    padding: 45px 0 0 0;
    margin: 0;
    z-index: 3;
    top: 0px;
    bottom: 0px;
    width: 100%;
}

body[orient="landscape"]
{
    min-height: 268px;
    overflow: hidden;
}

body > .viewContainer > .list,
body > .viewContainer > .panel,
body > .viewContainer > .dialog
{
    display: none;
}

body.transition > .viewContainer > .panel,
body.transition > .viewContainer > .list
{
    position: absolute;
    top: 45px;
}

body > .viewContainer > .panel,
body > .viewContainer > .list
{
    position: absolute;
    top: 45px;
    bottom: 0px;
    width: 100%;
    box-sizing: border-box;
    -webkit-box-sizing: border-box;
    -moz-box-sizing: border-box;
    -webkit-transition-duration: 200ms;
    -webkit-transition-property: -webkit-transform;
    -webkit-transform: translateZ(0); 
}

body[orient="landscape"] > .viewContainer > .panel,
body[orient="landscape"] > .viewContainer > .list
{
    position:absolute;
    top: 45px; /* Adjust if header toolbar changes */
    bottom: 0px; /* Adjust if footer toolbar changes */
    width: 100%;
    -webkit-transition-property: top, bottom;
    transition-property: top, bottom;
    -webkit-transition-duration: 0.2s, 0.2s;
    transition-duration: 0.2s, 0.2s;
    -webkit-transition-timing-function: ease, ease;
    transition-timing-function: ease, ease;
}

body > .viewContainer > [selected="true"]
{
    display: block;
}

.button
{
    height: 30px;
    line-height: 30px;
    padding: 0 2px 0 2px;
}

.viewContainer > .footer-toolbar 
{
    position: absolute;
    bottom: 0px;
    width: 100%;
}

.viewContainer > .toolbar,
.toolbar
{
    position: absolute;
    top: 0;
    left: 0;

    box-sizing: border-box;
    -webkit-box-sizing: border-box;
    -moz-box-sizing: border-box;

    height: 45px;
    width: 100%;
    padding: 4px 4px;

    display: block;
    z-index: 10;
}
.viewContainer > .toolbar > h1,
.toolbar > h1 {
    overflow: hidden; 
    display: block;
    margin: 0;
    padding: 0;    
    font-size: 1em;
    line-height: 34px;
    font-weight: normal;    
    text-align: center;
    text-overflow: ellipsis;
    white-space: nowrap;
    color: #FFFFFF;

    position: absolute;
    left: 0px;
    right: 0px;
    z-index: 0;
}

.viewContainer > .toolbar-size-1 > h1,
.toolbar-size-1 > h1
{
    left: 50px;
    right: 50px;
}

.viewContainer > .toolbar-size-2 > h1,
.toolbar-size-2 > h1
{
    left: 100px;
    right: 100px;
}

.toolButton
{
    position: relative;
    width: 40px;
    height: 34px;
    padding: 0px;
    z-index: 100;
}

.toolButton > img
{
    margin: 4px;
}

.toolButton > span
{
    display: inline-block;
    background-repeat: no-repeat;
    background-position: center center;
    margin: 4px;
    width: 24px;
    height: 24px;
}

.toolButton-left
{
    float: left;
    margin-right: 10px;
}

.toolButton-right
{
    float: right;
    margin-left: 10px;
}

body > .viewContainer > .dialog {
    top: 0px;
    bottom: 0px;
    width: 100%;
    z-index: 20;
    background: rgba(0, 0, 0, 0.8);
    padding: 0;
    text-align: right;
}

.dialog > fieldset {
    box-sizing: border-box;
    -webkit-box-sizing: border-box;
    -moz-box-sizing: border-box;
    width: 100%;
    margin: 0;
    border: none;
    border-top: 1px solid #6d84a2;
    padding: 0px 6px;
    -webkit-border-bottom-left-radius: 5px;
    -webkit-border-bottom-right-radius: 5px;
    -moz-border-bottom-left-radius: 5px;
    -moz-border-bottom-right-radius: 5px;
}

.dialog > fieldset > label {
    position: absolute;
    margin: 8px 0 0 6px;
    font-size: 14px;
    display: inline-block;
}

input:not([type|=radio]):not([type|=checkbox]) {
    -webkit-border-radius: 3px;
    -moz-border-radius: 3px;
    -webkit-box-shadow: inset 1px 1px 3px rgba(0, 0, 0, 0.5);
    -moz-box-shadow: inset 1px 1px 3px rgba(0, 0, 0, 0.5);
    box-sizing: border-box;
    -webkit-box-sizing: border-box;
    -moz-box-sizing: border-box;
    width: 100%;
    margin: 0 0 8px 0;
    padding: 6px 6px 6px 44px;
    font-size: 16px;
    font-weight: normal;
    border: 1px solid #000;
}

.list-content,
.group-content
{
    margin: 0;
    padding: 0;
}

.list-content > li,
.group-content > li
{
    font-size: 1.25em;
    font-weight: bold;
    list-style: none;
    margin: 4px 0px 4px 0px;
    padding: 4px 0px 4px 10px;
    position: relative;
}

.list-content > li,
.group-content > li
{
    padding: 8px 32px 8px 6px;
}
.list-show-selectors .list-item-content,
.list-item-static-selector + .list-item-content
{
    padding-left: 38px;
}
.actions-enabled + .list-item-content
{
    padding-left: 48px;
}

.list-content > li > img.icon,
.list-content > li > * > img.icon
{
    border: 0 none black;
    margin: 0 .5em 0 0;
    width: 24px;
    height: 24px;
    float: left;
}

.list-content > li > .list-selector
{
    float: left;
    margin: 2px 0 0 0px;
}

h3
{
    font-size: .75em;
    margin: 0;
    padding: 0;
    overflow: hidden;
    text-overflow: ellipsis;
    white-space: nowrap;
}

h4
{
    font-size: .5em;
    margin: 0;
    padding: 0;
    overflow: hidden;
    text-overflow: ellipsis;
    white-space: nowrap;
}

img
{
    border: 0 none black;
}

.panel > .panel-loading-indicator
{
    display: none;
}

.panel > .panel-validation-summary
{
    display: none;
}

.panel-loading > .panel-loading-indicator
{
    display: block;
    margin: 0;
    padding: 0;
}

.panel-form-error > .panel-validation-summary
{
    display: block;
}

.panel-content > h2,
.panel-validation-summary > h2
{
    box-sizing: border-box;
    -webkit-box-sizing: border-box;
    -moz-box-sizing: border-box;
    height: 32px;
    line-height: 32px;
    margin: 0;
    padding: 0 0 0 2px;
    font-size: 1em;
    z-index: 5;
    position: relative;
    -webkit-user-select: none;
    -moz-user-select: none;    
    user-select: none;
}

.panel > ul > li,
.panel-content > ul > li
{
    list-style: none;
    line-height: 28px;
    clear: both;
}

.panel-validation-summary > ul > li
{
    list-style: none;
    clear: both;
}

.panel-content > ul > li > img.icon,
.panel-content > ul > li > * > img.icon,
.panel-validation-summary > ul > li > img.icon
.panel-validation-summary > ul > li > * > img.icon
{
    border: 0 none black;
    margin: 0 .5em 0 0;
    width: 24px;
    height: 24px;
    float: left;
}

.panel-content > fieldset,
.panel-validation-summary > fieldset,
.panel-content > div,
.panel-validation-summary > div,
.panel-content > ul,
.panel-validation-summary > ul
{
    margin: 0;
    padding: 0 0 1.5em 0;
}

.panel-content > fieldset:last-child,
.panel-content > ul:last-child,
.panel-content > div:last-child
{
    margin: 0;
    padding: 0 0 0 0;
}

.panel-content > ul > li,
.panel-validation-summary > ul > li
{
    list-style: none;
    margin: 0;
    padding: 0;
    position: relative;
}

.panel-content > ul > li > a,
.panel-validation-summary > ul > li > a
{
    padding: 8px;
    margin: 0px;
    display: block;
}

.panel-validation-summary > ul > li > a > h3
{
    overflow: visible;
    text-overflow: inherit;
    white-space: inherit;
}

.row > div > label,
.row > label
{
    margin: 0px;
    padding: 0;
    position: relative;
    float: left;
    width: 100px;
    text-align: right;
    font-size: 0.8em;
}

.row
{
    text-align: left;
    clear: both;
    line-height: 1.5em;
    padding: 0 .75em;
}

.row > div > span,
.row > div > a,
.row > span,
.row > a
{
    display: block;
    margin: 0 0 0 0;
    padding: 0 0 0 12px;
    position: relative;
    overflow: hidden;
    text-overflow: ellipsis;
}

.row > * > a
{
    border-bottom: 1px dotted #00338D;
    color: black;
    text-decoration: none;
    cursor: pointer;
}

.not-available
{
    text-align: center;
    padding: 8px 32px 8px 36px !important;
    font-size: 1.25em;
}

.no-data
{
    text-align: center;
}

.contextualContent .list-search 
{
    background-color: @gray1-darker;
}

.row-edit
{
    /*position: relative;*/
    padding: 2px 0.75em;
}

.row-edit > div > label,
.row-edit > label
{
    position: absolute;
    height: 30px;
    line-height: 30px;
    text-overflow: ellipsis;
    overflow: hidden;
}

.row > div > input[type|=radio], .row > div > input[type|=checkbox],
.row > input[type|=radio], .row > input[type|=checkbox]
{
    margin: 7px 7px 0 0;
    height: 25px;
    width: 25px;
}

.row > div > input:not([type|=radio]):not([type|=checkbox]),
.row > input:not([type|=radio]):not([type|=checkbox])
{
    -webkit-appearance: none;

    box-sizing: border-box;
    -webkit-box-sizing: border-box;
    -moz-box-sizing: border-box;

    box-shadow: none;
    -webkit-box-shadow: none;
    -moz-box-shadow: none;

    border-radius: 3px;
    -webkit-border-radius: 3px;
    -moz-border-radius: 3px;

    margin: 0;
    padding: 0px 10px 0 110px;
    height: 32px !important;
    border: 0 none transparent;
    background: transparent;
}

.row > div > textarea,
.row > textarea
{
    -webkit-appearance: none;
    box-sizing: border-box;
    -webkit-box-sizing: border-box;
    -moz-box-sizing: border-box;
    -webkit-box-shadow: none;
    -moz-box-shadow: none;
    -webkit-border-radius: 3px;
    -moz-border-radius: 3px;
    margin: 0;
    border: 0 none black;
    padding: 8px 10px 8px 110px;
    background: transparent;
    width: 100%;
    display: block;
}

.row > div > input[type|=radio], .row > div > input[type|=checkbox],
.row > input[type|=radio], .row > div > input[type|=checkbox]
{
  margin: 7px 7px 0 0;
  height: 25px;
  width: 25px;
}
.related-view-widget-section
{
    padding: 4px 1px 1px 78px;
}
.related-view-widget-section .tab
{
    font-size: 0.75em;
    font-weight: bold;
    margin: 0;
    padding: 2px 4px 4px;
    background-color: @gray1-lighter;
}
.related-view-widget-section .action
{
    font-size: 0.75em;
    font-weight: bold;
    color: @blue3-dark;
}

.related-view-widget-header
{
    padding: 1px 1px 1px 2px;
}

.related-view-widget-footer
{
    padding: 1px 1px 1px 2px;
}

.related-view-widget-footer> button
{
  float:right;
}

.related-view-widget-row {
    display: block;
    line-height: 1em;
    min-height: 0.1em;
<<<<<<< HEAD
     padding: 1px 40px 1px 1px;
    text-overflow: ellipsis;
    overflow: hidden;
    background-color:@blue3-lighter;
    margin: 4px;
=======
    padding: 1px 2px;
    text-overflow: ellipsis;
    overflow: hidden;
>>>>>>> f7328098
}
.related-view-widget-row > div {
    margin: 4px;
}
.related-view-widget-row  > button.header {
    background-color: #FFFFFF;
    border-color: #000000;
    border-radius: 1px 1px 1px 1px;
    border-width: 0;
    height: 34px;
    left: 2px;
    margin: 1px;
    padding: 1px;
    position: relative;
    top: 3px;
    width: 33px;
}

.related-view-widget-row >*> img.icon
{
    height: 24px !important;
    left: 1px;
    position: relative;
    top: 0;
    width: 24px !important;
}

.related-view-widget-item {
    left: 40px;
    line-height: inherit;
    min-height: 1em;
    overflow: hidden;
    padding: 1px 1px 1px 2px;
    position: relative;
    text-overflow: ellipsis;
    top: -40px;
    margin:4px;
}

.related-view-widget-item .header {

    font-size: 0.75em;
    font-weight: bold;
}


.related-view-widget-nodata
{
    display: block;
    text-align: center;
    font-size: 0.75em;
    font-weight: normal;
    line-height: 1.5em;
    padding: 1em;
}

.related-view-widget-loading-indicator
{
    display: none;
    text-align: center;
    font-size: 0.75em;
    font-weight: normal;
    line-height: 1.5em;
    padding: 1em;
}

.related-view-widget-loading-indicator  div,
{
    background: url('../../../images/loading-indicator-white.gif') no-repeat scroll 0 50%;
    padding: 0 0 0 20px;
    display: inline-block;
    text-align: center;
}

.related-view-widget-loading
{
    display: inline-block;
}<|MERGE_RESOLUTION|>--- conflicted
+++ resolved
@@ -1474,17 +1474,11 @@
     display: block;
     line-height: 1em;
     min-height: 0.1em;
-<<<<<<< HEAD
-     padding: 1px 40px 1px 1px;
+    padding: 1px 40px 1px 1px;
     text-overflow: ellipsis;
     overflow: hidden;
     background-color:@blue3-lighter;
     margin: 4px;
-=======
-    padding: 1px 2px;
-    text-overflow: ellipsis;
-    overflow: hidden;
->>>>>>> f7328098
 }
 .related-view-widget-row > div {
     margin: 4px;
