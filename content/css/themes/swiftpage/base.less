--- conflicted
+++ resolved
@@ -1422,13 +1422,7 @@
 
 .related-view-widget
 {
-<<<<<<< HEAD
     padding: 0px;
-=======
-    padding: 4px 1px 10px 24px;
-    position: relative;
-
->>>>>>> b8270cef
 }
 
 .related-view-widget .panel
@@ -1678,16 +1672,11 @@
     overflow: hidden;
     position: relative;
 }
-<<<<<<< HEAD
 .related-view-widget .item  td
 {
     vertical-align:top;
 }
-.related-view-widget .item 
-=======
-
 .related-view-widget .item
->>>>>>> b8270cef
 {
     font-size: 0.85em;
 	line-height: 0.95em;
@@ -1716,11 +1705,7 @@
     color:@black-darker;
     left: 4px;
     position: relative;
-<<<<<<< HEAD
     margin: 1px;
-=======
-    padding: 0 40px 0 0;
->>>>>>> b8270cef
 
 }
 .related-view-widget .item .item-detail
@@ -1728,12 +1713,8 @@
     color:@gray1-dark;
     left: 4px;
     position: relative;
-<<<<<<< HEAD
     margin: 1px;
     line-height: 1.25em;
-=======
-    padding: 0 40px 0 0;
->>>>>>> b8270cef
 }
 .related-view-widget .item .item-footer
 {
