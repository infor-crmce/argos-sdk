body
{
    padding: 0;
    margin: 0;
    overflow: hidden;
}

body > .viewContainer
{
    position: absolute;
    padding: 45px 0 0 0;
    margin: 0;
    z-index: 3;
    top: 0px;
    bottom: 0px;
    width: 100%;
}

body[orient="landscape"]
{
    min-height: 268px;
    overflow: hidden;
}

body > .viewContainer > .list,
body > .viewContainer > .panel,
body > .viewContainer > .dialog
{
    display: none;
}

body.transition > .viewContainer > .panel,
body.transition > .viewContainer > .list
{
    position: absolute;
    top: 45px;
}

body > .viewContainer > .panel,
body > .viewContainer > .list
{
    position: absolute;
    top: 33px;
    bottom: 0px;
    width: 100%;
    box-sizing: border-box;
    -webkit-box-sizing: border-box;
    -moz-box-sizing: border-box;
    -webkit-transition-duration: 200ms;
    -webkit-transition-property: -webkit-transform;
    -webkit-transform: translateZ(0); 
}

body[orient="landscape"] > .viewContainer > .panel,
body[orient="landscape"] > .viewContainer > .list
{
    position:absolute;
    top: 33px; /* Adjust if header toolbar changes */
    bottom: 0px; /* Adjust if footer toolbar changes */
    width: 100%;
    -webkit-transition-property: top, bottom;
    transition-property: top, bottom;
    -webkit-transition-duration: 0.2s, 0.2s;
    transition-duration: 0.2s, 0.2s;
    -webkit-transition-timing-function: ease, ease;
    transition-timing-function: ease, ease;
}

body > .viewContainer > [selected="true"]
{
    display: block;
}

.button
{
    height: 30px;
    line-height: 30px;
    padding: 0 2px 0 2px;
}

.viewContainer > .footer-toolbar 
{
    position: absolute;
    bottom: 0px;
    width: 100%;
}

.viewContainer > .toolbar,
.toolbar
{
    position: absolute;
    top: 0;
    left: 0;

    box-sizing: border-box;
    -webkit-box-sizing: border-box;
    -moz-box-sizing: border-box;

    /*height: 45px;*/
    width: 100%;
    /*padding: 4px 4px;*/

    display: block;
    z-index: 10;
}
.viewContainer > .toolbar > h1,
.toolbar > h1 {
    overflow: hidden; 
    display: block;
    margin: 0;
    padding: 0;    
    font-size: 1em;
    line-height: 34px;
    font-weight: normal;    
    text-align: center;
    text-overflow: ellipsis;
    white-space: nowrap;
    color: #FFFFFF;

    position: absolute;
    left: 0px;
    right: 0px;
    z-index: 0;
}

.viewContainer > .toolbar-size-1 > h1,
.toolbar-size-1 > h1
{
    left: 50px;
    right: 50px;
}

.viewContainer > .toolbar-size-2 > h1,
.toolbar-size-2 > h1
{
    left: 100px;
    right: 100px;
}

.toolButton
{
    position: relative;
    width: 40px;
    height: 34px;
    padding: 0px;
    z-index: 100;
}

.toolButton:hover
{
    background-color: #FE5000;
}

.toolButton:active
{
    background-color: #FE5000;
}

.toolButton > img
{
    margin: 4px;
}

.toolButton > span
{
    display: inline-block;
    background-repeat: no-repeat;
    background-position: center center;
    margin: 4px;
    width: 24px;
    height: 24px;
}

.toolButton-left
{
    float: left;
    margin-right: 10px;
}

.toolButton-right
{
    float: right;
    margin-left: 10px;
}

body > .viewContainer > .dialog {
    top: 0px;
    bottom: 0px;
    width: 100%;
    z-index: 20;
    background: rgba(0, 0, 0, 0.8);
    padding: 0;
    text-align: right;
}

.dialog > fieldset {
    box-sizing: border-box;
    -webkit-box-sizing: border-box;
    -moz-box-sizing: border-box;
    width: 100%;
    margin: 0;
    border: none;
    border-top: 1px solid #6d84a2;
    padding: 0px 6px;
    -webkit-border-bottom-left-radius: 5px;
    -webkit-border-bottom-right-radius: 5px;
    -moz-border-bottom-left-radius: 5px;
    -moz-border-bottom-right-radius: 5px;
}

.dialog > fieldset > label {
    position: absolute;
    margin: 8px 0 0 6px;
    font-size: 14px;
    display: inline-block;
}

input:not([type|=radio]):not([type|=checkbox]) {
    /*-webkit-border-radius: 3px;
    -moz-border-radius: 3px;*/
    -webkit-box-shadow: inset 1px 1px 3px rgba(0, 0, 0, 0.5);
    -moz-box-shadow: inset 1px 1px 3px rgba(0, 0, 0, 0.5);
    box-sizing: border-box;
    -webkit-box-sizing: border-box;
    -moz-box-sizing: border-box;
    width: 100%;
    margin: 0 0 8px 0;
    padding: 6px 6px 6px 44px;
    font-size: 16px;
    font-weight: normal;
    border: 1px solid #000;
}

<<<<<<< HEAD
/*For the separate Contextual Menu*/
.contextualContent > .group-content > .list-content
{
    margin: 0;
    padding: 0;
}

.contextualContent > .group-content > .list-content > li 
{
    background-color: #212721;
    font-size: 1.25em;
    font-weight: bold;
    list-style: none;
    margin: 0;
    position: relative;
    color: #ffffff;
    text-decoration: none;
    padding: 8px 32px 8px 6px;
    border: 1px solid #5a5d59;
    border-left: 0px;
    border-right: 0px;
}

.contextualContent > .group-content > .list-content > li:hover 
{
    cursor: pointer;
    background: -webkit-gradient(linear, left top, right bottom, from(#212721), to(#00678a));
    background: -moz-linear-gradient(top, #212721, #00678a);
}

.contextualContent > .group-content > .list-content > li:active 
{
    background: -webkit-gradient(linear, left top, right bottom, from(#212721), to(#00678a));
    background: -moz-linear-gradient(top, #212721, #00678a);
}

.list-content
=======
.list-content,
.group-content
>>>>>>> 3c1f859f
{
    margin: 0;
    padding: 0;
}

.list-content > li,
.group-content > li
{
    font-size: 1.25em;
    font-weight: bold;
    list-style: none;
    margin: 4px 0px;
    /*margin: 8px 6px 8px 6px;*/
    /*padding: 8px 0px 8px 10px;*/
    position: relative;
    /*border-radius: 6px;*/
}

.list-content > li,
.group-content > li
{
    padding: 8px 32px 8px 6px;
}
.list-show-selectors .list-item-content,
.list-item-static-selector + .list-item-content
{
    padding-left: 42px;
}
.actions-enabled + .list-item-content
{
    padding-left: 48px;
}

.list-content > li > img.icon,
.list-content > li > * > img.icon
{
    border: none 0 black;
    margin: 0 .5em 0 0;
    width: 24px;
    height: 24px;
    float: left;
}

.list-content > li > .list-selector
{
    float: left;
    margin: 2px 0 0 0px;
}

h3
{
    font-size: .75em;
    margin: 0;
    padding: 0;
    overflow: hidden;
    text-overflow: ellipsis;
    white-space: nowrap;
}

h4
{
    font-size: .5em;
    margin: 0;
    padding: 0;    
    overflow: hidden;
    text-overflow: ellipsis;
    white-space: nowrap;
}

img
{
    border: none 0 black;
}

.panel > .panel-loading-indicator
{
    display: none;
}

.panel > .panel-validation-summary
{
    display: none;
}

.panel-loading > .panel-loading-indicator
{
    display: block;
    margin: 0;
    padding: 0;
}

.panel-form-error > .panel-validation-summary
{
    display: block;
}

.panel-content > h2,
.panel-validation-summary > h2
{
    box-sizing: border-box;
    -webkit-box-sizing: border-box;
    -moz-box-sizing: border-box;
    height: 32px;
    line-height: 32px;
    margin: 0;
    padding: 0 0 0 6px;
    font-size: 1em;
    z-index: 5;
    position: relative;
    -webkit-user-select: none;
    -moz-user-select: none;    
    user-select: none;
}

.panel > ul > li,
.panel-content > ul > li
{
    list-style: none;
    line-height: 28px;
    clear: both;
}

.panel-validation-summary > ul > li
{
    list-style: none;
    clear: both;
}

.panel-content > ul > li > img.icon,
.panel-content > ul > li > * > img.icon,
.panel-validation-summary > ul > li > img.icon
.panel-validation-summary > ul > li > * > img.icon
{
    border: none 0 black;
    margin: 0 .5em 0 0;
    width: 24px;
    height: 24px;
    float: left;
}

.panel-content > fieldset,
.panel-validation-summary > fieldset,
.panel-content > div,
.panel-validation-summary > div,
.panel-content > ul,
.panel-validation-summary > ul
{
    margin: 0;
    padding: 0 0 1.5em 0;
}

.panel-content > fieldset:last-child,
.panel-content > ul:last-child,
.panel-content > div:last-child
{
    margin: 0;
    padding: 0 0 0 0;
}

.panel-content > ul > li,
.panel-validation-summary > ul > li
{
    list-style: none;
    margin: 0;
    padding: 0;
    position: relative;
}

.panel-content > ul > li > a,
.panel-validation-summary > ul > li > a
{
    padding: 8px;
    margin: 0px;
    display: block;
}

.panel-validation-summary > ul > li > a > h3
{
    overflow: visible;
    text-overflow: inherit;
    white-space: inherit;
}

.row > div > label,
.row > label
{
    margin: 0px;
    padding: 0;
    position: relative;
    float: left;    
    width: 100px;
    text-align: right;
    font-size: 0.8em;
}

.row
{
    text-align: left;
    clear: both;
    line-height: 1.5em;
    padding: 0 .75em;
}

.row > div > span,
.row > div > a,
.row > span,
.row > a
{
    display: block;
    margin: 0 0 0 0;
    padding: 0 0 0 12px;
    position: relative;
    overflow: hidden;
    text-overflow: ellipsis;
}

.row > * > a
{
    border-bottom: 1px dotted #00338D;
    color: black;
    text-decoration: none;
    cursor: pointer;
}

.not-available
{
    text-align: center;
    padding: 8px 32px 8px 36px !important;
    font-size: 1.25em;
}

.no-data
{
    text-align: center;
}

.list-search
{
    padding: 2px;
    /*padding: 6px;*/
    position: relative;
}

.list-search input
{
    -moz-box-sizing: border-box;
    -webkit-box-sizing: border-box;
    height: 32px;
    margin: 0 !important;
}

.list-search .searchButton
{    
    -moz-box-sizing: border-box;
    -webkit-box-sizing: border-box;
    display: inline-block;    
    height: 35px;
    /*border: solid 1px black; */
}

.list-search .dismissButton {
    -moz-box-sizing: border-box;
    -webkit-box-sizing: border-box;
    position: absolute;
    display: inline-block;
    height: 32px;
    width: 32px;
    right: 70px;
    top: 6px;
    /*border: solid 1px black;*/
}

.list-search label
{
    position: absolute;
    top: 6px;
    left: 6px;
}

.row-edit
{
    /*position: relative;*/
    padding: 2px 0.75em;
}

.row-edit > div > label,
.row-edit > label
{
    position: absolute;
    height: 30px;
    line-height: 30px;
    text-overflow: ellipsis;
    overflow: hidden;
}

.row > div > input[type|=radio], .row > div > input[type|=checkbox],
.row > input[type|=radio], .row > input[type|=checkbox]
{
    margin: 7px 7px 0 0;
    height: 25px;
    width: 25px;
}

.row > div > input:not([type|=radio]):not([type|=checkbox]),
.row > input:not([type|=radio]):not([type|=checkbox])
{
    -webkit-appearance: none;

    box-sizing: border-box;
    -webkit-box-sizing: border-box;
    -moz-box-sizing: border-box;

    box-shadow: none;
    -webkit-box-shadow: none;
    -moz-box-shadow: none;

    border-radius: 3px;
    -webkit-border-radius: 3px;
    -moz-border-radius: 3px;

    margin: 0;
    padding: 0px 10px 0 110px;
    height: 32px !important;
    border: 0 none transparent;
    background: transparent;
}

.row > div > textarea,
.row > textarea
{
    -webkit-appearance: none;
    box-sizing: border-box;
    -webkit-box-sizing: border-box;
    -moz-box-sizing: border-box;
    -webkit-box-shadow: none;
    -moz-box-shadow: none;
    -webkit-border-radius: 3px;
    -moz-border-radius: 3px;
    margin: 0;
    border: none 0px black;
    padding: 8px 10px 8px 110px;
    background: transparent;
    width: 100%;
    display: block;
}

.row > div > input[type|=radio], .row > div > input[type|=checkbox],
.row > input[type|=radio], .row > div > input[type|=checkbox]
{
  margin: 7px 7px 0 0;
  height: 25px;
  width: 25px;
}<|MERGE_RESOLUTION|>--- conflicted
+++ resolved
@@ -231,7 +231,6 @@
     border: 1px solid #000;
 }
 
-<<<<<<< HEAD
 /*For the separate Contextual Menu*/
 .contextualContent > .group-content > .list-content
 {
@@ -269,10 +268,8 @@
 }
 
 .list-content
-=======
 .list-content,
 .group-content
->>>>>>> 3c1f859f
 {
     margin: 0;
     padding: 0;
