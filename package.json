--- conflicted
+++ resolved
@@ -37,20 +37,5 @@
     "grunt-shell": "^2.0.0",
     "grunt-template-jasmine-istanbul": "^0.5.0"
   },
-<<<<<<< HEAD
   "dependencies": {}
-=======
-  "dependencies": {
-    "@infor/icrm-js-common": "^0.1.4",
-    "@infor/icrm-js-customization": "^0.1.0",
-    "@infor/icrm-js-services": "^0.2.1",
-    "@infor/sohoxi": "4.3.1",
-    "jquery": "^3.2.1",
-    "moment": "^2.17.1",
-    "redux": "^3.6.0",
-    "redux-logger": "^2.7.4",
-    "redux-thunk": "^2.2.0",
-    "rxjs": "^5.4.3"
-  }
->>>>>>> c1ea5277
 }