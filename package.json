--- conflicted
+++ resolved
@@ -24,14 +24,10 @@
     "watch": "npm-watch"
   },
   "devDependencies": {
-<<<<<<< HEAD
-=======
     "babel-cli": "^6.16.0",
-    "babel-eslint": "^6.0.0",
     "babel-plugin-add-module-exports": "^0.2.1",
     "babel-plugin-transform-es2015-modules-amd": "^6.8.0",
     "babel-preset-es2015": "^6.16.0",
->>>>>>> 94ef44d4
     "eslint": "^3.6.1",
     "grunt": "~0.4.5",
     "grunt-argos-deps": "git+https://git@github.com/Saleslogix/grunt-argos-deps.git#v0.1.1",
