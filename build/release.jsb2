{
  "projectName": "Argos SDK",
  "licenseText": "",
  "deployDir": "deploy/",
  "pkgs": [
    {
      "name": "Argos SDK Global Dependencies",
      "file": "content/javascript/argos-dependencies.js",
      "isDebug": true,
      "fileIncludes": [
        {
          "text": "l20n.js",
          "path": "../libraries/l20n/"
        },
        {
          "text": "Simplate.js",
          "path": "../libraries/"
        },
        {
          "text": "canvas2image.js",
          "path": "../libraries/"
        },
        {
          "text": "sdata-client-dependencies-debug.js",
          "path": "../libraries/sdata/"
        },
        {
          "text": "sdata-client-debug.js",
          "path": "../libraries/sdata/"
        },
        {
          "text": "deep-diff-0.2.0.min.js",
          "path": "../libraries/deep-diff/"
        },
        {
          "text": "Chart.min.js",
          "path": "../libraries/"
        },
        {
          "text": "browser-polyfill.min.js",
          "path": "../libraries/babel/"
        },
        {
          "text": "moment-with-locales.js",
          "path": "../libraries/moment/"
        }
      ]
    },
    {
      "name": "Argos SDK AMD Dependencies",
      "file": "content/javascript/argos-amd-dependencies.js",
      "isDebug": true,
      "fileIncludes": [
        {
          "text": "snap.js",
          "path": "../libraries/snap/"
        }
      ]
    },
    {
      "name": "Argos SDK",
      "file": "content/javascript/argos-sdk.js",
      "isDebug": true,
      "fileIncludes": [
        {
<<<<<<< HEAD
          "text": "DraggableList.js",
          "path": "../src-out/"
        },
        {
          "text": "_DraggabeBase.js",
=======
          "text": "CultureInfo.js",
>>>>>>> c3b0aff7
          "path": "../src-out/"
        },
        {
          "text": "DomHelper.js",
          "path": "../src-out/ReUI/"
        },
        {
          "text": "main.js",
          "path": "../src-out/ReUI/"
        },
        {
          "text": "SelectionModel.js",
          "path": "../src-out/"
        },
        {
          "text": "ConfigurableSelectionModel.js",
          "path": "../src-out/"
        },
        {
          "text": "Application.js",
          "path": "../src-out/"
        },
        {
          "text": "_ActionMixin.js",
          "path": "../src-out/"
        },
        {
          "text": "_CustomizationMixin.js",
          "path": "../src-out/"
        },
        {
          "text": "_Templated.js",
          "path": "../src-out/"
        },
        {
          "text": "Modal.js",
          "path": "../src-out/"
        },
        {
          "text": "Toast.js",
          "path": "../src-out/"
        },
        {
          "text": "TimePicker.js",
          "path": "../src-out/"
        },
        {
          "text": "_ErrorHandleMixin.js",
          "path": "../src-out/"
        },
        {
          "text": "TabWidget.js",
          "path": "../src-out/"
        },
        {
          "text": "View.js",
          "path": "../src-out/"
        },
        {
          "text": "Calendar.js",
          "path": "../src-out/"
        },
        {
          "text": "DateTimePicker.js",
          "path": "../src-out/"
        },
        {
          "text": "Convert.js",
          "path": "../src-out/"
        },
        {
          "text": "Utility.js",
          "path": "../src-out/"
        },
        {
          "text": "Format.js",
          "path": "../src-out/"
        },
        {
          "text": "SData.js",
          "path": "../src-out/Store/"
        },
        {
          "text": "ErrorManager.js",
          "path": "../src-out/"
        },
        {
          "text": "_PullToRefreshMixin.js",
          "path": "../src-out/"
        },
        {
          "text": "_RelatedViewWidgetBase.js",
          "path": "../src-out/"
        },
        {
          "text": "RelatedViewWidget.js",
          "path": "../src-out/"
        },
        {
          "text": "RelatedViewManager.js",
          "path": "../src-out/"
        },
        {
          "text": "_DetailBase.js",
          "path": "../src-out/"
        },
        {
          "text": "_SDataDetailMixin.js",
          "path": "../src-out/"
        },
        {
          "text": "_LegacySDataDetailMixin.js",
          "path": "../src-out/"
        },
        {
          "text": "_RelatedViewWidgetDetailMixin.js",
          "path": "../src-out/"
        },
        {
          "text": "Detail.js",
          "path": "../src-out/"
        },
        {
          "text": "FieldManager.js",
          "path": "../src-out/"
        },
        {
          "text": "_Field.js",
          "path": "../src-out/Fields/"
        },
        {
          "text": "BooleanField.js",
          "path": "../src-out/Fields/"
        },
        {
          "text": "EditorField.js",
          "path": "../src-out/Fields/"
        },
        {
          "text": "DateField.js",
          "path": "../src-out/Fields/"
        },
        {
          "text": "TextField.js",
          "path": "../src-out/Fields/"
        },
        {
          "text": "DecimalField.js",
          "path": "../src-out/Fields/"
        },
        {
          "text": "LookupField.js",
          "path": "../src-out/Fields/"
        },
        {
          "text": "DurationField.js",
          "path": "../src-out/Fields/"
        },
        {
          "text": "HiddenField.js",
          "path": "../src-out/Fields/"
        },
        {
          "text": "PhoneField.js",
          "path": "../src-out/Fields/"
        },
        {
          "text": "SelectField.js",
          "path": "../src-out/Fields/"
        },
        {
          "text": "SignatureField.js",
          "path": "../src-out/Fields/"
        },
        {
          "text": "TextAreaField.js",
          "path": "../src-out/Fields/"
        },
        {
          "text": "NoteField.js",
          "path": "../src-out/Fields/"
        },
        {
          "text": "_EditBase.js",
          "path": "../src-out/"
        },
        {
          "text": "_SDataEditMixin.js",
          "path": "../src-out/"
        },
        {
          "text": "_LegacySDataEditMixin.js",
          "path": "../src-out/"
        },
        {
          "text": "_RelatedViewWidgetEditMixin.js",
          "path": "../src-out/"
        },
        {
          "text": "Edit.js",
          "path": "../src-out/"
        },
        {
          "text": "_GroupBySection.js",
          "path": "../src-out/Groups/"
        },
        {
          "text": "DateTimeSection.js",
          "path": "../src-out/Groups/"
        },
        {
          "text": "GroupByValueSection.js",
          "path": "../src-out/Groups/"
        },
        {
          "text": "SearchWidget.js",
          "path": "../src-out/"
        },
        {
          "text": "_ListBase.js",
          "path": "../src-out/"
        },
        {
          "text": "_SDataListMixin.js",
          "path": "../src-out/"
        },
        {
          "text": "_LegacySDataListMixin.js",
          "path": "../src-out/"
        },
        {
          "text": "_RelatedViewWidgetListMixin.js",
          "path": "../src-out/"
        },
        {
          "text": "List.js",
          "path": "../src-out/"
        },
        {
          "text": "GroupedList.js",
          "path": "../src-out/"
        },
        {
          "text": "_ConfigureBase.js",
          "path": "../src-out/"
        },
        {
          "text": "Toolbar.js",
          "path": "../src-out/"
        },
        {
          "text": "MainToolbar.js",
          "path": "../src-out/"
        },
        {
          "text": "ConfigureQuickActions.js",
          "path": "../src-out/Views/"
        },
        {
          "text": "FileSelect.js",
          "path": "../src-out/Views/"
        },
        {
          "text": "Signature.js",
          "path": "../src-out/Views/"
        },
        {
          "text": "_ServiceMixin.js",
          "path": "../src-out/"
        },
        {
          "text": "ApplicationModule.js",
          "path": "../src-out/"
        }
      ]
    }
  ],
  "resources": [
    {
      "src": "../localization/locales/argos",
      "dest": "localization/locales/argos",
      "filters": ".*(\\.l20n)",
    },
    {
      "src": "../libraries/font-awesome-4.4.0/fonts",
      "dest": "content/css/themes/fonts",
      "filters": ".*(\\.otf|\\.eot|\\.svg|\\.ttf|\\.woff|\\.woff2)"
    },
    {
      "src": "../content",
      "dest": "content",
      "filters": ".*(\\.css|\\.jpg|\\.png|\\.gif)"
    },
    {
      "src": "../min",
      "dest": "content",
      "filters": ".*(\\.css)"
    },
    {
      "src": "../libraries/dojo/dojo",
      "dest": "content/dojo/dojo",
      "filters": "(dojo\\.js)"
    },
    {
      "src": "../libraries/dojo/dojo/cldr/nls",
      "dest": "content/dojo/dojo/cldr/nls",
      "filters": ".*\\.js"
    }
  ]
}<|MERGE_RESOLUTION|>--- conflicted
+++ resolved
@@ -62,16 +62,16 @@
       "file": "content/javascript/argos-sdk.js",
       "isDebug": true,
       "fileIncludes": [
-        {
-<<<<<<< HEAD
+      	{
+          "text": "CultureInfo.js",
+          "path": "../src-out/"
+        },
+        {
           "text": "DraggableList.js",
           "path": "../src-out/"
         },
         {
           "text": "_DraggabeBase.js",
-=======
-          "text": "CultureInfo.js",
->>>>>>> c3b0aff7
           "path": "../src-out/"
         },
         {
