--- conflicted
+++ resolved
@@ -327,16 +327,12 @@
   ],
   "resources": [
     {
-<<<<<<< HEAD
       "src": "../localization/locales/argos",
       "dest": "localization/locales/argos",
       "filters": ".*(\\.l20n)",
     },
     {
-      "src": "../libraries/font-awesome-4.1.0/fonts",
-=======
       "src": "../libraries/font-awesome-4.4.0/fonts",
->>>>>>> 9219383e
       "dest": "content/css/themes/fonts",
       "filters": ".*(\\.otf|\\.eot|\\.svg|\\.ttf|\\.woff|\\.woff2)"
     },
