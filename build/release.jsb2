--- conflicted
+++ resolved
@@ -29,11 +29,6 @@
           "path": "../libraries/sdata/"
         },
         {
-<<<<<<< HEAD
-          "text": "overthrow.js",
-          "path": "../libraries/overthrow/"
-        },
-        {
           "text": "pouchdb-3.0.6.min.js",
           "path": "../libraries/PouchDB/"
         },
@@ -42,9 +37,6 @@
           "path": "../libraries/"
         },
         {
-          "text": "deep-diff-0.2.0.min.js",
-          "path": "../libraries/deep-diff/"
-=======
           "text": "deep-diff-0.2.0.min.js",
           "path": "../libraries/deep-diff/"
         },
@@ -66,7 +58,6 @@
         {
           "text": "moment-with-langs.min.js",
           "path": "../libraries/moment/"
->>>>>>> 25cff97f
         }
       ]
     },
