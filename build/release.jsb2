{
  "projectName": "Argos SDK",
  "licenseText": "",
  "deployDir": "deploy/",
  "pkgs": [
    {
      "name": "Argos SDK Global Dependencies",
      "file": "content/javascript/argos-dependencies.js",
      "isDebug": true,
      "fileIncludes": [
        {
          "text": "l20n.js",
          "path": "../libraries/l20n/"
        },
        {
          "text": "Simplate.js",
          "path": "../libraries/"
        },
        {
          "text": "canvas2image.js",
          "path": "../libraries/"
        },
        {
          "text": "sdata-client-dependencies-debug.js",
          "path": "../libraries/sdata/"
        },
        {
          "text": "sdata-client-debug.js",
          "path": "../libraries/sdata/"
        },
        {
          "text": "pouchdb-4.0.1.min.js",
          "path": "../libraries/PouchDB/"
        },
        {
          "text": "deep-diff-0.2.0.min.js",
          "path": "../libraries/deep-diff/"
        },
        {
          "text": "Chart.min.js",
          "path": "../libraries/"
        },
        {
          "text": "browser-polyfill.min.js",
          "path": "../libraries/babel/"
        },
        {
          "text": "moment-with-locales.js",
          "path": "../libraries/moment/"
        }
      ]
    },
    {
      "name": "Argos SDK AMD Dependencies",
      "file": "content/javascript/argos-amd-dependencies.js",
      "isDebug": true,
      "fileIncludes": [
        {
          "text": "snap.js",
          "path": "../libraries/snap/"
        }
      ]
    },
    {
      "name": "Argos SDK",
      "file": "content/javascript/argos-sdk.js",
      "isDebug": true,
      "fileIncludes": [
        {
<<<<<<< HEAD
           "text": "_ModelBase.js",
           "path": "../src-out/Models/"
        },
        {
           "text": "Manager.js",
           "path": "../src-out/Models/"
        },
        {
           "text": "Types.js",
           "path": "../src-out/Models/"
        },
        {
           "text": "Adapter.js",
           "path": "../src-out/Models/"
=======
          "text": "CultureInfo.js",
          "path": "../src-out/"
>>>>>>> 0cebcd97
        },
        {
          "text": "DomHelper.js",
          "path": "../src-out/ReUI/"
        },
        {
          "text": "main.js",
          "path": "../src-out/ReUI/"
        },
        {
          "text": "SelectionModel.js",
          "path": "../src-out/"
        },
        {
          "text": "ConfigurableSelectionModel.js",
          "path": "../src-out/"
        },
        {
           "text": "Application.js",
           "path": "../src-out/"
        },
        {
          "text": "_ActionMixin.js",
          "path": "../src-out/"
        },
        {
          "text": "_CustomizationMixin.js",
          "path": "../src-out/"
        },
        {
          "text": "_Templated.js",
          "path": "../src-out/"
        },
        {
          "text": "_ErrorHandleMixin.js",
          "path": "../src-out/"
        },
        {
          "text": "TabWidget.js",
          "path": "../src-out/"
        },
        {
          "text": "View.js",
          "path": "../src-out/"
        },
        {
          "text": "Calendar.js",
          "path": "../src-out/"
        },
        {
          "text": "Convert.js",
          "path": "../src-out/"
        },
        {
          "text": "Utility.js",
          "path": "../src-out/"
        },
        {
          "text": "Format.js",
          "path": "../src-out/"
        },
        {
          "text": "SData.js",
          "path": "../src-out/Store/"
        },
        {
          "text": "PouchDB.js",
          "path": "../src-out/Store/"
        },
        {
           "text": "Manager.js",
           "path": "../src-out/Offline/"
        },
        {
          "text": "_SDataModelMixin.js",
          "path": "../src-out/Models/"
        },
        {
          "text": "ErrorManager.js",
          "path": "../src-out/"
        },
        {
          "text": "_PullToRefreshMixin.js",
          "path": "../src-out/"
        },
        {
          "text": "_RelatedViewWidgetBase.js",
          "path": "../src-out/"
        },
        {
          "text": "RelatedViewWidget.js",
          "path": "../src-out/"
        },
        {
            "text": "RelatedViewManager.js",
            "path": "../src-out/"
        },
        {
          "text": "_DetailOfflineMixin.js",
          "path": "../src-out/Offline/"
        },
        {
          "text": "_DetailBase.js",
          "path": "../src-out/"
        },
        {
          "text": "_SDataDetailMixin.js",
          "path": "../src-out/"
        },
        {
          "text": "_LegacySDataDetailMixin.js",
          "path": "../src-out/"
        },
        {
          "text": "_RelatedViewWidgetDetailMixin.js",
          "path": "../src-out/"
        },
        {
          "text": "Detail.js",
          "path": "../src-out/"
        },
        {
          "text": "FieldManager.js",
          "path": "../src-out/"
        },
        {
          "text": "_Field.js",
          "path": "../src-out/Fields/"
        },
        {
          "text": "BooleanField.js",
          "path": "../src-out/Fields/"
        },
        {
          "text": "EditorField.js",
          "path": "../src-out/Fields/"
        },
        {
          "text": "DateField.js",
          "path": "../src-out/Fields/"
        },
        {
          "text": "TextField.js",
          "path": "../src-out/Fields/"
        },
        {
          "text": "DecimalField.js",
          "path": "../src-out/Fields/"
        },
        {
          "text": "LookupField.js",
          "path": "../src-out/Fields/"
        },
        {
          "text": "DurationField.js",
          "path": "../src-out/Fields/"
        },
        {
          "text": "HiddenField.js",
          "path": "../src-out/Fields/"
        },
        {
          "text": "PhoneField.js",
          "path": "../src-out/Fields/"
        },
        {
          "text": "SelectField.js",
          "path": "../src-out/Fields/"
        },
        {
          "text": "SignatureField.js",
          "path": "../src-out/Fields/"
        },
        {
          "text": "TextAreaField.js",
          "path": "../src-out/Fields/"
        },
        {
          "text": "NoteField.js",
          "path": "../src-out/Fields/"
        },
        {
          "text": "_EditBase.js",
          "path": "../src-out/"
        },
        {
          "text": "_SDataEditMixin.js",
          "path": "../src-out/"
        },
        {
          "text": "_LegacySDataEditMixin.js",
          "path": "../src-out/"
        },
        {
          "text": "_RelatedViewWidgetEditMixin.js",
          "path": "../src-out/"
        },
        {
          "text": "Edit.js",
          "path": "../src-out/"
        },
        {
          "text": "_GroupBySection.js",
          "path": "../src-out/Groups/"
        },
        {
          "text": "DateTimeSection.js",
          "path": "../src-out/Groups/"
        },
        {
          "text": "GroupByValueSection.js",
          "path": "../src-out/Groups/"
        },
        {
          "text": "SearchWidget.js",
          "path": "../src-out/"
        },
        {
          "text": "_ListBase.js",
          "path": "../src-out/"
        },
        {
          "text": "_SDataListMixin.js",
          "path": "../src-out/"
        },
        {
          "text": "_LegacySDataListMixin.js",
          "path": "../src-out/"
        },
        {
          "text": "_RelatedViewWidgetListMixin.js",
          "path": "../src-out/"
        },
        {
          "text": "List.js",
          "path": "../src-out/"
        },
        {
          "text": "GroupedList.js",
          "path": "../src-out/"
        },
        {
          "text": "_ConfigureBase.js",
          "path": "../src-out/"
        },
        {
          "text": "Toolbar.js",
          "path": "../src-out/"
        },
        {
          "text": "MainToolbar.js",
          "path": "../src-out/"
        },
        {
          "text": "ConfigureQuickActions.js",
          "path": "../src-out/Views/"
        },
        {
          "text": "FileSelect.js",
          "path": "../src-out/Views/"
        },
        {
          "text": "Signature.js",
          "path": "../src-out/Views/"
        },
        {
          "text": "_ServiceMixin.js",
          "path": "../src-out/"
        },
        {
          "text": "ApplicationModule.js",
          "path": "../src-out/"
        }
      ]
    }
  ],
  "resources": [
    {
      "src": "../localization/locales/argos",
      "dest": "localization/locales/argos",
      "filters": ".*(\\.l20n)",
    },
    {
      "src": "../libraries/font-awesome-4.4.0/fonts",
      "dest": "content/css/themes/fonts",
      "filters": ".*(\\.otf|\\.eot|\\.svg|\\.ttf|\\.woff|\\.woff2)"
    },
    {
      "src": "../content",
      "dest": "content",
      "filters": ".*(\\.css|\\.jpg|\\.png|\\.gif)"
    },
    {
      "src": "../min",
      "dest": "content",
      "filters": ".*(\\.css)"
    },
    {
      "src": "../libraries/dojo/dojo",
      "dest": "content/dojo/dojo",
      "filters": "(dojo\\.js)"
    },
    {
      "src": "../libraries/dojo/dojo/cldr/nls",
      "dest": "content/dojo/dojo/cldr/nls",
      "filters": ".*\\.js"
    }
  ]
}<|MERGE_RESOLUTION|>--- conflicted
+++ resolved
@@ -67,7 +67,6 @@
       "isDebug": true,
       "fileIncludes": [
         {
-<<<<<<< HEAD
            "text": "_ModelBase.js",
            "path": "../src-out/Models/"
         },
@@ -82,10 +81,10 @@
         {
            "text": "Adapter.js",
            "path": "../src-out/Models/"
-=======
+        },
+        {
           "text": "CultureInfo.js",
           "path": "../src-out/"
->>>>>>> 0cebcd97
         },
         {
           "text": "DomHelper.js",
